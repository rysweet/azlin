"""VM provisioning module.

This module handles Azure VM creation with cloud-init for dev tools installation.
It provisions Ubuntu VMs with all required development tools pre-installed.

Security:
- Input validation (VM names, sizes, regions)
- SSH key authentication only (no passwords)
- Sanitized logging
- Proper error handling
"""

import json
import logging
import subprocess
import threading
from collections.abc import Callable
from concurrent.futures import ThreadPoolExecutor, as_completed
from dataclasses import dataclass
from typing import ClassVar

from azlin.azure_cli_visibility import AzureCLIExecutor

logger = logging.getLogger(__name__)


class ProvisioningError(Exception):
    """Raised when VM provisioning fails."""

    pass


@dataclass
class VMConfig:
    """VM configuration parameters."""

    name: str
    resource_group: str
    location: str = "westus2"  # Better capacity than eastus
    size: str = "Standard_E16as_v5"  # Memory-optimized: 128GB RAM, 16 vCPU, 12.5 Gbps network
    image: str = "Ubuntu2204"
    ssh_public_key: str | None = None
    admin_username: str = "azureuser"
    disable_password_auth: bool = True
    session_name: str | None = None  # Optional session name for tag management
    public_ip_enabled: bool = True  # Whether to create a public IP (False for bastion-only VMs)


@dataclass
class VMDetails:
    """VM provisioning result details."""

    name: str
    resource_group: str
    location: str
    size: str
    public_ip: str | None = None
    private_ip: str | None = None
    state: str = "Unknown"
    id: str | None = None


@dataclass
class ProvisioningFailure:
    """Details of a failed VM provisioning."""

    config: VMConfig
    error: str
    error_type: str  # 'sku_unavailable', 'timeout', 'auth', 'unknown'


@dataclass
class ResourceGroupFailure:
    """Details of a failed RG creation."""

    rg_name: str
    location: str
    error: str


@dataclass
class PoolProvisioningResult:
    """Result of pool provisioning operation.

    Supports partial success scenarios where some VMs provision
    successfully while others fail.

    Attributes:
        total_requested: Number of VMs requested
        successful: List of successfully provisioned VMs
        failed: List of failures with error details
        rg_failures: Resource group creation failures
    """

    total_requested: int
    successful: list[VMDetails]
    failed: list[ProvisioningFailure]
    rg_failures: list[ResourceGroupFailure]

    @property
    def success_count(self) -> int:
        """Number of successfully provisioned VMs."""
        return len(self.successful)

    @property
    def failure_count(self) -> int:
        """Number of failed VM provisions."""
        return len(self.failed)

    @property
    def all_succeeded(self) -> bool:
        """True if all VMs provisioned successfully."""
        return self.failure_count == 0 and len(self.rg_failures) == 0

    @property
    def any_succeeded(self) -> bool:
        """True if at least one VM provisioned successfully."""
        return self.success_count > 0

    @property
    def partial_success(self) -> bool:
        """True if some but not all VMs succeeded."""
        return self.any_succeeded and not self.all_succeeded

    def get_summary(self) -> str:
        """Get human-readable summary."""
        rg_msg = f", {len(self.rg_failures)} RG failures" if self.rg_failures else ""
        return (
            f"Pool: {self.success_count}/{self.total_requested} succeeded, "
            f"{self.failure_count} failed{rg_msg}"
        )


class ThreadSafeProgressReporter:
    """Thread-safe progress message coordinator."""

    def __init__(self, callback: Callable[[str], None] | None = None):
        """Initialize progress reporter.

        Args:
            callback: Optional callback function for progress updates
        """
        self._callback = callback
        self._lock = threading.Lock()

    def report(self, message: str):
        """Report progress message (thread-safe).

        Args:
            message: Progress message to report
        """
        with self._lock:
            if self._callback:
                self._callback(message)
            logger.info(message)


class ResourceGroupManager:
    """Thread-safe resource group creation coordinator.

    Ensures only one thread creates each resource group,
    while allowing parallel creation of different RGs.
    """

    def __init__(self):
        """Initialize RG manager."""
        self._rg_locks: dict[str, threading.Lock] = {}
        self._manager_lock = threading.Lock()
        self._created_rgs: set[str] = set()

    def ensure_resource_group(
        self, rg_name: str, location: str, provisioner: "VMProvisioner"
    ) -> bool:
        """Ensure resource group exists (thread-safe).

        Uses per-RG locking to prevent race conditions.
        Multiple threads for same RG serialize on the RG lock.
        Different RGs can be created in parallel.

        Args:
            rg_name: Resource group name
            location: Azure region
            provisioner: VMProvisioner instance to use

        Returns:
            True if RG exists or was created successfully

        Raises:
            ProvisioningError: If RG creation fails
        """
        # Get or create lock for this specific RG
        with self._manager_lock:
            if rg_name not in self._rg_locks:
                self._rg_locks[rg_name] = threading.Lock()
            rg_lock = self._rg_locks[rg_name]

        # Acquire RG-specific lock (only one thread per RG)
        with rg_lock:
            # Check if already created in this session
            if rg_name in self._created_rgs:
                logger.debug(f"RG {rg_name} already created in this session")
                return True

            # Create RG (only one thread per RG gets here)
            logger.info(f"Creating resource group: {rg_name}")
            result = provisioner.create_resource_group(rg_name, location)
            self._created_rgs.add(rg_name)
            return result


class VMProvisioner:
    """Provision Azure Ubuntu VMs with development tools.

    This class handles VM creation using Azure CLI, including:
    - Resource group creation
    - Network infrastructure setup
    - VM provisioning with cloud-init
    - SSH key configuration
    - Tool installation via cloud-init

    Development tools installed:
    1. Docker
    2. Azure CLI
    3. GitHub CLI
    4. Git
    5. Node.js & npm
    6. Python 3.12+ (from deadsnakes PPA)
    7. Rust
    8. Golang
    9. .NET 10 RC
    10. astral-uv (uv package manager)
    11. OpenAI Codex CLI (optional, disabled by default for faster provisioning)
    12. GitHub Copilot CLI (optional, disabled by default for faster provisioning)
    13. Claude Code CLI (optional, disabled by default for faster provisioning)
    """

    # Valid VM sizes whitelist (2025 current-gen SKUs)
    VALID_VM_SIZES: ClassVar[set[str]] = {
        # B-series v1 (legacy but still available)
        "Standard_B1s",
        "Standard_B1ms",
        "Standard_B2s",
        "Standard_B2ms",
        "Standard_B4ms",
        "Standard_B8ms",
        # B-series v2 (current gen, Intel)
        "Standard_B2s_v2",
        "Standard_B2ms_v2",
        "Standard_B4ms_v2",
        # D-series v3 (older gen)
        "Standard_D2s_v3",
        "Standard_D4s_v3",
        "Standard_D8s_v3",
        # D-series v4 (previous gen)
        "Standard_D2s_v4",
        "Standard_D4s_v4",
        "Standard_D8s_v4",
        # D-series v5 (current gen)
        "Standard_D2s_v5",
        "Standard_D4s_v5",
        "Standard_D8s_v5",
        "Standard_D16s_v5",
        # D-series v5 AMD (cost-optimized)
        "Standard_D2as_v5",
        "Standard_D4as_v5",
        "Standard_D8as_v5",
        "Standard_D16as_v5",
        # E-series v3 (memory-optimized, older gen)
        "Standard_E2s_v3",
        "Standard_E4s_v3",
        "Standard_E8s_v3",
        # E-series v4 (memory-optimized, previous gen)
        "Standard_E2s_v4",
        "Standard_E4s_v4",
        "Standard_E8s_v4",
        # E-series v5 Intel (memory-optimized, current gen)
        "Standard_E2s_v5",
        "Standard_E4s_v5",
        "Standard_E8s_v5",
        "Standard_E16s_v5",
        "Standard_E20s_v5",
        "Standard_E32s_v5",
        # E-series v5 AMD (memory-optimized, cost-effective, recommended for 64GB+)
        "Standard_E2as_v5",
        "Standard_E4as_v5",
        "Standard_E8as_v5",
        "Standard_E16as_v5",  # NEW DEFAULT: 128GB RAM
        "Standard_E20as_v5",
        "Standard_E32as_v5",
        # E-series v5 AMD with local storage
        "Standard_E2ads_v5",
        "Standard_E4ads_v5",
        "Standard_E8ads_v5",
        "Standard_E16ads_v5",
        # F-series (compute-optimized)
        "Standard_F2s_v2",
        "Standard_F4s_v2",
        "Standard_F8s_v2",
    }

    # Valid Azure regions whitelist
    VALID_REGIONS: ClassVar[set[str]] = {
        "eastus",
        "eastus2",
        "westus",
        "westus2",
        "westus3",
        "centralus",
        "northcentralus",
        "southcentralus",
        "northeurope",
        "westeurope",
        "uksouth",
        "ukwest",
        "francecentral",
        "germanywestcentral",
        "switzerlandnorth",
        "norwayeast",
        "swedencentral",
        "japaneast",
        "japanwest",
        "eastasia",
        "southeastasia",
        "australiaeast",
        "australiasoutheast",
        "brazilsouth",
        "canadacentral",
        "canadaeast",
        "southafricanorth",
        "uaenorth",
        "centralindia",
        "southindia",
        "westindia",
        "koreacentral",
        "koreasouth",
    }

    # Fallback regions to try if SKU unavailable (in order of preference)
    FALLBACK_REGIONS: ClassVar[list[str]] = [
        "westus2",
        "centralus",
        "eastus2",
        "westus",
        "westeurope",
    ]

    def __init__(self, subscription_id: str | None = None):
        """Initialize VM provisioner.

        Args:
            subscription_id: Azure subscription ID (optional)
        """
        self._subscription_id = subscription_id

    def create_vm_config(
        self,
        name: str,
        resource_group: str,
        location: str = "westus2",
        size: str = "Standard_E16as_v5",
        ssh_public_key: str | None = None,
<<<<<<< HEAD
        session_name: str | None = None,
=======
        public_ip_enabled: bool = True,
>>>>>>> a1853997
    ) -> VMConfig:
        """Create VM configuration with validation.

        Args:
            name: VM name
            resource_group: Resource group name
            location: Azure region
            size: VM size
            ssh_public_key: SSH public key content
<<<<<<< HEAD
            session_name: Session name for VM tags (optional)
=======
            public_ip_enabled: Whether to create a public IP (default: True)
>>>>>>> a1853997

        Returns:
            VMConfig object

        Raises:
            ValueError: If validation fails
        """
        # Validate VM size (case-insensitive)
        if not self.validate_vm_size(size):
            raise ValueError(
                f"Invalid VM size: {size}. Valid sizes: {', '.join(sorted(self.VALID_VM_SIZES))}"
            )

        # Validate region
        if not self.validate_region(location):
            raise ValueError(f"Invalid region: {location}")

        return VMConfig(
            name=name,
            resource_group=resource_group,
            location=location,
            size=size,
            image="Ubuntu2204",
            ssh_public_key=ssh_public_key,
            admin_username="azureuser",
            disable_password_auth=True,
<<<<<<< HEAD
            session_name=session_name,
=======
            public_ip_enabled=public_ip_enabled,
>>>>>>> a1853997
        )

    def validate_vm_size(self, size: str) -> bool:
        """Validate VM size against whitelist (case-insensitive).

        Args:
            size: VM size to validate

        Returns:
            True if valid
        """
        # Azure accepts VM sizes in any case, so validate case-insensitively
        size_upper = size.upper()
        return any(s.upper() == size_upper for s in self.VALID_VM_SIZES)

    def validate_region(self, region: str) -> bool:
        """Validate Azure region against whitelist.

        Args:
            region: Region to validate

        Returns:
            True if valid
        """
        return region.lower() in self.VALID_REGIONS

    def _parse_sku_error(self, error_message: str) -> bool:
        """Check if error is SKU/capacity related.

        Args:
            error_message: Error message from Azure CLI

        Returns:
            True if error is SKU/capacity related
        """
        sku_error_indicators = [
            "SkuNotAvailable",
            "NotAvailableForSubscription",
            "Capacity Restrictions",
            "requested VM size",
            "currently not available",
        ]
        return any(indicator.lower() in error_message.lower() for indicator in sku_error_indicators)

    def _try_provision_vm(
        self, config: VMConfig, progress_callback: Callable[[str], None] | None = None
    ) -> VMDetails:
        """Attempt to provision VM (internal method).

        Args:
            config: VM configuration
            progress_callback: Optional callback for progress updates

        Returns:
            VMDetails with provisioning results

        Raises:
            ProvisioningError: If provisioning fails
        """

        def report_progress(msg: str):
            if progress_callback:
                progress_callback(msg)
            logger.info(msg)

        # Create resource group
        report_progress(f"Creating resource group: {config.resource_group}")
        self.create_resource_group(config.resource_group, config.location)

        # Generate cloud-init with SSH key
        cloud_init = self._generate_cloud_init(config.ssh_public_key)

        # Build VM create command
        cmd = [
            "az",
            "vm",
            "create",
            "--name",
            config.name,
            "--resource-group",
            config.resource_group,
            "--location",
            config.location,
            "--size",
            config.size,
            "--image",
            config.image,
            "--admin-username",
            config.admin_username,
            "--authentication-type",
            "ssh",
            "--generate-ssh-keys" if not config.ssh_public_key else "--ssh-key-values",
        ]

        if config.ssh_public_key:
            cmd.append(config.ssh_public_key)

        cmd.extend(["--custom-data", cloud_init])

        # Conditionally add public IP based on configuration
        if config.public_ip_enabled:
            cmd.extend(["--public-ip-sku", "Standard"])
        else:
            cmd.extend(["--public-ip-address", ""])  # Empty string disables public IP creation

        cmd.append("--output")
        cmd.append("json")

        # Provision VM
        report_progress(f"Provisioning VM: {config.name}")
        report_progress("This will take 3-5 minutes...")

        executor = AzureCLIExecutor(show_progress=True, timeout=600)
        result = executor.execute(cmd)

        if not result["success"]:
            raise subprocess.CalledProcessError(
                result["returncode"], cmd, result["stdout"], result["stderr"]
            )

        vm_data = json.loads(result["stdout"])

        # Extract VM details
        vm_details = VMDetails(
            name=config.name,
            resource_group=config.resource_group,
            location=config.location,
            size=config.size,
            public_ip=vm_data.get("publicIpAddress"),
            private_ip=vm_data.get("privateIpAddress"),
            state="Running",
            id=vm_data.get("id"),
        )

        # Set azlin management tags on newly created VM
        report_progress("Setting azlin management tags...")
        try:
            import os

            from azlin.tag_manager import TagManager

            owner = os.getenv("USER") or "unknown"
            TagManager.set_managed_tags(
                vm_name=config.name,
                resource_group=config.resource_group,
                owner=owner,
                session_name=config.session_name if hasattr(config, "session_name") else None,
            )
            report_progress("Management tags set successfully")
        except Exception as e:
            # Tag setting is non-critical, don't fail provisioning
            logger.warning(f"Failed to set management tags: {e}")
            report_progress(f"Warning: Failed to set management tags: {e}")

        report_progress(f"VM provisioned successfully: {vm_details.public_ip}")
        return vm_details

    def create_resource_group(self, resource_group: str, location: str) -> bool:
        """Create Azure resource group if it doesn't exist.

        Args:
            resource_group: Resource group name
            location: Azure region

        Returns:
            True if created or already exists

        Raises:
            ProvisioningError: If creation fails
        """
        try:
            # Check if exists first
            executor = AzureCLIExecutor(show_progress=True, timeout=10)
            result = executor.execute(["az", "group", "exists", "--name", resource_group])

            if result["stdout"].strip().lower() == "true":
                logger.info(f"Resource group {resource_group} already exists")
                return True

            # Create resource group
            logger.info(f"Creating resource group: {resource_group}")
            executor = AzureCLIExecutor(show_progress=True, timeout=30)
            create_result = executor.execute(
                [
                    "az",
                    "group",
                    "create",
                    "--name",
                    resource_group,
                    "--location",
                    location,
                    "--output",
                    "json",
                ]
            )

            if not create_result["success"]:
                raise subprocess.CalledProcessError(
                    create_result["returncode"],
                    ["az", "group", "create"],
                    create_result["stdout"],
                    create_result["stderr"],
                )

            logger.info(f"Resource group {resource_group} created successfully")
            return True

        except subprocess.CalledProcessError as e:
            raise ProvisioningError(f"Failed to create resource group: {e.stderr}") from e

    def _generate_cloud_init(self, ssh_public_key: str | None = None) -> str:
        """Generate cloud-init script for tool installation.

        Args:
            ssh_public_key: SSH public key to add to authorized_keys (required to override waagent)

        Returns:
            Cloud-init YAML content
        """
        # Add SSH key explicitly to cloud-init and disable ssh_authkey_fingerprints module
        # The ssh_authkey_fingerprints module overwrites authorized_keys with empty content
        # from Azure's metadata service. We must disable it to preserve our keys.
        ssh_keys_section = ""
        if ssh_public_key:
            ssh_keys_section = f"""ssh_authorized_keys:
  - {ssh_public_key}

cloud_final_modules:
  - package-update-upgrade-install
  - fan
  - landscape
  - lxd
  - ubuntu-advantage
  - puppet
  - chef
  - ansible
  - mcollective
  - salt-minion
  - reset_rmc
  - refresh_rmc_and_interface
  - rightscale_userdata
  - scripts-vendor
  - scripts-per-once
  - scripts-per-boot
  - scripts-per-instance
  - scripts-user
  - ssh-import-id
  # ssh-authkey-fingerprints is INTENTIONALLY OMITTED to prevent key overwriting
  - keys-to-console
  - install-hotplug
  - phone-home
  - final-message
  - power-state-change

"""

        return f"""#cloud-config
{ssh_keys_section}package_update: true
package_upgrade: true

packages:
  - docker.io
  - git
  - tmux
  - curl
  - wget
  - build-essential
  - software-properties-common

runcmd:
  # Python 3.12+ from deadsnakes PPA
  - add-apt-repository -y ppa:deadsnakes/ppa

  # GitHub CLI repository setup
  - curl -fsSL https://cli.github.com/packages/githubcli-archive-keyring.gpg | dd of=/usr/share/keyrings/githubcli-archive-keyring.gpg
  - chmod go+r /usr/share/keyrings/githubcli-archive-keyring.gpg
  - echo "deb [arch=$(dpkg --print-architecture) signed-by=/usr/share/keyrings/githubcli-archive-keyring.gpg] https://cli.github.com/packages stable main" | tee /etc/apt/sources.list.d/github-cli.list > /dev/null

  # OPTIMIZATION: Single apt update for both deadsnakes and GitHub CLI
  - apt update

  # Install Python 3.12 packages
  - apt install -y python3.12 python3.12-venv python3.12-dev python3.12-distutils

  # Install GitHub CLI (separate command for explicit error handling)
  - |
    if apt install -y gh; then
      echo "GitHub CLI (gh) installed successfully"
    else
      echo "WARNING: GitHub CLI (gh) installation failed - check repository setup"
    fi

  - update-alternatives --install /usr/bin/python3 python3 /usr/bin/python3.12 1
  - update-alternatives --set python3 /usr/bin/python3.12
  - curl -sS https://bootstrap.pypa.io/get-pip.py | python3.12

  # Azure CLI
  - curl -sL https://aka.ms/InstallAzureCLIDeb | bash

  # astral-uv (uv package manager)
  - snap install astral-uv --classic

  # Node.js (via NodeSource)
  - curl -fsSL https://deb.nodesource.com/setup_20.x | bash -
  - apt install -y nodejs

  # npm user-local configuration (avoid sudo for global installs)
  - mkdir -p /home/azureuser/.npm-packages
  - echo 'prefix=${{HOME}}/.npm-packages' > /home/azureuser/.npmrc
  - |
    cat >> /home/azureuser/.bashrc << 'EOF'

    # npm user-local configuration
    NPM_PACKAGES="${{HOME}}/.npm-packages"
    PATH="$NPM_PACKAGES/bin:$PATH"
    MANPATH="$NPM_PACKAGES/share/man:$(manpath 2>/dev/null || echo $MANPATH)"

    # azlin alias for convenient VM management
    alias azlin="uvx --from git+https://github.com/rysweet/azlin azlin"
    EOF
  - chown azureuser:azureuser /home/azureuser/.npmrc /home/azureuser/.npm-packages

  # Tmux configuration for session name display
  - |
    cat > /home/azureuser/.tmux.conf << 'EOF'
    # Display session name in status bar
    set -g status-left-length 40
    set -g status-left "#[fg=green]Session: #S #[fg=yellow]| "
    set -g status-right "#[fg=cyan]%Y-%m-%d %H:%M"

    # Additional useful settings
    set -g status-interval 60
    set -g status-bg black
    set -g status-fg white
    EOF
  - chown azureuser:azureuser /home/azureuser/.tmux.conf

  # AI CLI tools (optional - can be installed later to speed up provisioning)
  # Uncomment these lines to install AI assistants during VM creation:
  # - su - azureuser -c "npm install -g @github/copilot"
  # - su - azureuser -c "npm install -g @openai/codex"
  # - su - azureuser -c "npm install -g @anthropic-ai/claude-code"

  # Rust
  - su - azureuser -c "curl --proto '=https' --tlsv1.2 -sSf https://sh.rustup.rs | sh -s -- -y"
  - echo 'source $HOME/.cargo/env' >> /home/azureuser/.bashrc

  # Go
  - wget https://go.dev/dl/go1.21.5.linux-amd64.tar.gz -O /tmp/go.tar.gz
  - tar -C /usr/local -xzf /tmp/go.tar.gz
  - echo 'export PATH=$PATH:/usr/local/go/bin' >> /home/azureuser/.bashrc

  # .NET 10 RC
  - wget https://dot.net/v1/dotnet-install.sh -O /tmp/dotnet-install.sh
  - chmod +x /tmp/dotnet-install.sh
  - /tmp/dotnet-install.sh --channel 10.0 --install-dir /usr/share/dotnet
  - ln -s /usr/share/dotnet/dotnet /usr/local/bin/dotnet

  # Docker post-install
  - usermod -aG docker azureuser
  - systemctl enable docker
  - systemctl start docker

final_message: "azlin VM provisioning complete. All dev tools installed."
"""

    def _create_retry_config(self, original: VMConfig, new_region: str) -> VMConfig:
        """Create new config for retry with different region.

        Does NOT mutate the original config - creates a new instance.
        This is critical for thread safety in pool provisioning.

        Args:
            original: Original VM configuration
            new_region: Region to try

        Returns:
            New VMConfig instance with updated region
        """
        return VMConfig(
            name=original.name,
            resource_group=original.resource_group,
            location=new_region,
            size=original.size,
            image=original.image,
            ssh_public_key=original.ssh_public_key,
            admin_username=original.admin_username,
            disable_password_auth=original.disable_password_auth,
        )

    def provision_vm(
        self, config: VMConfig, progress_callback: Callable[[str], None] | None = None
    ) -> VMDetails:
        """Provision Azure VM with development tools.

        Uses smart retry logic: tries the requested region first, then falls back
        to alternative regions if SKU is unavailable.

        THREAD-SAFE: Does NOT mutate the input config. Each retry creates
        a new config instance, making it safe for concurrent use.

        Args:
            config: VM configuration (will not be modified)
            progress_callback: Optional callback for progress updates

        Returns:
            VMDetails with provisioning results

        Raises:
            ProvisioningError: If provisioning fails in all regions
        """

        def report_progress(msg: str):
            if progress_callback:
                progress_callback(msg)
            logger.info(msg)

        # Build list of regions to try (preferred region first, then fallbacks)
        regions_to_try: list[str] = [config.location]
        regions_to_try.extend(
            region for region in self.FALLBACK_REGIONS if region != config.location
        )

        last_error = None

        # Try each region until one succeeds
        for attempt, region in enumerate(regions_to_try):
            try:
                # Create retry config (immutable approach)
                if attempt > 0:
                    report_progress(
                        f"Retrying in {region} (attempt {attempt + 1}/{len(regions_to_try)})..."
                    )
                    retry_config = self._create_retry_config(config, region)
                else:
                    retry_config = config

                # Attempt provisioning with retry config
                return self._try_provision_vm(retry_config, progress_callback)

            except subprocess.TimeoutExpired as e:
                raise ProvisioningError("VM provisioning timed out after 10 minutes") from e

            except subprocess.CalledProcessError as e:
                error_msg = e.stderr if e.stderr else str(e)
                last_error = error_msg

                # Check if this is a SKU/capacity error
                if self._parse_sku_error(error_msg):
                    report_progress(
                        f"SKU {config.size} not available in {region}, trying next region..."
                    )
                    continue  # Try next region
                # Non-SKU error - don't retry
                raise ProvisioningError(f"VM provisioning failed: {error_msg}") from e

            except json.JSONDecodeError as e:
                raise ProvisioningError("Failed to parse VM creation response") from e

        # All regions failed
        raise ProvisioningError(
            f"VM size {config.size} not available in any region. "
            f"Last error: {last_error}. "
            f"Try a different VM size (e.g., Standard_B2s_v2, Standard_D2s_v5)"
        )

    def provision_vm_pool(
        self,
        configs: list[VMConfig],
        progress_callback: Callable[[str], None] | None = None,
        max_workers: int = 10,
    ) -> PoolProvisioningResult:
        """Provision multiple VMs in parallel (thread-safe).

        THREAD-SAFE: Uses thread-safe RG creation and progress reporting.
        Does not mutate input configs.

        Supports partial success - returns detailed results even if some VMs fail.

        Args:
            configs: List of VM configurations (will not be modified)
            progress_callback: Optional callback for progress updates
            max_workers: Maximum parallel workers

        Returns:
            PoolProvisioningResult with success/failure details

        Raises:
            ProvisioningError: Only if ALL provisioning attempts fail
        """
        if not configs:
            return PoolProvisioningResult(
                total_requested=0, successful=[], failed=[], rg_failures=[]
            )

        # Thread-safe progress reporter
        progress = ThreadSafeProgressReporter(progress_callback)

        # Thread-safe RG manager
        rg_manager = ResourceGroupManager()

        # Create resource groups first (thread-safe, deduplicated)
        unique_rgs = {(config.resource_group, config.location) for config in configs}
        rg_failures: list[ResourceGroupFailure] = []

        progress.report(f"Creating {len(unique_rgs)} unique resource group(s)...")
        for rg, location in unique_rgs:
            try:
                rg_manager.ensure_resource_group(rg, location, self)
                progress.report(f"Resource group ready: {rg}")
            except ProvisioningError as e:
                error = ResourceGroupFailure(rg_name=rg, location=location, error=str(e))
                rg_failures.append(error)
                logger.error(f"Resource group creation failed: {rg} - {e}")

        progress.report(
            f"Provisioning {len(configs)} VMs in parallel with {max_workers} workers..."
        )

        successful: list[VMDetails] = []
        failed: list[ProvisioningFailure] = []

        num_workers = min(max_workers, len(configs))

        with ThreadPoolExecutor(max_workers=num_workers) as executor:
            # Submit all provisioning tasks (pass None for callback - we use thread-safe reporter)
            future_to_config = {
                executor.submit(self.provision_vm, config, None): config for config in configs
            }

            # Collect results as they complete
            for future in as_completed(future_to_config):
                config = future_to_config[future]
                try:
                    vm_details = future.result()
                    successful.append(vm_details)
                    progress.report(f"✓ {config.name} provisioned: {vm_details.public_ip}")

                except subprocess.TimeoutExpired:
                    failure = ProvisioningFailure(
                        config=config,
                        error="Provisioning timed out after 10 minutes",
                        error_type="timeout",
                    )
                    failed.append(failure)
                    progress.report(f"✗ {config.name} failed: timeout")

                except ProvisioningError as e:
                    error_msg = str(e)
                    error_type = (
                        "sku_unavailable" if "not available" in error_msg.lower() else "unknown"
                    )
                    failure = ProvisioningFailure(
                        config=config, error=error_msg, error_type=error_type
                    )
                    failed.append(failure)
                    progress.report(f"✗ {config.name} failed: {error_msg}")

                except Exception as e:
                    failure = ProvisioningFailure(config=config, error=str(e), error_type="unknown")
                    failed.append(failure)
                    progress.report(f"✗ {config.name} failed: {e!s}")

        # Build result
        result = PoolProvisioningResult(
            total_requested=len(configs),
            successful=successful,
            failed=failed,
            rg_failures=rg_failures,
        )

        progress.report(result.get_summary())

        # Only raise if ALL failed
        if not result.any_succeeded:
            error_details = [f.error for f in failed[:3]]  # First 3 errors
            raise ProvisioningError(
                f"All {len(configs)} VM provisioning attempts failed. "
                f"Sample errors: {'; '.join(error_details)}"
            )

        return result


__all__ = [
    "PoolProvisioningResult",
    "ProvisioningError",
    "ProvisioningFailure",
    "ResourceGroupFailure",
    "VMConfig",
    "VMDetails",
    "VMProvisioner",
]<|MERGE_RESOLUTION|>--- conflicted
+++ resolved
@@ -359,11 +359,8 @@
         location: str = "westus2",
         size: str = "Standard_E16as_v5",
         ssh_public_key: str | None = None,
-<<<<<<< HEAD
         session_name: str | None = None,
-=======
         public_ip_enabled: bool = True,
->>>>>>> a1853997
     ) -> VMConfig:
         """Create VM configuration with validation.
 
@@ -373,11 +370,8 @@
             location: Azure region
             size: VM size
             ssh_public_key: SSH public key content
-<<<<<<< HEAD
             session_name: Session name for VM tags (optional)
-=======
             public_ip_enabled: Whether to create a public IP (default: True)
->>>>>>> a1853997
 
         Returns:
             VMConfig object
@@ -404,11 +398,8 @@
             ssh_public_key=ssh_public_key,
             admin_username="azureuser",
             disable_password_auth=True,
-<<<<<<< HEAD
             session_name=session_name,
-=======
             public_ip_enabled=public_ip_enabled,
->>>>>>> a1853997
         )
 
     def validate_vm_size(self, size: str) -> bool:
