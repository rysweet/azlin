"""VM lifecycle management module.

This module handles VM deletion operations:
- Delete single VM with associated resources
- Delete all VMs in resource group
- Resource cleanup (NICs, disks, public IPs)

Security:
- Confirmation prompts for destructive operations
- Input validation
- Safe resource enumeration
- No shell=True
"""

import json
import logging
import subprocess
from concurrent.futures import ThreadPoolExecutor, as_completed
from dataclasses import dataclass
from typing import Any

from azlin.config_manager import ConfigManager
from azlin.connection_tracker import ConnectionTracker

logger = logging.getLogger(__name__)


class VMLifecycleError(Exception):
    """Raised when VM lifecycle operations fail."""

    pass


@dataclass
class DeletionResult:
    """Result from VM deletion operation."""

    vm_name: str
    success: bool
    message: str
    resources_deleted: list[str] | None = None

    def __post_init__(self) -> None:
        if self.resources_deleted is None:
            self.resources_deleted = []


@dataclass
class DeletionSummary:
    """Summary of batch deletion operations."""

    total: int
    succeeded: int
    failed: int
    results: list[DeletionResult]

    @property
    def all_succeeded(self) -> bool:
        """Check if all deletions succeeded."""
        return self.failed == 0

    def get_failed_vms(self) -> list[str]:
        """Get list of VMs that failed to delete."""
        return [r.vm_name for r in self.results if not r.success]


class VMLifecycleManager:
    """Manage VM lifecycle operations.

    This class provides operations for:
    - Deleting VMs with associated resources
    - Batch deletion of multiple VMs
    - Resource cleanup tracking
    """

    @classmethod
    def delete_vm(
        cls, vm_name: str, resource_group: str, force: bool = False, no_wait: bool = False
    ) -> DeletionResult:
        """Delete VM and all associated resources.

        Args:
            vm_name: VM name to delete
            resource_group: Resource group name
            force: Skip confirmation prompt
            no_wait: Don't wait for deletion to complete

        Returns:
            DeletionResult object

        Raises:
            VMLifecycleError: If deletion fails
        """
        logger.info(f"Deleting VM: {vm_name} in resource group: {resource_group}")

        try:
            # Get VM details to find associated resources
            vm_info = cls._get_vm_details(vm_name, resource_group)

            if not vm_info:
                return DeletionResult(vm_name=vm_name, success=False, message="VM not found")

            # Collect resource IDs to delete
            resources_to_delete = cls._collect_vm_resources(vm_info)

            logger.debug(f"Found {len(resources_to_delete)} resources to delete for {vm_name}")

            # Delete VM (this also deletes attached disks if configured)
            deleted_resources: list[str] = []

            # Delete VM itself
            try:
                cls._delete_vm_resource(vm_name, resource_group, no_wait)
                deleted_resources.append(f"VM: {vm_name}")
            except Exception as e:
                return DeletionResult(
                    vm_name=vm_name, success=False, message=f"Failed to delete VM: {e}"
                )

            # Delete associated resources (NICs, Public IPs)
            # Note: Disks are typically auto-deleted with VM if deleteOption is set
            for resource_type, resource_name in resources_to_delete:
                try:
                    if resource_type == "nic":
                        cls._delete_nic(resource_name, resource_group)
                        deleted_resources.append(f"NIC: {resource_name}")
                    elif resource_type == "public-ip":
                        cls._delete_public_ip(resource_name, resource_group)
                        deleted_resources.append(f"Public IP: {resource_name}")
                    elif resource_type == "disk":
                        # Try to delete disk (might already be deleted)
                        try:
                            cls._delete_disk(resource_name, resource_group)
                            deleted_resources.append(f"Disk: {resource_name}")
                        except Exception as e:
                            # Disk might be auto-deleted, ignore
<<<<<<< HEAD
                            logger.warning(f"Failed to delete disk {resource_name} (may be auto-deleted): {e}")
=======
                            logger.debug(f"Disk {resource_name} likely auto-deleted: {e}")
>>>>>>> ab872198
                except Exception as e:
                    logger.warning(f"Failed to delete {resource_type} {resource_name}: {e}")
                    # Continue with other resources

            # Clean up connection tracking record
            try:
                ConnectionTracker.remove_connection(vm_name)
            except Exception as e:
                logger.warning(f"Failed to clean up connection record for {vm_name}: {e}")

            # Clean up session name mapping
            try:
                ConfigManager.delete_session_name(vm_name)
                logger.debug(f"Removed session name mapping for {vm_name}")
            except Exception as e:
                logger.warning(f"Failed to clean up session name for {vm_name}: {e}")

            return DeletionResult(
                vm_name=vm_name,
                success=True,
                message=f"Deleted {len(deleted_resources)} resources",
                resources_deleted=deleted_resources,
            )

        except Exception as e:
            logger.error(f"Unexpected error deleting VM {vm_name}: {e}")
            return DeletionResult(vm_name=vm_name, success=False, message=f"Unexpected error: {e}")

    @classmethod
    def delete_all_vms(
        cls,
        resource_group: str,
        force: bool = False,
        vm_prefix: str | None = None,
        max_workers: int = 5,
    ) -> DeletionSummary:
        """Delete all VMs in resource group.

        Args:
            resource_group: Resource group name
            force: Skip confirmation prompts
            vm_prefix: Only delete VMs with this prefix (e.g., "azlin")
            max_workers: Maximum parallel workers

        Returns:
            DeletionSummary object

        Raises:
            VMLifecycleError: If listing VMs fails
        """
        try:
            # List all VMs in resource group
            vms = cls._list_vms_in_group(resource_group)

            if not vms:
                return DeletionSummary(total=0, succeeded=0, failed=0, results=[])

            # Filter by prefix if specified
            if vm_prefix:
                vms = [vm for vm in vms if vm.startswith(vm_prefix)]

            if not vms:
                return DeletionSummary(total=0, succeeded=0, failed=0, results=[])

            logger.info(f"Deleting {len(vms)} VMs in parallel with {max_workers} workers")

            # Delete VMs in parallel
            results: list[DeletionResult] = []
            num_workers = min(max_workers, len(vms))

            with ThreadPoolExecutor(max_workers=num_workers) as executor:
                # Submit all deletion tasks
                future_to_vm = {
                    executor.submit(
                        cls.delete_vm,
                        vm_name,
                        resource_group,
                        force=True,  # Don't prompt in parallel execution
                        no_wait=False,
                    ): vm_name
                    for vm_name in vms
                }

                # Collect results as they complete
                for future in as_completed(future_to_vm):
                    vm_name = future_to_vm[future]
                    try:
                        result = future.result()
                        results.append(result)
                    except Exception as e:
                        logger.error(f"Failed to delete {vm_name}: {e}")
                        results.append(
                            DeletionResult(
                                vm_name=vm_name, success=False, message=f"Exception: {e}"
                            )
                        )

            # Calculate summary
            succeeded = sum(1 for r in results if r.success)
            failed = sum(1 for r in results if not r.success)

            return DeletionSummary(
                total=len(results), succeeded=succeeded, failed=failed, results=results
            )

        except Exception as e:
            raise VMLifecycleError(f"Failed to delete VMs: {e}") from e

    @classmethod
    def _get_vm_details(cls, vm_name: str, resource_group: str) -> dict[str, Any] | None:
        """Get VM details including network interfaces.

        Args:
            vm_name: VM name
            resource_group: Resource group name

        Returns:
            VM details dictionary or None if not found
        """
        try:
            cmd = [
                "az",
                "vm",
                "show",
                "--name",
                vm_name,
                "--resource-group",
                resource_group,
                "--output",
                "json",
            ]

            result: subprocess.CompletedProcess[str] = subprocess.run(
                cmd, capture_output=True, text=True, timeout=30, check=True
            )

            vm_details: dict[str, Any] = json.loads(result.stdout)
            return vm_details

        except subprocess.CalledProcessError as e:
            if "ResourceNotFound" in e.stderr:
                return None
            raise VMLifecycleError(f"Failed to get VM details: {e.stderr}") from e
        except subprocess.TimeoutExpired as e:
            raise VMLifecycleError("VM details query timed out") from e
        except json.JSONDecodeError as e:
            raise VMLifecycleError("Failed to parse VM details") from e

    @classmethod
    def _list_vms_in_group(cls, resource_group: str) -> list[str]:
        """List VM names in resource group.

        Args:
            resource_group: Resource group name

        Returns:
            List of VM names
        """
        try:
            cmd = [
                "az",
                "vm",
                "list",
                "--resource-group",
                resource_group,
                "--query",
                "[].name",
                "--output",
                "json",
            ]

            result: subprocess.CompletedProcess[str] = subprocess.run(
                cmd, capture_output=True, text=True, timeout=30, check=True
            )

            vm_names: list[str] = json.loads(result.stdout)
            return vm_names

        except subprocess.CalledProcessError as e:
            if "ResourceGroupNotFound" in e.stderr:
                return []
            raise VMLifecycleError(f"Failed to list VMs: {e.stderr}") from e
        except subprocess.TimeoutExpired as e:
            raise VMLifecycleError("VM list operation timed out") from e
        except json.JSONDecodeError as e:
            raise VMLifecycleError("Failed to parse VM list") from e

    @classmethod
    def _collect_vm_resources(cls, vm_info: dict[str, Any]) -> list[tuple[str, str]]:
        """Collect associated resource names from VM info.

        Args:
            vm_info: VM details dictionary

        Returns:
            List of (resource_type, resource_name) tuples
        """
        resources: list[tuple[str, str]] = []

        # Extract NIC names
        network_profile = vm_info.get("networkProfile", {})
        network_interfaces = network_profile.get("networkInterfaces", [])

        for nic in network_interfaces:
            nic_id = nic.get("id", "")
            # Extract NIC name from ID: /subscriptions/.../resourceGroups/.../providers/Microsoft.Network/networkInterfaces/NAME
            if nic_id:
                nic_name = nic_id.split("/")[-1]
                resources.append(("nic", nic_name))

                # Get public IP from NIC
                try:
                    public_ip_name = cls._get_public_ip_from_nic(
                        nic_name, vm_info.get("resourceGroup", "")
                    )
                    if public_ip_name:
                        resources.append(("public-ip", public_ip_name))
                except Exception as e:
                    logger.debug(f"Failed to get public IP for NIC {nic_name}: {e}")

        # Extract disk names
        storage_profile = vm_info.get("storageProfile", {})

        # OS Disk
        os_disk = storage_profile.get("osDisk", {})
        if os_disk and os_disk.get("name"):
            resources.append(("disk", os_disk["name"]))

        # Data disks
        data_disks = storage_profile.get("dataDisks", [])
        resources.extend(("disk", disk["name"]) for disk in data_disks if disk.get("name"))

        return resources

    @classmethod
    def _get_public_ip_from_nic(cls, nic_name: str, resource_group: str) -> str | None:
        """Get public IP name associated with NIC.

        Args:
            nic_name: NIC name
            resource_group: Resource group name

        Returns:
            Public IP name or None
        """
        try:
            cmd = [
                "az",
                "network",
                "nic",
                "show",
                "--name",
                nic_name,
                "--resource-group",
                resource_group,
                "--query",
                "ipConfigurations[0].publicIpAddress.id",
                "--output",
                "tsv",
            ]

            result: subprocess.CompletedProcess[str] = subprocess.run(
                cmd, capture_output=True, text=True, timeout=10, check=True
            )

            public_ip_id: str = result.stdout.strip()
            if public_ip_id and public_ip_id != "None":
                # Extract name from ID
                return public_ip_id.split("/")[-1]

            return None

        except Exception as e:
            logger.warning(f"Failed to get public IP for VM {vm_name}: {e}")
            return None

    @classmethod
    def _delete_vm_resource(cls, vm_name: str, resource_group: str, no_wait: bool = False) -> None:
        """Delete VM resource using Azure CLI.

        Args:
            vm_name: VM name
            resource_group: Resource group name
            no_wait: Don't wait for deletion to complete
        """
        cmd = ["az", "vm", "delete", "--name", vm_name, "--resource-group", resource_group, "--yes"]

        if no_wait:
            cmd.append("--no-wait")

        subprocess.run(
            cmd, capture_output=True, text=True, timeout=300 if not no_wait else 30, check=True
        )

        logger.debug(f"Deleted VM: {vm_name}")

    @classmethod
    def _delete_nic(cls, nic_name: str, resource_group: str) -> None:
        """Delete network interface.

        Args:
            nic_name: NIC name
            resource_group: Resource group name
        """
        cmd = [
            "az",
            "network",
            "nic",
            "delete",
            "--name",
            nic_name,
            "--resource-group",
            resource_group,
        ]

        _result: subprocess.CompletedProcess[str] = subprocess.run(
            cmd, capture_output=True, text=True, timeout=60, check=True
        )

        logger.debug(f"Deleted NIC: {nic_name}")

    @classmethod
    def _delete_public_ip(cls, ip_name: str, resource_group: str) -> None:
        """Delete public IP address.

        Args:
            ip_name: Public IP name
            resource_group: Resource group name
        """
        cmd = [
            "az",
            "network",
            "public-ip",
            "delete",
            "--name",
            ip_name,
            "--resource-group",
            resource_group,
        ]

        _result: subprocess.CompletedProcess[str] = subprocess.run(
            cmd, capture_output=True, text=True, timeout=60, check=True
        )

        logger.debug(f"Deleted Public IP: {ip_name}")

    @classmethod
    def _delete_disk(cls, disk_name: str, resource_group: str) -> None:
        """Delete managed disk.

        Args:
            disk_name: Disk name
            resource_group: Resource group name
        """
        cmd = [
            "az",
            "disk",
            "delete",
            "--name",
            disk_name,
            "--resource-group",
            resource_group,
            "--yes",
        ]

        _result: subprocess.CompletedProcess[str] = subprocess.run(
            cmd, capture_output=True, text=True, timeout=60, check=True
        )

        logger.debug(f"Deleted Disk: {disk_name}")


__all__ = ["DeletionResult", "DeletionSummary", "VMLifecycleError", "VMLifecycleManager"]<|MERGE_RESOLUTION|>--- conflicted
+++ resolved
@@ -134,11 +134,7 @@
                             deleted_resources.append(f"Disk: {resource_name}")
                         except Exception as e:
                             # Disk might be auto-deleted, ignore
-<<<<<<< HEAD
-                            logger.warning(f"Failed to delete disk {resource_name} (may be auto-deleted): {e}")
-=======
                             logger.debug(f"Disk {resource_name} likely auto-deleted: {e}")
->>>>>>> ab872198
                 except Exception as e:
                     logger.warning(f"Failed to delete {resource_type} {resource_name}: {e}")
                     # Continue with other resources
@@ -411,8 +407,7 @@
 
             return None
 
-        except Exception as e:
-            logger.warning(f"Failed to get public IP for VM {vm_name}: {e}")
+        except Exception:
             return None
 
     @classmethod
