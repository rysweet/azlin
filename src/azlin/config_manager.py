--- conflicted
+++ resolved
@@ -30,11 +30,7 @@
         raise ImportError("toml library not available. Install with: pip install tomli") from e
 
 try:
-<<<<<<< HEAD
     import tomlkit  # type: ignore[import]
-=======
-    import tomlkit
->>>>>>> da7904d2
 except ImportError as e:
     raise ImportError("tomlkit library not available. Install with: pip install tomlkit") from e
 
