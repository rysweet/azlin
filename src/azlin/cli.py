"""CLI entry point for azlin v2.0.

This module provides the enhanced command-line interface with:
- Config storage and resource group management
- VM listing and status
- Interactive session selection
- Parallel VM provisioning (pools)
- Remote command execution
- Enhanced help

Commands:
    azlin                    # Show help
    azlin new                # Provision new VM
    azlin list               # List VMs in resource group
    azlin w                  # Run 'w' command on all VMs
    azlin -- <command>       # Execute command on VM(s)
"""

import logging
import subprocess
import sys
import time
from datetime import datetime
from pathlib import Path
<<<<<<< HEAD
=======
from typing import Optional
>>>>>>> f98f7f91

import click

from azlin import __version__
from azlin.azure_auth import AuthenticationError, AzureAuthenticator

# New modules for v2.0
from azlin.config_manager import AzlinConfig, ConfigError, ConfigManager
from azlin.cost_tracker import CostTracker, CostTrackerError
<<<<<<< HEAD
=======
from azlin.log_viewer import LogType, LogViewer, LogViewerError
>>>>>>> f98f7f91
from azlin.modules.file_transfer import (
    FileTransfer,
    FileTransferError,
    PathParser,
    SessionManager,
    TransferEndpoint,
)
from azlin.modules.github_setup import GitHubSetupError, GitHubSetupHandler
from azlin.modules.home_sync import (
    HomeSyncError,
    HomeSyncManager,
    RsyncError,
    SecurityValidationError,
)
from azlin.modules.notifications import NotificationHandler
from azlin.modules.prerequisites import PrerequisiteChecker, PrerequisiteError
from azlin.modules.progress import ProgressDisplay, ProgressStage
from azlin.modules.ssh_connector import SSHConfig, SSHConnectionError, SSHConnector
from azlin.modules.ssh_keys import SSHKeyError, SSHKeyManager
from azlin.remote_exec import PSCommandExecutor, RemoteExecError, RemoteExecutor, WCommandExecutor
<<<<<<< HEAD
from azlin.snapshot_manager import SnapshotManager, SnapshotManagerError
=======
>>>>>>> f98f7f91
from azlin.vm_connector import VMConnector, VMConnectorError
from azlin.vm_lifecycle import VMLifecycleError, VMLifecycleManager
from azlin.vm_lifecycle_control import VMLifecycleControlError, VMLifecycleController
from azlin.vm_manager import VMInfo, VMManager, VMManagerError
from azlin.vm_provisioning import (
    ProvisioningError,
    VMDetails,
    VMProvisioner,
)

logger = logging.getLogger(__name__)


class AzlinError(Exception):
    """Base exception for azlin errors."""

    exit_code = 1


class CLIOrchestrator:
    """Orchestrate azlin workflow.

    This class coordinates all modules to execute the complete workflow:
    1. Prerequisites check
    2. Azure authentication
    3. SSH key generation
    4. VM provisioning
    5. Wait for VM ready
    6. SSH connection
    7. GitHub setup (if --repo provided)
    8. tmux session
    9. Notification (optional)
    """

    def __init__(
        self,
        repo: str | None = None,
        vm_size: str = "Standard_D2s_v3",
        region: str = "eastus",
        resource_group: str | None = None,
        auto_connect: bool = True,
<<<<<<< HEAD
        config_file: str | None = None
=======
        config_file: Optional[str] = None,
>>>>>>> f98f7f91
    ):
        """Initialize CLI orchestrator.

        Args:
            repo: GitHub repository URL (optional)
            vm_size: Azure VM size
            region: Azure region
            resource_group: Resource group name (optional)
            auto_connect: Whether to auto-connect via SSH
            config_file: Configuration file path (optional)
        """
        self.repo = repo
        self.vm_size = vm_size
        self.region = region
        self.resource_group = resource_group
        self.auto_connect = auto_connect
        self.config_file = config_file

        # Initialize modules
        self.auth = AzureAuthenticator()
        self.provisioner = VMProvisioner()
        self.progress = ProgressDisplay()

        # Track resources for cleanup
        self.vm_details: VMDetails | None = None
        self.ssh_keys: Path | None = None

    def run(self) -> int:
        """Execute main workflow.

        Returns:
            Exit code (0 = success, non-zero = error)
        """
        try:
            # STEP 1: Check prerequisites
            self.progress.start_operation("Prerequisites Check")
            self._check_prerequisites()
            self.progress.complete(success=True, message="All prerequisites available")

            # STEP 2: Authenticate with Azure
            self.progress.start_operation("Azure Authentication")
            subscription_id = self._authenticate_azure()
            self.progress.complete(
                success=True, message=f"Authenticated with subscription: {subscription_id[:8]}..."
            )

            # STEP 3: Generate or retrieve SSH keys
            self.progress.start_operation("SSH Key Setup")
            ssh_key_pair = self._setup_ssh_keys()
            self.progress.complete(
                success=True, message=f"SSH keys ready: {ssh_key_pair.private_path.name}"
            )

            # STEP 4: Provision VM
            timestamp = int(time.time())
            vm_name = f"azlin-vm-{timestamp}"
            rg_name = self.resource_group or f"azlin-rg-{timestamp}"

            self.progress.start_operation(f"Provisioning VM: {vm_name}", estimated_seconds=300)
            vm_details = self._provision_vm(vm_name, rg_name, ssh_key_pair.public_key_content)
            self.vm_details = vm_details
            self.progress.complete(success=True, message=f"VM ready at {vm_details.public_ip}")

            # STEP 5: Wait for VM to be fully ready (cloud-init to complete)
            self.progress.start_operation(
                "Waiting for cloud-init to complete", estimated_seconds=180
            )
            self._wait_for_cloud_init(vm_details, ssh_key_pair.private_path)
            self.progress.complete(success=True, message="All development tools installed")

            # STEP 5.5: Sync home directory (NEW)
            self.progress.start_operation("Syncing home directory")
            self._sync_home_directory(vm_details, ssh_key_pair.private_path)
            self.progress.complete(success=True, message="Home directory synced")

            # STEP 6: GitHub setup (if repo provided)
            if self.repo:
                self.progress.start_operation("GitHub Setup", estimated_seconds=60)
                self._setup_github(vm_details, ssh_key_pair.private_path)
                self.progress.complete(success=True, message=f"Repository cloned: {self.repo}")

            # STEP 7: Send completion notification
            self._send_notification(vm_details, success=True)

            # STEP 8: Display connection info
            self._display_connection_info(vm_details)

            # STEP 9: Auto-connect via SSH with tmux
            if self.auto_connect:
                self.progress.update("Connecting via SSH...", ProgressStage.STARTED)
                exit_code = self._connect_ssh(vm_details, ssh_key_pair.private_path)
                return exit_code

            return 0

        except PrerequisiteError as e:
            self.progress.update(str(e), ProgressStage.FAILED)
            return 2
        except AuthenticationError as e:
            self.progress.update(f"Authentication failed: {e}", ProgressStage.FAILED)
            self._send_notification_error(str(e))
            return 3
        except (ProvisioningError, SSHKeyError) as e:
            self.progress.update(f"Provisioning failed: {e}", ProgressStage.FAILED)
            self._send_notification_error(str(e))
            self._cleanup_on_failure()
            return 4
        except SSHConnectionError as e:
            self.progress.update(f"SSH connection failed: {e}", ProgressStage.FAILED)
            # Don't cleanup - VM is still running
            return 5
        except GitHubSetupError as e:
            self.progress.update(f"GitHub setup failed: {e}", ProgressStage.WARNING)
            # Continue - GitHub setup is optional
            self._display_connection_info(self.vm_details)
            if self.auto_connect and self.vm_details:
                return self._connect_ssh(self.vm_details, self.ssh_keys)
            return 0
        except KeyboardInterrupt:
            self.progress.update("Cancelled by user", ProgressStage.FAILED)
            self._cleanup_on_failure()
            return 130
        except Exception as e:
            self.progress.update(f"Unexpected error: {e}", ProgressStage.FAILED)
            logger.exception("Unexpected error in main workflow")
            self._send_notification_error(str(e))
            self._cleanup_on_failure()
            return 1

    def _check_prerequisites(self) -> None:
        """Check all prerequisites are installed.

        Raises:
            PrerequisiteError: If prerequisites missing
        """
        result = PrerequisiteChecker.check_all()

        if not result.all_available:
            message = PrerequisiteChecker.format_missing_message(
                result.missing, result.platform_name
            )
            click.echo(message, err=True)
            raise PrerequisiteError(f"Missing required tools: {', '.join(result.missing)}")

        self.progress.update(
            f"Platform: {result.platform_name}, Tools: {', '.join(result.available)}"
        )

    def _authenticate_azure(self) -> str:
        """Authenticate with Azure and get subscription ID.

        Returns:
            str: Subscription ID

        Raises:
            AuthenticationError: If authentication fails
        """
        self.progress.update("Checking Azure CLI authentication...")

        # Verify az CLI is available
        if not self.auth.check_az_cli_available():
            raise AuthenticationError("Azure CLI not available. Please install az CLI.")

        # Get credentials (triggers az login if needed)
        self.auth.get_credentials()

        # Get subscription ID
        subscription_id = self.auth.get_subscription_id()

        self.progress.update(f"Using subscription: {subscription_id}")

        return subscription_id

    def _setup_ssh_keys(self) -> object:
        """Generate or retrieve SSH keys.

        Returns:
            SSHKeyPair object

        Raises:
            SSHKeyError: If key generation fails
        """
        self.progress.update("Checking for existing SSH keys...")

        ssh_key_pair = SSHKeyManager.ensure_key_exists()
        self.ssh_keys = ssh_key_pair.private_path

        self.progress.update(f"Using key: {ssh_key_pair.private_path}", ProgressStage.IN_PROGRESS)

        return ssh_key_pair

    def _provision_vm(self, vm_name: str, rg_name: str, public_key: str) -> VMDetails:
        """Provision Azure VM with dev tools.

        Args:
            vm_name: VM name
            rg_name: Resource group name
            public_key: SSH public key content

        Returns:
            VMDetails object

        Raises:
            ProvisioningError: If provisioning fails
        """
        self.progress.update(f"Creating VM: {vm_name}")
        self.progress.update(f"Region: {self.region}, Size: {self.vm_size}")

        # Create VM config
        config = self.provisioner.create_vm_config(
            name=vm_name,
            resource_group=rg_name,
            location=self.region,
            size=self.vm_size,
            ssh_public_key=public_key,
        )

        # Progress callback
        def progress_callback(msg: str):
            self.progress.update(msg, ProgressStage.IN_PROGRESS)

        # Provision VM
        vm_details = self.provisioner.provision_vm(config, progress_callback)

        self.progress.update(f"VM created with IP: {vm_details.public_ip}")

        return vm_details

    def _wait_for_cloud_init(self, vm_details: VMDetails, key_path: Path) -> None:
        """Wait for cloud-init to complete on VM.

        Args:
            vm_details: VM details
            key_path: SSH private key path

        Raises:
            SSHConnectionError: If cloud-init check fails
        """
        self.progress.update("Waiting for SSH to be available...")

        # Wait for SSH port to be accessible
        ssh_ready = SSHConnector.wait_for_ssh_ready(
            vm_details.public_ip, key_path, timeout=300, interval=5
        )

        if not ssh_ready:
            raise SSHConnectionError("SSH did not become available")

        self.progress.update("SSH available, checking cloud-init status...")

        # Check cloud-init status
        ssh_config = SSHConfig(host=vm_details.public_ip, user="azureuser", key_path=key_path)

        # Wait for cloud-init to complete (check every 10s for up to 3 minutes)
        max_attempts = 18
        for attempt in range(max_attempts):
            try:
                output = SSHConnector.execute_remote_command(
                    ssh_config, "cloud-init status", timeout=30
                )

                if "status: done" in output:
                    self.progress.update("cloud-init completed successfully")
                    return
                elif "status: running" in output:
                    self.progress.update(
                        f"cloud-init still running... (attempt {attempt + 1}/{max_attempts})"
                    )
                    time.sleep(10)
                else:
                    self.progress.update(f"cloud-init status: {output.strip()}")
                    time.sleep(10)

            except Exception as e:
                logger.debug(f"Error checking cloud-init status: {e}")
                time.sleep(10)

        # If we get here, cloud-init didn't complete but we'll proceed anyway
        self.progress.update(
            "cloud-init status check timed out, proceeding anyway", ProgressStage.WARNING
        )

    def _sync_home_directory(self, vm_details: VMDetails, key_path: Path) -> None:
        """Sync home directory to VM.

        Args:
            vm_details: VM details
            key_path: SSH private key path

        Note:
            Sync failures are logged as warnings but don't block VM provisioning.
        """
        try:
            # Create SSH config
            ssh_config = SSHConfig(host=vm_details.public_ip, user="azureuser", key_path=key_path)

            # Progress callback
            def progress_callback(msg: str):
                self.progress.update(msg, ProgressStage.IN_PROGRESS)

            # Attempt sync
            result = HomeSyncManager.sync_to_vm(
                ssh_config, dry_run=False, progress_callback=progress_callback
            )

            if result.success:
                if result.files_synced > 0:
                    self.progress.update(
                        f"Synced {result.files_synced} files "
                        f"({result.bytes_transferred / 1024:.1f} KB) "
                        f"in {result.duration_seconds:.1f}s"
                    )
                else:
                    self.progress.update("No files to sync")
            else:
                # Log errors but don't fail
                for error in result.errors:
                    logger.warning(f"Sync error: {error}")

        except SecurityValidationError as e:
            # Don't fail VM provisioning, just warn
            self.progress.update(f"Home sync skipped: {e}", ProgressStage.WARNING)
            logger.warning(f"Security validation failed: {e}")

        except (RsyncError, HomeSyncError) as e:
            # Don't fail VM provisioning, just warn
            self.progress.update(f"Home sync failed: {e}", ProgressStage.WARNING)
            logger.warning(f"Home sync failed: {e}")

        except Exception:
            # Catch all other errors
            self.progress.update("Home sync failed (unexpected error)", ProgressStage.WARNING)
            logger.exception("Unexpected error during home sync")

    def _setup_github(self, vm_details: VMDetails, key_path: Path) -> None:
        """Setup GitHub on VM and clone repository.

        Args:
            vm_details: VM details
            key_path: SSH private key path

        Raises:
            GitHubSetupError: If GitHub setup fails
        """
        if not self.repo:
            return

        self.progress.update(f"Setting up GitHub for: {self.repo}")

        # Validate repo URL
        valid, message = GitHubSetupHandler.validate_repo_url(self.repo)
        if not valid:
            raise GitHubSetupError(f"Invalid repository URL: {message}")

        # Create SSH config
        ssh_config = SSHConfig(host=vm_details.public_ip, user="azureuser", key_path=key_path)

        # Setup GitHub and clone repo
        self.progress.update("Authenticating with GitHub (may require browser)...")
        repo_details = GitHubSetupHandler.setup_github_on_vm(ssh_config, self.repo)

        self.progress.update(f"Repository cloned to: {repo_details.clone_path}")

    def _connect_ssh(self, vm_details: VMDetails, key_path: Path) -> int:
        """Connect to VM via SSH with tmux session.

        Args:
            vm_details: VM details
            key_path: SSH private key path

        Returns:
            int: SSH exit code

        Raises:
            SSHConnectionError: If connection fails
        """
        ssh_config = SSHConfig(host=vm_details.public_ip, user="azureuser", key_path=key_path)

        click.echo("\n" + "=" * 60)
        click.echo(f"Connecting to {vm_details.name} via SSH...")
        click.echo("Starting tmux session 'azlin'")
<<<<<<< HEAD
        click.echo("="*60 + "\n")
=======
        click.echo("=" * 60 + "\n")
>>>>>>> f98f7f91

        # Connect with auto-tmux
        exit_code = SSHConnector.connect(ssh_config, tmux_session="azlin", auto_tmux=True)

        return exit_code

    def _send_notification(self, vm_details: VMDetails, success: bool = True) -> None:
        """Send completion notification via imessR if available.

        Args:
            vm_details: VM details
            success: Whether provisioning succeeded
        """
        result = NotificationHandler.send_completion_notification(
            vm_details.name, vm_details.public_ip, success=success
        )

        if result.sent:
            logger.info("Notification sent successfully")
        else:
            logger.debug(f"Notification not sent: {result.message}")

    def _send_notification_error(self, error_message: str) -> None:
        """Send error notification.

        Args:
            error_message: Error message
        """
        result = NotificationHandler.send_error_notification(error_message)

        if result.sent:
            logger.info("Error notification sent")
        else:
            logger.debug(f"Error notification not sent: {result.message}")

    def _display_connection_info(self, vm_details: VMDetails) -> None:
        """Display VM connection information.

        Args:
            vm_details: VM details
        """
        click.echo("\n" + "=" * 60)
        click.echo("VM Provisioning Complete!")
        click.echo("=" * 60)
        click.echo(f"  Name:           {vm_details.name}")
        click.echo(f"  IP Address:     {vm_details.public_ip}")
        click.echo(f"  Resource Group: {vm_details.resource_group}")
        click.echo(f"  Region:         {vm_details.location}")
        click.echo(f"  Size:           {vm_details.size}")
        click.echo("\nInstalled Tools:")
        click.echo("  - Docker, Azure CLI, GitHub CLI, Git")
        click.echo("  - Node.js, Python, Rust, Go, .NET 10 RC")
        click.echo("  - tmux")

        if self.repo:
            click.echo(f"\nRepository: {self.repo}")

        click.echo("\nSSH Connection:")
        click.echo(f"  ssh azureuser@{vm_details.public_ip}")
        click.echo(f"  (using key: {self.ssh_keys})")
        click.echo("=" * 60 + "\n")

    def _cleanup_on_failure(self) -> None:
        """Cleanup resources on failure (optional).

        Note: We don't automatically delete the VM on failure
        as the user may want to investigate or keep it.
        """
        if self.vm_details:
            click.echo("\n" + "=" * 60)
            click.echo("Provisioning Failed")
            click.echo("=" * 60)
            click.echo(f"VM may still exist: {self.vm_details.name}")
            click.echo(f"Resource Group: {self.vm_details.resource_group}")
            click.echo("\nTo delete VM and cleanup resources:")
            click.echo(f"  az group delete --name {self.vm_details.resource_group} --yes")
            click.echo("=" * 60 + "\n")


def _auto_sync_home_directory(ssh_config: SSHConfig) -> None:
    """Auto-sync home directory before SSH connection (silent).

    Args:
        ssh_config: SSH configuration for target VM

    Note:
        Sync failures are silently ignored to not disrupt connection flow.
    """
    try:
        result = HomeSyncManager.sync_to_vm(ssh_config, dry_run=False)
        if result.success and result.files_synced > 0:
            logger.info(f"Auto-synced {result.files_synced} files")
    except Exception as e:
        # Silent failure - log but don't interrupt connection
        logger.debug(f"Auto-sync failed: {e}")


<<<<<<< HEAD
def show_interactive_menu(
    vms: list[VMInfo],
    ssh_key_path: Path
) -> int | None:
=======
def show_interactive_menu(vms: list[VMInfo], ssh_key_path: Path) -> Optional[int]:
>>>>>>> f98f7f91
    """Show interactive VM selection menu.

    Args:
        vms: List of available VMs
        ssh_key_path: Path to SSH private key

    Returns:
        Exit code or None to continue to provisioning
    """
    if not vms:
        click.echo("No VMs found. Create a new one? [Y/n]: ", nl=False)
        response = input().lower()
        if response in ["", "y", "yes"]:
            return None  # Continue to provisioning
        return 0

    # Auto-connect if only 1 VM
    if len(vms) == 1:
        vm = vms[0]
        click.echo(f"\nFound 1 VM: {vm.name}")
        click.echo(f"Status: {vm.get_status_display()}")
        click.echo(f"IP: {vm.public_ip}")
        click.echo("\nConnecting...")

        if vm.is_running() and vm.public_ip:
            ssh_config = SSHConfig(host=vm.public_ip, user="azureuser", key_path=ssh_key_path)

            # Sync home directory before connection (silent)
            _auto_sync_home_directory(ssh_config)

            exit_code = SSHConnector.connect(ssh_config, tmux_session="azlin", auto_tmux=True)
            return exit_code
        else:
            click.echo("VM is not running or has no public IP")
            return 1

    # Multiple VMs - show menu
    click.echo("\n" + "=" * 60)
    click.echo("Available VMs:")
    click.echo("=" * 60)

    for idx, vm in enumerate(vms, 1):
        status = vm.get_status_display()
        ip = vm.public_ip or "No IP"
        click.echo(f"  {idx}. {vm.name} - {status} - {ip}")

    click.echo("  n. Create new VM")
    click.echo("=" * 60)

    choice = input("\nSelect VM (number or 'n' for new): ").strip().lower()

    if choice == "n":
        return None  # Continue to provisioning

    try:
        idx = int(choice) - 1
        if 0 <= idx < len(vms):
            vm = vms[idx]

            if not vm.is_running():
                click.echo(f"\nVM '{vm.name}' is not running.")
<<<<<<< HEAD
                click.echo(f"Start it with: az vm start --name {vm.name} --resource-group {vm.resource_group}")
=======
                click.echo(
                    "Start it with: az vm start --name {} --resource-group {}".format(
                        vm.name, vm.resource_group
                    )
                )
>>>>>>> f98f7f91
                return 1

            if not vm.public_ip:
                click.echo(f"\nVM '{vm.name}' has no public IP.")
                return 1

            click.echo(f"\nConnecting to {vm.name}...")
            ssh_config = SSHConfig(host=vm.public_ip, user="azureuser", key_path=ssh_key_path)

            # Sync home directory before connection (silent)
            _auto_sync_home_directory(ssh_config)

            exit_code = SSHConnector.connect(ssh_config, tmux_session="azlin", auto_tmux=True)
            return exit_code
        else:
            click.echo("Invalid selection")
            return 1
    except ValueError:
        click.echo("Invalid input")
        return 1


<<<<<<< HEAD
def generate_vm_name(
    custom_name: str | None = None,
    command: str | None = None
) -> str:
=======
def generate_vm_name(custom_name: Optional[str] = None, command: Optional[str] = None) -> str:
>>>>>>> f98f7f91
    """Generate VM name.

    Args:
        custom_name: Custom name from --name flag
        command: Command string for slug extraction

    Returns:
        VM name
    """
    if custom_name:
        return custom_name

    timestamp = datetime.now().strftime("%Y%m%d-%H%M%S")

    if command:
        slug = RemoteExecutor.extract_command_slug(command)
        return f"azlin-{timestamp}-{slug}"

    return f"azlin-{timestamp}"


def execute_command_on_vm(vm: VMInfo, command: str, ssh_key_path: Path) -> int:
    """Execute a command on a VM and display output.

    Args:
        vm: VM to execute command on
        command: Command to execute
        ssh_key_path: Path to SSH private key

    Returns:
        Exit code from command execution
    """
    if not vm.is_running():
        click.echo(
            f"Error: VM '{vm.name}' is not running (status: {vm.get_status_display()})", err=True
        )
        return 1

    if not vm.public_ip:
        click.echo(f"Error: VM '{vm.name}' has no public IP", err=True)
        return 1

    click.echo(f"\nExecuting on {vm.name} ({vm.public_ip}): {command}")
    click.echo("=" * 60)

    ssh_config = SSHConfig(host=vm.public_ip, user="azureuser", key_path=ssh_key_path)

    try:
        # Build SSH command with the remote command
        args = SSHConnector.build_ssh_command(ssh_config, command)

        # Execute and stream output
        result = subprocess.run(args)

        click.echo("=" * 60)
        if result.returncode == 0:
            click.echo(f"Command completed successfully on {vm.name}")
        else:
            click.echo(f"Command failed on {vm.name} with exit code {result.returncode}", err=True)

        return result.returncode

    except Exception as e:
        click.echo(f"Error executing command on {vm.name}: {e}", err=True)
        return 1


<<<<<<< HEAD
def select_vm_for_command(
    vms: list[VMInfo],
    command: str
) -> VMInfo | None:
=======
def select_vm_for_command(vms: list[VMInfo], command: str) -> Optional[VMInfo]:
>>>>>>> f98f7f91
    """Show interactive menu to select VM for command execution.

    Args:
        vms: List of available VMs
        command: Command that will be executed

    Returns:
        Selected VM or None to provision new VM
    """
    click.echo("\n" + "=" * 60)
    click.echo(f"Command to execute: {command}")
    click.echo("=" * 60)
    click.echo("\nAvailable VMs:")

    for idx, vm in enumerate(vms, 1):
        status = vm.get_status_display()
        ip = vm.public_ip or "No IP"
        click.echo(f"  {idx}. {vm.name} - {status} - {ip}")

    click.echo("  n. Create new VM and execute")
    click.echo("=" * 60)

    choice = input("\nSelect VM (number or 'n' for new): ").strip().lower()

    if choice == "n":
        return None  # Signal to create new VM

    try:
        idx = int(choice) - 1
        if 0 <= idx < len(vms):
            return vms[idx]
        else:
            click.echo("Invalid selection")
            return None
    except ValueError:
        click.echo("Invalid input")
        return None


class AzlinGroup(click.Group):
    """Custom Click group that handles -- delimiter for command passthrough."""

    def main(self, *args, **kwargs):
        """Override main to handle -- delimiter before any Click processing."""
        # Check if -- is in sys.argv BEFORE Click processes anything
        if "--" in sys.argv:
            delimiter_idx = sys.argv.index("--")
            # Store the command for later
            passthrough_args = sys.argv[delimiter_idx + 1 :]
            if passthrough_args:
                # Remove everything from -- onwards so Click doesn't see it
                sys.argv = sys.argv[:delimiter_idx]
                # We'll pass this through the context
                if not hasattr(self, "_passthrough_command"):
                    self._passthrough_command = " ".join(passthrough_args)

        return super().main(*args, **kwargs)

    def invoke(self, ctx):
        """Pass the passthrough command to the context."""
        if hasattr(self, "_passthrough_command"):
            ctx.obj = {"passthrough_command": self._passthrough_command}
        return super().invoke(ctx)


@click.group(
    cls=AzlinGroup,
    invoke_without_command=True,
    context_settings={
        "ignore_unknown_options": True,
        "allow_extra_args": True,
        "allow_interspersed_args": False,
    },
)
@click.pass_context
@click.version_option(version=__version__)
def main(ctx):
    """azlin - Azure Ubuntu VM provisioning and management.

    Provisions Azure Ubuntu VMs with development tools, manages existing VMs,
    and executes commands remotely.

    \b
    VM LIFECYCLE COMMANDS:
        new           Provision a new VM (aliases: vm, create)
        list          List VMs in resource group
        status        Show detailed status of VMs
        start         Start a stopped VM
        stop          Stop/deallocate a VM to save costs
        connect       Connect to existing VM via SSH

    \b
    SNAPSHOT COMMANDS:
        snapshot create <vm>              Create snapshot of VM disk
        snapshot list <vm>                List snapshots for VM
        snapshot restore <vm> <snapshot>  Restore VM from snapshot
        snapshot delete <snapshot>        Delete a snapshot

    \b
    MONITORING COMMANDS:
        w             Run 'w' command on all VMs
        ps            Run 'ps aux' on all VMs
        cost          Show cost estimates for VMs
        logs          View VM logs without SSH connection

    \b
    DELETION COMMANDS:
        kill          Delete a VM and all resources
        destroy       Delete VM with dry-run and RG options
        killall       Delete all VMs in resource group

    \b
    EXAMPLES:
        # Show help
        $ azlin

        # Provision a new VM
        $ azlin new

        # List VMs and show status
        $ azlin list
        $ azlin status

        # Start/stop VMs
        $ azlin start my-vm
        $ azlin stop my-vm

        # Manage snapshots
        $ azlin snapshot create my-vm
        $ azlin snapshot list my-vm
        $ azlin snapshot restore my-vm my-vm-snapshot-20251015-053000

        # View costs
        $ azlin cost --by-vm
        $ azlin cost --from 2025-01-01 --to 2025-01-31

        # View VM logs
        $ azlin logs my-vm
        $ azlin logs my-vm --boot
        $ azlin logs my-vm --follow

        # Run 'w' and 'ps' on all VMs
        $ azlin w
        $ azlin ps

        # Delete VMs
        $ azlin kill azlin-vm-12345
        $ azlin destroy my-vm --dry-run
        $ azlin destroy my-vm --delete-rg --force

        # Provision VM with custom name
        $ azlin new --name my-dev-vm

        # Provision VM and clone repository
        $ azlin new --repo https://github.com/owner/repo

        # Provision 5 VMs in parallel
        $ azlin new --pool 5

    \b
    CONFIGURATION:
        Config file: ~/.azlin/config.toml
        Set defaults: default_resource_group, default_region, default_vm_size

    For help on any command: azlin <command> --help
    """
    # Set up logging
<<<<<<< HEAD
    logging.basicConfig(
        level=logging.INFO,
        format='%(message)s'
    )
=======
    logging.basicConfig(level=logging.INFO, format="%(message)s")
>>>>>>> f98f7f91

    # If no subcommand provided, show help
    if ctx.invoked_subcommand is None:
        click.echo(ctx.get_help())
        ctx.exit(0)  # Use ctx.exit() instead of sys.exit() for Click compatibility


@main.command(name="new")
@click.pass_context
@click.option("--repo", help="GitHub repository URL to clone", type=str)
@click.option("--vm-size", help="Azure VM size", type=str)
@click.option("--region", help="Azure region", type=str)
@click.option("--resource-group", "--rg", help="Azure resource group", type=str)
@click.option("--name", help="Custom VM name", type=str)
@click.option("--pool", help="Number of VMs to create in parallel", type=int)
@click.option("--no-auto-connect", help="Do not auto-connect via SSH", is_flag=True)
@click.option("--config", help="Config file path", type=click.Path())
def new_command(
    ctx,
    repo: str | None,
    vm_size: str | None,
    region: str | None,
    resource_group: str | None,
    name: str | None,
    pool: int | None,
    no_auto_connect: bool,
<<<<<<< HEAD
    config: str | None
=======
    config: Optional[str],
>>>>>>> f98f7f91
):
    """Provision a new Azure VM with development tools.

    Creates a new Ubuntu VM in Azure with all development tools pre-installed.
    Optionally connects via SSH and clones a GitHub repository.

    \b
    EXAMPLES:
        # Provision basic VM
        $ azlin new

        # Provision with custom name
        $ azlin new --name my-dev-vm

        # Provision and clone repository
        $ azlin new --repo https://github.com/owner/repo

        # Provision 5 VMs in parallel
        $ azlin new --pool 5

        # Provision and execute command
        $ azlin new -- python train.py
    """
    # Check for passthrough command from custom AzlinGroup
    command = None
    if ctx.obj and "passthrough_command" in ctx.obj:
        command = ctx.obj["passthrough_command"]
    elif ctx.args:
        # If no explicit --, check if we have extra args from Click
        command = " ".join(ctx.args)

        # Load config for defaults
        try:
            azlin_config = ConfigManager.load_config(config)
        except ConfigError:
            azlin_config = AzlinConfig()

        # Get settings with CLI override
        final_rg = resource_group or azlin_config.default_resource_group
        final_region = region or azlin_config.default_region
        final_vm_size = vm_size or azlin_config.default_vm_size

        # Generate VM name
        vm_name = generate_vm_name(name, command)

        # Warn if pool > 10
        if pool and pool > 10:
            estimated_cost = pool * 0.10  # Rough estimate
            click.echo(f"\nWARNING: Creating {pool} VMs")
            click.echo(f"Estimated cost: ~${estimated_cost:.2f}/hour")
            click.echo("Continue? [y/N]: ", nl=False)
            response = input().lower()
            if response not in ["y", "yes"]:
                click.echo("Cancelled.")
                sys.exit(0)

        # Validate repo URL if provided
        if repo:
            if not repo.startswith("https://github.com/"):
                click.echo(
                    "Error: Invalid GitHub URL. Must start with https://github.com/", err=True
                )
                sys.exit(1)

        # Create orchestrator and run
        orchestrator = CLIOrchestrator(
            repo=repo,
            vm_size=final_vm_size,
            region=final_region,
            resource_group=final_rg,
            auto_connect=not no_auto_connect,
            config_file=config,
        )

        # Update config with used resource group
        if final_rg:
            try:
                ConfigManager.update_config(
                    config, default_resource_group=final_rg, last_vm_name=vm_name
                )
            except ConfigError as e:
                logger.debug(f"Failed to update config: {e}")

        # Execute command if specified
        if command and not pool:
            click.echo(f"\nCommand to execute: {command}")
            click.echo("Provisioning VM first...\n")

            # Disable auto-connect for command execution mode
            orchestrator.auto_connect = False
            exit_code = orchestrator.run()

            if exit_code == 0 and orchestrator.vm_details:
                # Create VMInfo from VMDetails for execute_command_on_vm
                vm_info = VMInfo(
                    name=orchestrator.vm_details.name,
                    resource_group=orchestrator.vm_details.resource_group,
                    location=orchestrator.vm_details.location,
                    power_state="VM running",
                    public_ip=orchestrator.vm_details.public_ip,
                    vm_size=orchestrator.vm_details.size,
                )

                # Execute command on the newly provisioned VM
                cmd_exit_code = execute_command_on_vm(vm_info, command, orchestrator.ssh_keys)
                sys.exit(cmd_exit_code)
            else:
                click.echo(f"\nProvisioning failed with exit code {exit_code}", err=True)
                sys.exit(exit_code)

        # Pool provisioning
        if pool and pool > 1:
            click.echo(f"\nProvisioning pool of {pool} VMs in parallel...")

            # Generate SSH keys
            ssh_key_pair = SSHKeyManager.ensure_key_exists()

            # Create VM configs for pool
            configs = []
            for i in range(pool):
                vm_name_pool = f"{vm_name}-{i+1:02d}"
                config = orchestrator.provisioner.create_vm_config(
                    name=vm_name_pool,
                    resource_group=final_rg or f"azlin-rg-{int(time.time())}",
                    location=final_region,
                    size=final_vm_size,
                    ssh_public_key=ssh_key_pair.public_key_content,
                )
                configs.append(config)

            # Provision VMs in parallel (returns PoolProvisioningResult)
            try:
                result = orchestrator.provisioner.provision_vm_pool(
                    configs,
                    progress_callback=lambda msg: click.echo(f"  {msg}"),
                    max_workers=min(10, pool),
                )

                # Display results
                click.echo(f"\n{result.get_summary()}")

                if result.successful:
                    click.echo("\nSuccessfully Provisioned VMs:")
                    click.echo("=" * 80)
                    for vm in result.successful:
                        click.echo(f"  {vm.name:<30} {vm.public_ip:<15} {vm.location}")
                    click.echo("=" * 80)

                if result.failed:
                    click.echo("\nFailed VMs:")
                    click.echo("=" * 80)
                    for failure in result.failed:
                        click.echo(
                            f"  {failure.config.name:<30} {failure.error_type:<20} {failure.error[:40]}"
                        )
                    click.echo("=" * 80)

                if result.rg_failures:
                    click.echo("\nResource Group Failures:")
                    for rg_fail in result.rg_failures:
                        click.echo(f"  {rg_fail.rg_name}: {rg_fail.error}")

                # Exit with success if any VMs succeeded
                if result.any_succeeded:
                    sys.exit(0)
                else:
                    sys.exit(1)

            except ProvisioningError as e:
                click.echo(f"\nPool provisioning failed completely: {e}", err=True)
                sys.exit(1)
            except Exception as e:
                click.echo(f"\nUnexpected error: {e}", err=True)
                sys.exit(1)

        exit_code = orchestrator.run()
        sys.exit(exit_code)


# Alias: 'vm' for 'new'
@main.command(name="vm")
@click.pass_context
@click.option("--repo", help="GitHub repository URL to clone", type=str)
@click.option("--vm-size", help="Azure VM size", type=str)
@click.option("--region", help="Azure region", type=str)
@click.option("--resource-group", "--rg", help="Azure resource group", type=str)
@click.option("--name", help="Custom VM name", type=str)
@click.option("--pool", help="Number of VMs to create in parallel", type=int)
@click.option("--no-auto-connect", help="Do not auto-connect via SSH", is_flag=True)
@click.option("--config", help="Config file path", type=click.Path())
def vm_command(ctx, **kwargs):
    """Alias for 'new' command. Provision a new Azure VM."""
    return ctx.invoke(new_command, **kwargs)


# Alias: 'create' for 'new'
@main.command(name="create")
@click.pass_context
@click.option("--repo", help="GitHub repository URL to clone", type=str)
@click.option("--vm-size", help="Azure VM size", type=str)
@click.option("--region", help="Azure region", type=str)
@click.option("--resource-group", "--rg", help="Azure resource group", type=str)
@click.option("--name", help="Custom VM name", type=str)
@click.option("--pool", help="Number of VMs to create in parallel", type=int)
@click.option("--no-auto-connect", help="Do not auto-connect via SSH", is_flag=True)
@click.option("--config", help="Config file path", type=click.Path())
def create_command(ctx, **kwargs):
    """Alias for 'new' command. Provision a new Azure VM."""
    return ctx.invoke(new_command, **kwargs)


<<<<<<< HEAD
@main.command(name='list')
@click.option('--resource-group', '--rg', help='Resource group to list VMs from', type=str)
@click.option('--config', help='Config file path', type=click.Path())
@click.option('--all', 'show_all', help='Show all VMs (including stopped)', is_flag=True)
def list_command(resource_group: str | None, config: str | None, show_all: bool):
=======
@main.command(name="list")
@click.option("--resource-group", "--rg", help="Resource group to list VMs from", type=str)
@click.option("--config", help="Config file path", type=click.Path())
@click.option("--all", "show_all", help="Show all VMs (including stopped)", is_flag=True)
def list_command(resource_group: Optional[str], config: Optional[str], show_all: bool):
>>>>>>> f98f7f91
    """List VMs in resource group.

    Shows VM name, status, IP address, region, and size.

    \b
    Examples:
        azlin list
        azlin list --rg my-resource-group
        azlin list --all
    """
    try:
        # Get resource group from config or CLI
        rg = ConfigManager.get_resource_group(resource_group, config)

        if not rg:
            click.echo("Error: No resource group specified and no default configured.", err=True)
            click.echo("Use --resource-group or set default in ~/.azlin/config.toml", err=True)
            sys.exit(1)

        click.echo(f"Listing VMs in resource group: {rg}\n")

        # List VMs
        vms = VMManager.list_vms(rg, include_stopped=show_all)

        # Filter to azlin VMs
        vms = VMManager.filter_by_prefix(vms, "azlin")
        vms = VMManager.sort_by_created_time(vms)

        if not vms:
            click.echo("No VMs found.")
            return

        # Display table
        click.echo("=" * 90)
        click.echo(f"{'NAME':<35} {'STATUS':<15} {'IP':<15} {'REGION':<15} {'SIZE':<10}")
        click.echo("=" * 90)

        for vm in vms:
            status = vm.get_status_display()
            ip = vm.public_ip or "N/A"
            size = vm.vm_size or "N/A"
            click.echo(f"{vm.name:<35} {status:<15} {ip:<15} {vm.location:<15} {size:<10}")

        click.echo("=" * 90)
        click.echo(f"\nTotal: {len(vms)} VMs")

    except VMManagerError as e:
        click.echo(f"Error: {e}", err=True)
        sys.exit(1)
    except ConfigError as e:
        click.echo(f"Config error: {e}", err=True)
        sys.exit(1)


@main.command()
<<<<<<< HEAD
@click.option('--resource-group', '--rg', help='Resource group', type=str)
@click.option('--config', help='Config file path', type=click.Path())
def w(resource_group: str | None, config: str | None):
=======
@click.option("--resource-group", "--rg", help="Resource group", type=str)
@click.option("--config", help="Config file path", type=click.Path())
def w(resource_group: Optional[str], config: Optional[str]):
>>>>>>> f98f7f91
    """Run 'w' command on all VMs.

    Shows who is logged in and what they are doing on each VM.

    \b
    Examples:
        azlin w
        azlin w --rg my-resource-group
    """
    try:
        # Get resource group
        rg = ConfigManager.get_resource_group(resource_group, config)

        if not rg:
            click.echo("Error: No resource group specified.", err=True)
            sys.exit(1)

        # Get SSH key
        ssh_key_pair = SSHKeyManager.ensure_key_exists()

        # List running VMs
        vms = VMManager.list_vms(rg, include_stopped=False)
        vms = VMManager.filter_by_prefix(vms, "azlin")

        if not vms:
            click.echo("No running VMs found.")
            return

        running_vms = [vm for vm in vms if vm.is_running() and vm.public_ip]

        if not running_vms:
            click.echo("No running VMs with public IPs found.")
            return

        click.echo(f"Running 'w' on {len(running_vms)} VMs...\n")

        # Build SSH configs
        ssh_configs = [
            SSHConfig(host=vm.public_ip, user="azureuser", key_path=ssh_key_pair.private_path)
            for vm in running_vms
        ]

        # Execute in parallel
        results = WCommandExecutor.execute_w_on_vms(ssh_configs, timeout=30)

        # Display output
        output = WCommandExecutor.format_w_output(results)
        click.echo(output)

    except VMManagerError as e:
        click.echo(f"Error: {e}", err=True)
        sys.exit(1)
    except Exception as e:
        click.echo(f"Error: {e}", err=True)
        sys.exit(1)


@main.command()
<<<<<<< HEAD
@click.argument('vm_name', type=str)
@click.option('--resource-group', '--rg', help='Resource group', type=str)
@click.option('--config', help='Config file path', type=click.Path())
@click.option('--force', is_flag=True, help='Skip confirmation prompt')
def kill(
    vm_name: str,
    resource_group: str | None,
    config: str | None,
    force: bool
):
=======
@click.argument("vm_name", type=str)
@click.option("--resource-group", "--rg", help="Resource group", type=str)
@click.option("--config", help="Config file path", type=click.Path())
@click.option("--force", is_flag=True, help="Skip confirmation prompt")
def kill(vm_name: str, resource_group: Optional[str], config: Optional[str], force: bool):
>>>>>>> f98f7f91
    """Delete a VM and all associated resources.

    Deletes the VM, NICs, disks, and public IPs.

    \b
    Examples:
        azlin kill azlin-vm-12345
        azlin kill my-vm --rg my-resource-group
        azlin kill my-vm --force
    """
    try:
        # Get resource group
        rg = ConfigManager.get_resource_group(resource_group, config)

        if not rg:
            click.echo("Error: No resource group specified.", err=True)
            sys.exit(1)

        # Validate VM exists
        vm = VMManager.get_vm(vm_name, rg)

        if not vm:
            click.echo(f"Error: VM '{vm_name}' not found in resource group '{rg}'.", err=True)
            sys.exit(1)

        # Show confirmation prompt unless --force
        if not force:
            click.echo("\nVM Details:")
            click.echo(f"  Name:           {vm.name}")
            click.echo(f"  Resource Group: {vm.resource_group}")
            click.echo(f"  Status:         {vm.get_status_display()}")
            click.echo(f"  IP:             {vm.public_ip or 'N/A'}")
            click.echo(f"  Size:           {vm.vm_size or 'N/A'}")
            click.echo("\nThis will delete the VM and all associated resources (NICs, disks, IPs).")
            click.echo("This action cannot be undone.\n")

            confirm = input("Are you sure you want to delete this VM? [y/N]: ").lower()
            if confirm not in ["y", "yes"]:
                click.echo("Cancelled.")
                return

        # Delete VM
        click.echo(f"\nDeleting VM '{vm_name}'...")

        result = VMLifecycleManager.delete_vm(
            vm_name=vm_name, resource_group=rg, force=True, no_wait=False
        )

        if result.success:
            click.echo(f"\nSuccess! {result.message}")
            if result.resources_deleted:
                click.echo("\nDeleted resources:")
                for resource in result.resources_deleted:
                    click.echo(f"  - {resource}")
        else:
            click.echo(f"\nError: {result.message}", err=True)
            sys.exit(1)

    except VMManagerError as e:
        click.echo(f"Error: {e}", err=True)
        sys.exit(1)
    except VMLifecycleError as e:
        click.echo(f"Error: {e}", err=True)
        sys.exit(1)
    except KeyboardInterrupt:
        click.echo("\nCancelled by user.")
        sys.exit(130)
    except Exception as e:
        click.echo(f"Unexpected error: {e}", err=True)
        sys.exit(1)


@main.command(name="destroy")
@click.argument("vm_name", type=str)
@click.option("--resource-group", "--rg", help="Resource group", type=str)
@click.option("--config", help="Config file path", type=click.Path())
@click.option("--force", is_flag=True, help="Skip confirmation prompt")
@click.option(
    "--dry-run", is_flag=True, help="Show what would be deleted without actually deleting"
)
@click.option(
    "--delete-rg", is_flag=True, help="Delete the entire resource group (use with caution)"
)
def destroy(
    vm_name: str,
    resource_group: str | None,
    config: str | None,
    force: bool,
    dry_run: bool,
    delete_rg: bool,
):
    """Destroy a VM and optionally the entire resource group.

    This is an alias for the 'kill' command with additional options.
    Deletes the VM, NICs, disks, and public IPs.

    \b
    Examples:
        azlin destroy azlin-vm-12345
        azlin destroy my-vm --dry-run
        azlin destroy my-vm --delete-rg --force
        azlin destroy my-vm --rg my-resource-group
    """
    try:
        # Get resource group
        rg = ConfigManager.get_resource_group(resource_group, config)

        if not rg:
            click.echo("Error: No resource group specified.", err=True)
            sys.exit(1)

        # Handle --delete-rg option
        if delete_rg:
            if dry_run:
                click.echo(f"\n[DRY RUN] Would delete entire resource group: {rg}")
                click.echo(f"This would delete ALL resources in the group, not just '{vm_name}'")
                return

            # Show warning and confirmation
            if not force:
                click.echo(f"\nWARNING: You are about to delete the ENTIRE resource group: {rg}")
                click.echo(
                    f"This will delete ALL resources in the group, not just the VM '{vm_name}'!"
                )
                click.echo("\nThis action cannot be undone.\n")

                confirm = input("Type the resource group name to confirm deletion: ").strip()
                if confirm != rg:
                    click.echo("Cancelled. Resource group name did not match.")
                    return

            click.echo(f"\nDeleting resource group '{rg}'...")

            # Use Azure CLI to delete resource group
            import subprocess

            cmd = ["az", "group", "delete", "--name", rg, "--yes"]

            try:
                result = subprocess.run(
                    cmd, capture_output=True, text=True, timeout=600, check=True
                )
                click.echo(f"\nSuccess! Resource group '{rg}' and all resources deleted.")
                return
            except subprocess.CalledProcessError as e:
                click.echo(f"\nError deleting resource group: {e.stderr}", err=True)
                sys.exit(1)
            except subprocess.TimeoutExpired:
                click.echo("\nError: Resource group deletion timed out.", err=True)
                sys.exit(1)

        # Handle dry-run for single VM
        if dry_run:
            vm = VMManager.get_vm(vm_name, rg)
            if not vm:
                click.echo(f"Error: VM '{vm_name}' not found in resource group '{rg}'.", err=True)
                sys.exit(1)

            click.echo(f"\n[DRY RUN] Would delete VM: {vm_name}")
            click.echo(f"  Resource Group: {rg}")
            click.echo(f"  Status:         {vm.get_status_display()}")
            click.echo(f"  IP:             {vm.public_ip or 'N/A'}")
            click.echo(f"  Size:           {vm.vm_size or 'N/A'}")
            click.echo("\nResources that would be deleted:")
            click.echo(f"  - VM: {vm_name}")
            click.echo("  - Associated NICs")
            click.echo("  - Associated disks")
            click.echo("  - Associated public IPs")
            return

        # Normal deletion (same as kill command)
        vm = VMManager.get_vm(vm_name, rg)

        if not vm:
            click.echo(f"Error: VM '{vm_name}' not found in resource group '{rg}'.", err=True)
            sys.exit(1)

        # Show confirmation prompt unless --force
        if not force:
            click.echo("\nVM Details:")
            click.echo(f"  Name:           {vm.name}")
            click.echo(f"  Resource Group: {vm.resource_group}")
            click.echo(f"  Status:         {vm.get_status_display()}")
            click.echo(f"  IP:             {vm.public_ip or 'N/A'}")
            click.echo(f"  Size:           {vm.vm_size or 'N/A'}")
            click.echo("\nThis will delete the VM and all associated resources (NICs, disks, IPs).")
            click.echo("This action cannot be undone.\n")

            confirm = input("Are you sure you want to delete this VM? [y/N]: ").lower()
            if confirm not in ["y", "yes"]:
                click.echo("Cancelled.")
                return

        # Delete VM
        click.echo(f"\nDeleting VM '{vm_name}'...")

        result = VMLifecycleManager.delete_vm(
            vm_name=vm_name, resource_group=rg, force=True, no_wait=False
        )

        if result.success:
            click.echo(f"\nSuccess! {result.message}")
            if result.resources_deleted:
                click.echo("\nDeleted resources:")
                for resource in result.resources_deleted:
                    click.echo(f"  - {resource}")
        else:
            click.echo(f"\nError: {result.message}", err=True)
            sys.exit(1)

    except VMManagerError as e:
        click.echo(f"Error: {e}", err=True)
        sys.exit(1)
    except VMLifecycleError as e:
        click.echo(f"Error: {e}", err=True)
        sys.exit(1)
    except KeyboardInterrupt:
        click.echo("\nCancelled by user.")
        sys.exit(130)
    except Exception as e:
        click.echo(f"Unexpected error: {e}", err=True)
        sys.exit(1)


@main.command()
<<<<<<< HEAD
@click.option('--resource-group', '--rg', help='Resource group', type=str)
@click.option('--config', help='Config file path', type=click.Path())
@click.option('--force', is_flag=True, help='Skip confirmation prompt')
@click.option('--prefix', default='azlin', help='Only delete VMs with this prefix')
def killall(
    resource_group: str | None,
    config: str | None,
    force: bool,
    prefix: str
):
=======
@click.option("--resource-group", "--rg", help="Resource group", type=str)
@click.option("--config", help="Config file path", type=click.Path())
@click.option("--force", is_flag=True, help="Skip confirmation prompt")
@click.option("--prefix", default="azlin", help="Only delete VMs with this prefix")
def killall(resource_group: Optional[str], config: Optional[str], force: bool, prefix: str):
>>>>>>> f98f7f91
    """Delete all VMs in resource group.

    Deletes all VMs matching the prefix and their associated resources.

    \b
    Examples:
        azlin killall
        azlin killall --rg my-resource-group
        azlin killall --prefix test-vm
        azlin killall --force
    """
    try:
        # Get resource group
        rg = ConfigManager.get_resource_group(resource_group, config)

        if not rg:
            click.echo("Error: No resource group specified.", err=True)
            sys.exit(1)

        # List VMs
        vms = VMManager.list_vms(rg, include_stopped=True)
        vms = VMManager.filter_by_prefix(vms, prefix)

        if not vms:
            click.echo(f"No VMs found with prefix '{prefix}' in resource group '{rg}'.")
            return

        # Show confirmation prompt unless --force
        if not force:
            click.echo(f"\nFound {len(vms)} VM(s) in resource group '{rg}':")
            click.echo("=" * 80)
            for vm in vms:
                status = vm.get_status_display()
                ip = vm.public_ip or "N/A"
                click.echo(f"  {vm.name:<35} {status:<15} {ip:<15}")
            click.echo("=" * 80)

            click.echo(f"\nThis will delete all {len(vms)} VM(s) and their associated resources.")
            click.echo("This action cannot be undone.\n")

            confirm = input(f"Are you sure you want to delete {len(vms)} VM(s)? [y/N]: ").lower()
            if confirm not in ["y", "yes"]:
                click.echo("Cancelled.")
                return

        # Delete all VMs
        click.echo(f"\nDeleting {len(vms)} VM(s) in parallel...")

        summary = VMLifecycleManager.delete_all_vms(
            resource_group=rg, force=True, vm_prefix=prefix, max_workers=5
        )

        # Display results
        click.echo("\n" + "=" * 80)
        click.echo("Deletion Summary")
        click.echo("=" * 80)
        click.echo(f"Total VMs:     {summary.total}")
        click.echo(f"Succeeded:     {summary.succeeded}")
        click.echo(f"Failed:        {summary.failed}")
        click.echo("=" * 80)

        # Show details
        if summary.succeeded > 0:
            click.echo("\nSuccessfully deleted:")
            for result in summary.results:
                if result.success:
                    click.echo(f"  - {result.vm_name}")

        if summary.failed > 0:
            click.echo("\nFailed to delete:")
            for result in summary.results:
                if not result.success:
                    click.echo(f"  - {result.vm_name}: {result.message}")

        # Exit with error code if any failed
        if not summary.all_succeeded:
            sys.exit(1)

    except VMManagerError as e:
        click.echo(f"Error: {e}", err=True)
        sys.exit(1)
    except VMLifecycleError as e:
        click.echo(f"Error: {e}", err=True)
        sys.exit(1)
    except KeyboardInterrupt:
        click.echo("\nCancelled by user.")
        sys.exit(130)
    except Exception as e:
        click.echo(f"Unexpected error: {e}", err=True)
        sys.exit(1)


@main.command()
<<<<<<< HEAD
@click.option('--resource-group', '--rg', help='Resource group', type=str)
@click.option('--config', help='Config file path', type=click.Path())
@click.option('--grouped', is_flag=True, help='Group output by VM instead of prefixing')
def ps(
    resource_group: str | None,
    config: str | None,
    grouped: bool
):
=======
@click.option("--resource-group", "--rg", help="Resource group", type=str)
@click.option("--config", help="Config file path", type=click.Path())
@click.option("--grouped", is_flag=True, help="Group output by VM instead of prefixing")
def ps(resource_group: Optional[str], config: Optional[str], grouped: bool):
>>>>>>> f98f7f91
    """Run 'ps aux' command on all VMs.

    Shows running processes on each VM. Output is prefixed with [vm-name].
    SSH processes are automatically filtered out.

    \b
    Examples:
        azlin ps
        azlin ps --rg my-resource-group
        azlin ps --grouped
    """
    try:
        # Get resource group
        rg = ConfigManager.get_resource_group(resource_group, config)

        if not rg:
            click.echo("Error: No resource group specified.", err=True)
            sys.exit(1)

        # Get SSH key
        ssh_key_pair = SSHKeyManager.ensure_key_exists()

        # List running VMs
        vms = VMManager.list_vms(rg, include_stopped=False)
        vms = VMManager.filter_by_prefix(vms, "azlin")

        if not vms:
            click.echo("No running VMs found.")
            return

        running_vms = [vm for vm in vms if vm.is_running() and vm.public_ip]

        if not running_vms:
            click.echo("No running VMs with public IPs found.")
            return

        click.echo(f"Running 'ps aux' on {len(running_vms)} VMs...\n")

        # Build SSH configs
        ssh_configs = [
            SSHConfig(host=vm.public_ip, user="azureuser", key_path=ssh_key_pair.private_path)
            for vm in running_vms
        ]

        # Execute in parallel
        results = PSCommandExecutor.execute_ps_on_vms(ssh_configs, timeout=30)

        # Display output
        if grouped:
            output = PSCommandExecutor.format_ps_output_grouped(results, filter_ssh=True)
        else:
            output = PSCommandExecutor.format_ps_output(results, filter_ssh=True)

        click.echo(output)

    except VMManagerError as e:
        click.echo(f"Error: {e}", err=True)
        sys.exit(1)
    except RemoteExecError as e:
        click.echo(f"Error: {e}", err=True)
        sys.exit(1)
    except Exception as e:
        click.echo(f"Error: {e}", err=True)
        sys.exit(1)


@main.command()
@click.option("--resource-group", "--rg", help="Resource group", type=str)
@click.option("--config", help="Config file path", type=click.Path())
@click.option("--by-vm", is_flag=True, help="Show per-VM breakdown")
@click.option("--from", "from_date", help="Start date (YYYY-MM-DD)", type=str)
@click.option("--to", "to_date", help="End date (YYYY-MM-DD)", type=str)
@click.option("--estimate", is_flag=True, help="Show monthly cost estimate")
def cost(
    resource_group: str | None,
    config: str | None,
    by_vm: bool,
<<<<<<< HEAD
    from_date: str | None,
    to_date: str | None,
    estimate: bool
=======
    from_date: Optional[str],
    to_date: Optional[str],
    estimate: bool,
>>>>>>> f98f7f91
):
    """Show cost estimates for VMs.

    Displays cost estimates based on VM size and uptime.
    Costs are approximate based on Azure pay-as-you-go pricing.

    \b
    Examples:
        azlin cost
        azlin cost --by-vm
        azlin cost --from 2025-01-01 --to 2025-01-31
        azlin cost --estimate
        azlin cost --rg my-resource-group --by-vm
    """
    try:
        # Get resource group
        rg = ConfigManager.get_resource_group(resource_group, config)

        if not rg:
            click.echo("Error: No resource group specified.", err=True)
            sys.exit(1)

        # Parse dates if provided
        start_date = None
        end_date = None

        if from_date:
            try:
                start_date = datetime.strptime(from_date, "%Y-%m-%d")
            except ValueError:
                click.echo("Error: Invalid from date format. Use YYYY-MM-DD", err=True)
                sys.exit(1)

        if to_date:
            try:
                end_date = datetime.strptime(to_date, "%Y-%m-%d")
            except ValueError:
                click.echo("Error: Invalid to date format. Use YYYY-MM-DD", err=True)
                sys.exit(1)

        # Get cost estimates
        click.echo(f"Calculating costs for resource group: {rg}\n")

        summary = CostTracker.estimate_costs(
            resource_group=rg, from_date=start_date, to_date=end_date, include_stopped=True
        )

        # Display formatted table
        output = CostTracker.format_cost_table(summary, by_vm=by_vm)
        click.echo(output)

        # Show estimate if requested
        if estimate and summary.running_vms > 0:
            monthly = summary.get_monthly_estimate()
            click.echo(f"Monthly estimate for running VMs: ${monthly:.2f}")
            click.echo("")

    except CostTrackerError as e:
        click.echo(f"Error: {e}", err=True)
        sys.exit(1)
    except VMManagerError as e:
        click.echo(f"Error: {e}", err=True)
        sys.exit(1)
    except Exception as e:
        click.echo(f"Unexpected error: {e}", err=True)
        sys.exit(1)


@main.command()
@click.argument("vm_identifier", type=str)
@click.option("--resource-group", "--rg", help="Resource group (required for VM name)", type=str)
@click.option("--config", help="Config file path", type=click.Path())
@click.option("--no-tmux", is_flag=True, help="Skip tmux session")
@click.option("--tmux-session", help="Tmux session name (default: vm_identifier)", type=str)
@click.option("--user", default="azureuser", help="SSH username (default: azureuser)", type=str)
@click.option("--key", help="SSH private key path", type=click.Path(exists=True))
@click.option("--no-reconnect", is_flag=True, help="Disable auto-reconnect on disconnect")
@click.option(
    "--max-retries", default=3, help="Maximum reconnection attempts (default: 3)", type=int
)
@click.argument("remote_command", nargs=-1, type=str)
def connect(
    vm_identifier: str,
    resource_group: str | None,
    config: str | None,
    no_tmux: bool,
    tmux_session: str | None,
    user: str,
    key: str | None,
    no_reconnect: bool,
    max_retries: int,
    remote_command: tuple,
):
    """Connect to existing VM via SSH.

    VM_IDENTIFIER can be either:
    - VM name (requires --resource-group or default config)
    - IP address (direct connection)

    Use -- to separate remote command from options.

    By default, auto-reconnect is ENABLED. If your SSH session disconnects,
    you will be prompted to reconnect. Use --no-reconnect to disable this.

    \b
    Examples:
        # Connect to VM by name
        azlin connect my-vm

        # Connect to VM by name with explicit resource group
        azlin connect my-vm --rg my-resource-group

        # Connect by IP address
        azlin connect 20.1.2.3

        # Connect without tmux
        azlin connect my-vm --no-tmux

        # Connect with custom tmux session name
        azlin connect my-vm --tmux-session dev

        # Connect and run command
        azlin connect my-vm -- ls -la

        # Connect with custom SSH user
        azlin connect my-vm --user myuser

        # Connect with custom SSH key
        azlin connect my-vm --key ~/.ssh/custom_key

        # Disable auto-reconnect
        azlin connect my-vm --no-reconnect

        # Set maximum reconnection attempts
        azlin connect my-vm --max-retries 5
    """
    try:
        # Parse remote command
        command = " ".join(remote_command) if remote_command else None

        # Convert key path to Path object
        key_path = Path(key).expanduser() if key else None

        # Get resource group from config if not specified
        if not VMConnector._is_valid_ip(vm_identifier):
            rg = ConfigManager.get_resource_group(resource_group, config)
            if not rg:
                click.echo(
                    "Error: Resource group required for VM name.\n"
                    "Use --resource-group or set default in ~/.azlin/config.toml",
                    err=True,
                )
                sys.exit(1)
        else:
            rg = resource_group

        # Connect to VM
        click.echo(f"Connecting to {vm_identifier}...")

        success = VMConnector.connect(
            vm_identifier=vm_identifier,
            resource_group=rg,
            use_tmux=not no_tmux,
            tmux_session=tmux_session,
            remote_command=command,
            ssh_user=user,
            ssh_key_path=key_path,
            enable_reconnect=not no_reconnect,
            max_reconnect_retries=max_retries,
        )

        sys.exit(0 if success else 1)

    except VMConnectorError as e:
        click.echo(f"Error: {e}", err=True)
        sys.exit(1)
    except ConfigError as e:
        click.echo(f"Config error: {e}", err=True)
        sys.exit(1)
    except KeyboardInterrupt:
        click.echo("\nCancelled by user.")
        sys.exit(130)
    except Exception as e:
        click.echo(f"Unexpected error: {e}", err=True)
        logger.exception("Unexpected error in connect command")
        sys.exit(1)


@main.command()
<<<<<<< HEAD
@click.argument('vm_name', type=str)
@click.option('--resource-group', '--rg', help='Resource group', type=str)
@click.option('--config', help='Config file path', type=click.Path())
@click.option('--deallocate/--no-deallocate', default=True, help='Deallocate to save costs (default: yes)')
def stop(
    vm_name: str,
    resource_group: str | None,
    config: str | None,
    deallocate: bool
):
=======
@click.argument("vm_name", type=str)
@click.option("--resource-group", "--rg", help="Resource group", type=str)
@click.option("--config", help="Config file path", type=click.Path())
@click.option(
    "--deallocate/--no-deallocate", default=True, help="Deallocate to save costs (default: yes)"
)
def stop(vm_name: str, resource_group: Optional[str], config: Optional[str], deallocate: bool):
>>>>>>> f98f7f91
    """Stop or deallocate a VM.

    Stopping a VM with --deallocate (default) fully releases compute resources
    and stops billing for the VM (storage charges still apply).

    \b
    Examples:
        azlin stop my-vm
        azlin stop my-vm --rg my-resource-group
        azlin stop my-vm --no-deallocate
    """
    try:
        # Get resource group
        rg = ConfigManager.get_resource_group(resource_group, config)

        if not rg:
            click.echo("Error: No resource group specified.", err=True)
            sys.exit(1)

        click.echo(f"{'Deallocating' if deallocate else 'Stopping'} VM '{vm_name}'...")

        result = VMLifecycleController.stop_vm(
            vm_name=vm_name, resource_group=rg, deallocate=deallocate, no_wait=False
        )

        if result.success:
            click.echo(f"Success! {result.message}")
            if result.cost_impact:
                click.echo(f"Cost impact: {result.cost_impact}")
        else:
            click.echo(f"Error: {result.message}", err=True)
            sys.exit(1)

    except VMLifecycleControlError as e:
        click.echo(f"Error: {e}", err=True)
        sys.exit(1)
    except Exception as e:
        click.echo(f"Unexpected error: {e}", err=True)
        sys.exit(1)


@main.command()
<<<<<<< HEAD
@click.argument('vm_name', type=str)
@click.option('--resource-group', '--rg', help='Resource group', type=str)
@click.option('--config', help='Config file path', type=click.Path())
def start(
    vm_name: str,
    resource_group: str | None,
    config: str | None
):
=======
@click.argument("vm_name", type=str)
@click.option("--resource-group", "--rg", help="Resource group", type=str)
@click.option("--config", help="Config file path", type=click.Path())
def start(vm_name: str, resource_group: Optional[str], config: Optional[str]):
>>>>>>> f98f7f91
    """Start a stopped or deallocated VM.

    \b
    Examples:
        azlin start my-vm
        azlin start my-vm --rg my-resource-group
    """
    try:
        # Get resource group
        rg = ConfigManager.get_resource_group(resource_group, config)

        if not rg:
            click.echo("Error: No resource group specified.", err=True)
            sys.exit(1)

        click.echo(f"Starting VM '{vm_name}'...")

        result = VMLifecycleController.start_vm(vm_name=vm_name, resource_group=rg, no_wait=False)

        if result.success:
            click.echo(f"Success! {result.message}")
            if result.cost_impact:
                click.echo(f"Cost impact: {result.cost_impact}")
        else:
            click.echo(f"Error: {result.message}", err=True)
            sys.exit(1)

    except VMLifecycleControlError as e:
        click.echo(f"Error: {e}", err=True)
        sys.exit(1)
    except Exception as e:
        click.echo(f"Unexpected error: {e}", err=True)
        sys.exit(1)


@main.command()
@click.option("--vm-name", help="VM name to sync to", type=str)
@click.option("--dry-run", help="Show what would be synced", is_flag=True)
@click.option("--resource-group", "--rg", help="Resource group", type=str)
@click.option("--config", help="Config file path", type=click.Path())
def sync(
<<<<<<< HEAD
    vm_name: str | None,
    dry_run: bool,
    resource_group: str | None,
    config: str | None
=======
    vm_name: Optional[str], dry_run: bool, resource_group: Optional[str], config: Optional[str]
>>>>>>> f98f7f91
):
    """Sync ~/.azlin/home/ to VM home directory.

    Syncs local configuration files to remote VM for consistent
    development environment.

    \b
    Examples:
        azlin sync                    # Interactive VM selection
        azlin sync --vm-name myvm     # Sync to specific VM
        azlin sync --dry-run          # Show what would be synced
    """
    try:
        # Get SSH key
        ssh_key_pair = SSHKeyManager.ensure_key_exists()

        # Get resource group
        rg = ConfigManager.get_resource_group(resource_group, config)

        # Get VM
        if vm_name:
            # Sync to specific VM
            if not rg:
                click.echo("Error: Resource group required for VM name.", err=True)
                click.echo("Use --resource-group or set default in ~/.azlin/config.toml", err=True)
                sys.exit(1)

            vm = VMManager.get_vm(vm_name, rg)
            if not vm:
                click.echo(f"Error: VM '{vm_name}' not found in resource group '{rg}'.", err=True)
                sys.exit(1)

            if not vm.is_running():
                click.echo(f"Error: VM '{vm_name}' is not running.", err=True)
                sys.exit(1)

            if not vm.public_ip:
                click.echo(f"Error: VM '{vm_name}' has no public IP.", err=True)
                sys.exit(1)

            selected_vm = vm
        else:
            # Interactive selection
            if not rg:
                click.echo("Error: No resource group specified.", err=True)
                click.echo("Use --resource-group or set default in ~/.azlin/config.toml", err=True)
                sys.exit(1)

            vms = VMManager.list_vms(rg, include_stopped=False)
            vms = VMManager.filter_by_prefix(vms, "azlin")
            vms = [vm for vm in vms if vm.is_running() and vm.public_ip]

            if not vms:
                click.echo("No running VMs found.")
                sys.exit(1)

            if len(vms) == 1:
                selected_vm = vms[0]
                click.echo(f"Auto-selecting VM: {selected_vm.name}")
            else:
                # Show menu
                click.echo("\nSelect VM to sync to:")
                for idx, vm in enumerate(vms, 1):
                    click.echo(f"  {idx}. {vm.name} - {vm.public_ip}")

                choice = input("\nSelect VM (number): ").strip()
                try:
                    idx = int(choice) - 1
                    if 0 <= idx < len(vms):
                        selected_vm = vms[idx]
                    else:
                        click.echo("Invalid selection", err=True)
                        sys.exit(1)
                except ValueError:
                    click.echo("Invalid input", err=True)
                    sys.exit(1)

        # Create SSH config
        ssh_config = SSHConfig(
            host=selected_vm.public_ip, user="azureuser", key_path=ssh_key_pair.private_path
        )

        # Sync
        click.echo(f"\nSyncing to {selected_vm.name} ({selected_vm.public_ip})...")

        def progress_callback(msg: str):
            click.echo(f"  {msg}")

        result = HomeSyncManager.sync_to_vm(
            ssh_config, dry_run=dry_run, progress_callback=progress_callback
        )

        if result.success:
            click.echo(
                f"\nSuccess! Synced {result.files_synced} files "
                f"({result.bytes_transferred / 1024:.1f} KB) "
                f"in {result.duration_seconds:.1f}s"
            )
        else:
            click.echo("\nSync completed with errors:", err=True)
            for error in result.errors:
                click.echo(f"  - {error}", err=True)
            sys.exit(1)

    except SecurityValidationError as e:
        click.echo("\nSecurity validation failed:", err=True)
        click.echo(str(e), err=True)
        click.echo("\nRemove sensitive files from ~/.azlin/home/ and try again.", err=True)
        sys.exit(1)

    except (RsyncError, HomeSyncError) as e:
        click.echo(f"\nSync failed: {e}", err=True)
        sys.exit(1)

    except (VMManagerError, ConfigError) as e:
        click.echo(f"Error: {e}", err=True)
        sys.exit(1)

    except KeyboardInterrupt:
        click.echo("\nCancelled by user.")
        sys.exit(130)

    except Exception as e:
        click.echo(f"Unexpected error: {e}", err=True)
        logger.exception("Unexpected error in sync command")
        sys.exit(1)


@main.command()
@click.argument("source")
@click.argument("destination")
@click.option("--dry-run", is_flag=True, help="Show what would be transferred")
@click.option("--resource-group", "--rg", help="Resource group", type=str)
@click.option("--config", help="Config file path", type=click.Path())
def cp(
    source: str,
    destination: str,
    dry_run: bool,
<<<<<<< HEAD
    resource_group: str | None,
    config: str | None
=======
    resource_group: Optional[str],
    config: Optional[str],
>>>>>>> f98f7f91
):
    """Copy files between local machine and VMs.

    Supports bidirectional file transfer with security-hardened path validation.

    Arguments support session:path notation:
    - Local path: myfile.txt
    - Remote path: vm1:~/myfile.txt

    \b
    Examples:
        azlin cp myfile.txt vm1:~/          # Local to remote
        azlin cp vm1:~/data.txt ./          # Remote to local
        azlin cp vm1:~/src vm2:~/dest       # Remote to remote (not supported)
        azlin cp --dry-run test.txt vm1:~/  # Show transfer plan
    """
    try:
        # Get resource group
        rg = ConfigManager.get_resource_group(resource_group, config)

        # Get SSH key
        SSHKeyManager.ensure_key_exists()

        # Parse source
        source_session_name, source_path_str = SessionManager.parse_session_path(source)

        if source_session_name is None:
            # Local source
            source_path = PathParser.parse_and_validate(source_path_str, allow_absolute=False)
            source_endpoint = TransferEndpoint(path=source_path, session=None)
        else:
            # Remote source
            if not rg:
                click.echo("Error: Resource group required for remote sessions.", err=True)
                click.echo("Use --resource-group or set default in ~/.azlin/config.toml", err=True)
                sys.exit(1)

            vm_session = SessionManager.get_vm_session(
                source_session_name, VMManager, ConfigManager
            )

            # Parse remote path (allow relative to home)
            source_path = PathParser.parse_and_validate(
                source_path_str, allow_absolute=True, base_dir=Path("/home") / vm_session.user
            )

            source_endpoint = TransferEndpoint(path=source_path, session=vm_session)

        # Parse destination
        dest_session_name, dest_path_str = SessionManager.parse_session_path(destination)

        if dest_session_name is None:
            # Local destination
            dest_path = PathParser.parse_and_validate(dest_path_str, allow_absolute=False)
            dest_endpoint = TransferEndpoint(path=dest_path, session=None)
        else:
            # Remote destination
            if not rg:
                click.echo("Error: Resource group required for remote sessions.", err=True)
                click.echo("Use --resource-group or set default in ~/.azlin/config.toml", err=True)
                sys.exit(1)

            vm_session = SessionManager.get_vm_session(dest_session_name, VMManager, ConfigManager)

            # Parse remote path (allow relative to home)
            dest_path = PathParser.parse_and_validate(
                dest_path_str, allow_absolute=True, base_dir=Path("/home") / vm_session.user
            )

            dest_endpoint = TransferEndpoint(path=dest_path, session=vm_session)

        # Display transfer plan
        click.echo("\nTransfer Plan:")
        if source_endpoint.session is None:
            click.echo(f"  Source: {source_endpoint.path} (local)")
        else:
            click.echo(f"  Source: {source_endpoint.session.name}:{source_endpoint.path}")

        if dest_endpoint.session is None:
            click.echo(f"  Dest:   {dest_endpoint.path} (local)")
        else:
            click.echo(f"  Dest:   {dest_endpoint.session.name}:{dest_endpoint.path}")

        click.echo()

        if dry_run:
            click.echo("Dry run - no files transferred")
            return

        # Execute transfer
        result = FileTransfer.transfer(source_endpoint, dest_endpoint)

        if result.success:
            click.echo(
                f"Success! Transferred {result.files_transferred} files "
                f"({result.bytes_transferred / 1024:.1f} KB) "
                f"in {result.duration_seconds:.1f}s"
            )
        else:
            click.echo("Transfer failed:", err=True)
            for error in result.errors:
                click.echo(f"  {error}", err=True)
            sys.exit(1)

    except FileTransferError as e:
        click.echo(f"Error: {e}", err=True)
        sys.exit(1)
    except VMManagerError as e:
        click.echo(f"Error: {e}", err=True)
        sys.exit(1)
    except ConfigError as e:
        click.echo(f"Config error: {e}", err=True)
        sys.exit(1)
    except KeyboardInterrupt:
        click.echo("\nCancelled by user.")
        sys.exit(130)
    except Exception as e:
        click.echo(f"Unexpected error: {e}", err=True)
        logger.exception("Unexpected error in cp command")
        sys.exit(1)


@main.command()
<<<<<<< HEAD
@click.option('--resource-group', '--rg', help='Resource group', type=str)
@click.option('--config', help='Config file path', type=click.Path())
@click.option('--vm', help='Show status for specific VM only', type=str)
def status(
    resource_group: str | None,
    config: str | None,
    vm: str | None
):
=======
@click.option("--resource-group", "--rg", help="Resource group", type=str)
@click.option("--config", help="Config file path", type=click.Path())
@click.option("--vm", help="Show status for specific VM only", type=str)
def status(resource_group: Optional[str], config: Optional[str], vm: Optional[str]):
>>>>>>> f98f7f91
    """Show status of VMs in resource group.

    Displays detailed status information including power state and IP addresses.

    \b
    Examples:
        azlin status
        azlin status --rg my-resource-group
        azlin status --vm my-vm
    """
    try:
        # Get resource group
        rg = ConfigManager.get_resource_group(resource_group, config)

        if not rg:
            click.echo("Error: No resource group specified.", err=True)
            sys.exit(1)

        # List VMs
        vms = VMManager.list_vms(rg, include_stopped=True)

        if vm:
            # Filter to specific VM
            vms = [v for v in vms if v.name == vm]
            if not vms:
                click.echo(f"Error: VM '{vm}' not found in resource group '{rg}'.", err=True)
                sys.exit(1)
        else:
            # Filter to azlin VMs
            vms = VMManager.filter_by_prefix(vms, "azlin")

        vms = VMManager.sort_by_created_time(vms)

        if not vms:
            click.echo("No VMs found.")
            return

        # Display status table
        click.echo(f"\nVM Status in resource group: {rg}")
        click.echo("=" * 100)
        click.echo(f"{'NAME':<35} {'POWER STATE':<18} {'IP':<16} {'REGION':<15} {'SIZE':<15}")
        click.echo("=" * 100)

        for v in vms:
            power_state = v.power_state if v.power_state else "Unknown"
            ip = v.public_ip or "N/A"
            size = v.vm_size or "N/A"
            location = v.location or "N/A"
            click.echo(f"{v.name:<35} {power_state:<18} {ip:<16} {location:<15} {size:<15}")

        click.echo("=" * 100)
        click.echo(f"\nTotal: {len(vms)} VMs")

        # Summary stats
        running = sum(1 for v in vms if v.is_running())
        stopped = len(vms) - running
        click.echo(f"Running: {running}, Stopped/Deallocated: {stopped}\n")

    except VMManagerError as e:
        click.echo(f"Error: {e}", err=True)
        sys.exit(1)
    except Exception as e:
        click.echo(f"Unexpected error: {e}", err=True)
        sys.exit(1)


<<<<<<< HEAD
@main.group(name='snapshot')
@click.pass_context
def snapshot(ctx):
    """Manage VM snapshots.

    Create, list, restore, and delete VM disk snapshots for backup and recovery.

    \b
    EXAMPLES:
        # Create a snapshot of a VM
        $ azlin snapshot create my-vm

        # List snapshots for a VM
        $ azlin snapshot list my-vm

        # Restore VM from a snapshot
        $ azlin snapshot restore my-vm my-vm-snapshot-20251015-053000

        # Delete a snapshot
        $ azlin snapshot delete my-vm-snapshot-20251015-053000
    """
    pass


@snapshot.command(name='create')
@click.argument('vm_name')
@click.option('--resource-group', '--rg', help='Resource group name', type=str)
@click.option('--config', help='Config file path', type=click.Path())
def snapshot_create(vm_name: str, resource_group: str | None, config: str | None):
    """Create a snapshot of a VM's OS disk.

    Creates a point-in-time snapshot of the VM's OS disk for backup purposes.
    Snapshots are automatically named with timestamps.

    \b
    EXAMPLES:
        # Create snapshot using default resource group
        $ azlin snapshot create my-vm

        # Create snapshot with specific resource group
        $ azlin snapshot create my-vm --rg my-resource-group
    """
    try:
        # Load config for defaults
        try:
            azlin_config = ConfigManager.load_config(config)
        except ConfigError:
            azlin_config = AzlinConfig()

        # Get resource group
        rg = resource_group or azlin_config.default_resource_group
        if not rg:
            click.echo("Error: No resource group specified. Use --rg or set default_resource_group in config.", err=True)
            sys.exit(1)

        # Create snapshot
        click.echo(f"\nCreating snapshot for VM: {vm_name}")
        manager = SnapshotManager()
        snapshot = manager.create_snapshot(vm_name, rg)

        # Show cost estimate
        monthly_cost = manager.get_snapshot_cost_estimate(snapshot.size_gb, 30)
        click.echo("\n✓ Snapshot created successfully!")
        click.echo(f"  Name:     {snapshot.name}")
        click.echo(f"  Size:     {snapshot.size_gb} GB")
        click.echo(f"  Location: {snapshot.location}")
        click.echo(f"  Created:  {snapshot.created_time}")
        click.echo(f"\nEstimated storage cost: ${monthly_cost:.2f}/month")

    except SnapshotManagerError as e:
        click.echo(f"Error: {e}", err=True)
        sys.exit(1)
    except Exception as e:
        click.echo(f"Unexpected error: {e}", err=True)
        sys.exit(1)


@snapshot.command(name='list')
@click.argument('vm_name')
@click.option('--resource-group', '--rg', help='Resource group name', type=str)
@click.option('--config', help='Config file path', type=click.Path())
def snapshot_list(vm_name: str, resource_group: str | None, config: str | None):
    """List all snapshots for a VM.

    Shows all snapshots created for the specified VM, sorted by creation time.

    \b
    EXAMPLES:
        # List snapshots for a VM
        $ azlin snapshot list my-vm

        # List snapshots with specific resource group
        $ azlin snapshot list my-vm --rg my-resource-group
    """
    try:
        # Load config for defaults
        try:
            azlin_config = ConfigManager.load_config(config)
        except ConfigError:
            azlin_config = AzlinConfig()

        # Get resource group
        rg = resource_group or azlin_config.default_resource_group
        if not rg:
            click.echo("Error: No resource group specified. Use --rg or set default_resource_group in config.", err=True)
            sys.exit(1)

        # List snapshots
        manager = SnapshotManager()
        snapshots = manager.list_snapshots(vm_name, rg)

        if not snapshots:
            click.echo(f"\nNo snapshots found for VM: {vm_name}")
            return

        # Display snapshots table
        click.echo(f"\nSnapshots for VM: {vm_name}")
        click.echo("=" * 110)
        click.echo(f"{'NAME':<50} {'SIZE':<10} {'CREATED':<30} {'STATUS':<20}")
        click.echo("=" * 110)

        total_size = 0
        for snap in snapshots:
            created = snap.created_time[:19].replace('T', ' ') if snap.created_time else 'N/A'
            status = snap.provisioning_state or 'Unknown'
            click.echo(f"{snap.name:<50} {snap.size_gb:<10} {created:<30} {status:<20}")
            total_size += snap.size_gb

        click.echo("=" * 110)
        click.echo(f"\nTotal: {len(snapshots)} snapshots ({total_size} GB)")

        # Show cost estimate
        monthly_cost = manager.get_snapshot_cost_estimate(total_size, 30)
        click.echo(f"Estimated total storage cost: ${monthly_cost:.2f}/month\n")

    except SnapshotManagerError as e:
        click.echo(f"Error: {e}", err=True)
        sys.exit(1)
    except Exception as e:
        click.echo(f"Unexpected error: {e}", err=True)
        sys.exit(1)


@snapshot.command(name='restore')
@click.argument('vm_name')
@click.argument('snapshot_name')
@click.option('--resource-group', '--rg', help='Resource group name', type=str)
@click.option('--config', help='Config file path', type=click.Path())
@click.option('--force', is_flag=True, help='Skip confirmation prompt')
def snapshot_restore(vm_name: str, snapshot_name: str, resource_group: str | None, config: str | None, force: bool):
    """Restore a VM from a snapshot.

    WARNING: This will stop the VM, delete the current OS disk, and replace it
    with a disk created from the snapshot. All data on the current disk will be lost.

    \b
    EXAMPLES:
        # Restore VM from a snapshot (with confirmation)
        $ azlin snapshot restore my-vm my-vm-snapshot-20251015-053000

        # Restore without confirmation
        $ azlin snapshot restore my-vm my-vm-snapshot-20251015-053000 --force
    """
    try:
        # Load config for defaults
        try:
            azlin_config = ConfigManager.load_config(config)
        except ConfigError:
            azlin_config = AzlinConfig()

        # Get resource group
        rg = resource_group or azlin_config.default_resource_group
        if not rg:
            click.echo("Error: No resource group specified. Use --rg or set default_resource_group in config.", err=True)
            sys.exit(1)

        # Confirm restoration
        if not force:
            click.echo(f"\nWARNING: This will restore VM '{vm_name}' from snapshot '{snapshot_name}'")
            click.echo("This operation will:")
            click.echo("  1. Stop/deallocate the VM")
            click.echo("  2. Delete the current OS disk")
            click.echo("  3. Create a new disk from the snapshot")
            click.echo("  4. Attach the new disk to the VM")
            click.echo("  5. Start the VM")
            click.echo("\nAll current data on the VM disk will be lost!")
            click.echo("\nContinue? [y/N]: ", nl=False)
            response = input().lower()
            if response not in ['y', 'yes']:
                click.echo("Cancelled.")
                return

        # Restore snapshot
        click.echo(f"\nRestoring VM '{vm_name}' from snapshot '{snapshot_name}'...")
        click.echo("This may take several minutes...\n")

        manager = SnapshotManager()
        manager.restore_snapshot(vm_name, snapshot_name, rg)

        click.echo(f"\n✓ VM '{vm_name}' successfully restored from snapshot!")
        click.echo(f"  The VM is now running with the disk from: {snapshot_name}\n")

    except SnapshotManagerError as e:
        click.echo(f"Error: {e}", err=True)
        sys.exit(1)
    except Exception as e:
        click.echo(f"Unexpected error: {e}", err=True)
        sys.exit(1)


@snapshot.command(name='delete')
@click.argument('snapshot_name')
@click.option('--resource-group', '--rg', help='Resource group name', type=str)
@click.option('--config', help='Config file path', type=click.Path())
@click.option('--force', is_flag=True, help='Skip confirmation prompt')
def snapshot_delete(snapshot_name: str, resource_group: str | None, config: str | None, force: bool):
    """Delete a snapshot.

    Permanently deletes a snapshot to free up storage and reduce costs.

    \b
    EXAMPLES:
        # Delete a snapshot (with confirmation)
        $ azlin snapshot delete my-vm-snapshot-20251015-053000

        # Delete without confirmation
        $ azlin snapshot delete my-vm-snapshot-20251015-053000 --force
    """
    try:
        # Load config for defaults
        try:
            azlin_config = ConfigManager.load_config(config)
        except ConfigError:
            azlin_config = AzlinConfig()

        # Get resource group
        rg = resource_group or azlin_config.default_resource_group
        if not rg:
            click.echo("Error: No resource group specified. Use --rg or set default_resource_group in config.", err=True)
            sys.exit(1)

        # Confirm deletion
        if not force:
            click.echo(f"\nAre you sure you want to delete snapshot '{snapshot_name}'?")
            click.echo("This action cannot be undone!")
            click.echo("\nContinue? [y/N]: ", nl=False)
            response = input().lower()
            if response not in ['y', 'yes']:
                click.echo("Cancelled.")
                return

        # Delete snapshot
        manager = SnapshotManager()
        manager.delete_snapshot(snapshot_name, rg)

        click.echo(f"\n✓ Snapshot '{snapshot_name}' deleted successfully!\n")

    except SnapshotManagerError as e:
        click.echo(f"Error: {e}", err=True)
        sys.exit(1)
    except Exception as e:
        click.echo(f"Unexpected error: {e}", err=True)
        sys.exit(1)


if __name__ == '__main__':
=======
@main.command()
@click.argument("vm_name", type=str)
@click.option("--resource-group", "--rg", help="Resource group", type=str)
@click.option("--config", help="Config file path", type=click.Path())
@click.option("--boot", is_flag=True, help="Show boot logs")
@click.option("--kernel", is_flag=True, help="Show kernel logs")
@click.option("--app", "--service", "service", help="Show application logs for service", type=str)
@click.option("--follow", "-f", is_flag=True, help="Follow logs in real-time")
@click.option("--since", help='Show logs since time (e.g., "1 hour ago", "2024-01-01")', type=str)
@click.option("--lines", "-n", default=100, help="Number of lines to show (default: 100)", type=int)
@click.option("--timeout", default=30, help="SSH timeout in seconds (default: 30)", type=int)
def logs(
    vm_name: str,
    resource_group: Optional[str],
    config: Optional[str],
    boot: bool,
    kernel: bool,
    service: Optional[str],
    follow: bool,
    since: Optional[str],
    lines: int,
    timeout: int,
):
    """View VM logs without SSH connection.

    Retrieves logs from a running VM using journalctl via SSH.
    Supports system logs, boot logs, kernel logs, and application logs.

    \b
    Examples:
        # View system logs
        azlin logs my-vm

        # View boot logs
        azlin logs my-vm --boot

        # View kernel logs
        azlin logs my-vm --kernel

        # View application logs
        azlin logs my-vm --app nginx

        # Follow logs in real-time
        azlin logs my-vm --follow

        # Show logs from last hour
        azlin logs my-vm --since "1 hour ago"

        # Show last 50 lines
        azlin logs my-vm --lines 50

        # Combine options
        azlin logs my-vm --boot --since "today" --lines 200
    """
    try:
        # Get resource group
        rg = ConfigManager.get_resource_group(resource_group, config)

        if not rg:
            click.echo("Error: No resource group specified.", err=True)
            click.echo("Use --resource-group or set default in ~/.azlin/config.toml", err=True)
            sys.exit(1)

        # Handle follow mode
        if follow:
            # Determine log type for follow
            if boot:
                log_type = LogType.BOOT
            elif kernel:
                log_type = LogType.KERNEL
            elif service:
                log_type = LogType.APP
            else:
                log_type = LogType.SYSTEM

            click.echo(f"Following {log_type.value} logs from {vm_name}...")
            click.echo("Press Ctrl+C to stop\n")

            exit_code = LogViewer.follow_logs(
                vm_name=vm_name, resource_group=rg, log_type=log_type, since=since, service=service
            )
            sys.exit(exit_code)

        # Regular log retrieval
        click.echo(f"Retrieving logs from {vm_name}...\n")

        # Determine which logs to retrieve
        if boot:
            result = LogViewer.get_boot_logs(
                vm_name=vm_name, resource_group=rg, lines=lines, since=since, timeout=timeout
            )
            log_type_name = "Boot Logs"
        elif kernel:
            result = LogViewer.get_kernel_logs(
                vm_name=vm_name, resource_group=rg, lines=lines, since=since, timeout=timeout
            )
            log_type_name = "Kernel Logs"
        elif service:
            result = LogViewer.get_app_logs(
                vm_name=vm_name,
                resource_group=rg,
                service=service,
                lines=lines,
                since=since,
                timeout=timeout,
            )
            log_type_name = f"Application Logs ({service})"
        else:
            # Default to system logs
            result = LogViewer.get_system_logs(
                vm_name=vm_name, resource_group=rg, lines=lines, since=since, timeout=timeout
            )
            log_type_name = "System Logs"

        # Display results
        if result.success:
            click.echo("=" * 80)
            click.echo(f"{log_type_name} - {vm_name}")
            if since:
                click.echo(f"Since: {since}")
            click.echo(f"Lines: {result.line_count}")
            click.echo("=" * 80)
            click.echo(result.logs)
            click.echo("=" * 80)
        else:
            click.echo(f"Error: {result.error_message}", err=True)
            sys.exit(1)

    except LogViewerError as e:
        click.echo(f"Error: {e}", err=True)
        sys.exit(1)
    except ConfigError as e:
        click.echo(f"Config error: {e}", err=True)
        sys.exit(1)
    except KeyboardInterrupt:
        click.echo("\nCancelled by user.")
        sys.exit(130)
    except Exception as e:
        click.echo(f"Unexpected error: {e}", err=True)
        logger.exception("Unexpected error in logs command")
        sys.exit(1)


if __name__ == "__main__":
>>>>>>> f98f7f91
    main()


__all__ = ["main", "CLIOrchestrator", "AzlinError"]<|MERGE_RESOLUTION|>--- conflicted
+++ resolved
@@ -22,10 +22,6 @@
 import time
 from datetime import datetime
 from pathlib import Path
-<<<<<<< HEAD
-=======
-from typing import Optional
->>>>>>> f98f7f91
 
 import click
 
@@ -35,10 +31,6 @@
 # New modules for v2.0
 from azlin.config_manager import AzlinConfig, ConfigError, ConfigManager
 from azlin.cost_tracker import CostTracker, CostTrackerError
-<<<<<<< HEAD
-=======
-from azlin.log_viewer import LogType, LogViewer, LogViewerError
->>>>>>> f98f7f91
 from azlin.modules.file_transfer import (
     FileTransfer,
     FileTransferError,
@@ -59,10 +51,7 @@
 from azlin.modules.ssh_connector import SSHConfig, SSHConnectionError, SSHConnector
 from azlin.modules.ssh_keys import SSHKeyError, SSHKeyManager
 from azlin.remote_exec import PSCommandExecutor, RemoteExecError, RemoteExecutor, WCommandExecutor
-<<<<<<< HEAD
 from azlin.snapshot_manager import SnapshotManager, SnapshotManagerError
-=======
->>>>>>> f98f7f91
 from azlin.vm_connector import VMConnector, VMConnectorError
 from azlin.vm_lifecycle import VMLifecycleError, VMLifecycleManager
 from azlin.vm_lifecycle_control import VMLifecycleControlError, VMLifecycleController
@@ -104,11 +93,7 @@
         region: str = "eastus",
         resource_group: str | None = None,
         auto_connect: bool = True,
-<<<<<<< HEAD
         config_file: str | None = None
-=======
-        config_file: Optional[str] = None,
->>>>>>> f98f7f91
     ):
         """Initialize CLI orchestrator.
 
@@ -490,11 +475,7 @@
         click.echo("\n" + "=" * 60)
         click.echo(f"Connecting to {vm_details.name} via SSH...")
         click.echo("Starting tmux session 'azlin'")
-<<<<<<< HEAD
         click.echo("="*60 + "\n")
-=======
-        click.echo("=" * 60 + "\n")
->>>>>>> f98f7f91
 
         # Connect with auto-tmux
         exit_code = SSHConnector.connect(ssh_config, tmux_session="azlin", auto_tmux=True)
@@ -592,14 +573,10 @@
         logger.debug(f"Auto-sync failed: {e}")
 
 
-<<<<<<< HEAD
 def show_interactive_menu(
     vms: list[VMInfo],
     ssh_key_path: Path
 ) -> int | None:
-=======
-def show_interactive_menu(vms: list[VMInfo], ssh_key_path: Path) -> Optional[int]:
->>>>>>> f98f7f91
     """Show interactive VM selection menu.
 
     Args:
@@ -661,15 +638,7 @@
 
             if not vm.is_running():
                 click.echo(f"\nVM '{vm.name}' is not running.")
-<<<<<<< HEAD
                 click.echo(f"Start it with: az vm start --name {vm.name} --resource-group {vm.resource_group}")
-=======
-                click.echo(
-                    "Start it with: az vm start --name {} --resource-group {}".format(
-                        vm.name, vm.resource_group
-                    )
-                )
->>>>>>> f98f7f91
                 return 1
 
             if not vm.public_ip:
@@ -692,14 +661,10 @@
         return 1
 
 
-<<<<<<< HEAD
 def generate_vm_name(
     custom_name: str | None = None,
     command: str | None = None
 ) -> str:
-=======
-def generate_vm_name(custom_name: Optional[str] = None, command: Optional[str] = None) -> str:
->>>>>>> f98f7f91
     """Generate VM name.
 
     Args:
@@ -767,14 +732,10 @@
         return 1
 
 
-<<<<<<< HEAD
 def select_vm_for_command(
     vms: list[VMInfo],
     command: str
 ) -> VMInfo | None:
-=======
-def select_vm_for_command(vms: list[VMInfo], command: str) -> Optional[VMInfo]:
->>>>>>> f98f7f91
     """Show interactive menu to select VM for command execution.
 
     Args:
@@ -942,14 +903,10 @@
     For help on any command: azlin <command> --help
     """
     # Set up logging
-<<<<<<< HEAD
     logging.basicConfig(
         level=logging.INFO,
         format='%(message)s'
     )
-=======
-    logging.basicConfig(level=logging.INFO, format="%(message)s")
->>>>>>> f98f7f91
 
     # If no subcommand provided, show help
     if ctx.invoked_subcommand is None:
@@ -976,11 +933,7 @@
     name: str | None,
     pool: int | None,
     no_auto_connect: bool,
-<<<<<<< HEAD
     config: str | None
-=======
-    config: Optional[str],
->>>>>>> f98f7f91
 ):
     """Provision a new Azure VM with development tools.
 
@@ -1192,19 +1145,11 @@
     return ctx.invoke(new_command, **kwargs)
 
 
-<<<<<<< HEAD
 @main.command(name='list')
 @click.option('--resource-group', '--rg', help='Resource group to list VMs from', type=str)
 @click.option('--config', help='Config file path', type=click.Path())
 @click.option('--all', 'show_all', help='Show all VMs (including stopped)', is_flag=True)
 def list_command(resource_group: str | None, config: str | None, show_all: bool):
-=======
-@main.command(name="list")
-@click.option("--resource-group", "--rg", help="Resource group to list VMs from", type=str)
-@click.option("--config", help="Config file path", type=click.Path())
-@click.option("--all", "show_all", help="Show all VMs (including stopped)", is_flag=True)
-def list_command(resource_group: Optional[str], config: Optional[str], show_all: bool):
->>>>>>> f98f7f91
     """List VMs in resource group.
 
     Shows VM name, status, IP address, region, and size.
@@ -1260,15 +1205,9 @@
 
 
 @main.command()
-<<<<<<< HEAD
 @click.option('--resource-group', '--rg', help='Resource group', type=str)
 @click.option('--config', help='Config file path', type=click.Path())
 def w(resource_group: str | None, config: str | None):
-=======
-@click.option("--resource-group", "--rg", help="Resource group", type=str)
-@click.option("--config", help="Config file path", type=click.Path())
-def w(resource_group: Optional[str], config: Optional[str]):
->>>>>>> f98f7f91
     """Run 'w' command on all VMs.
 
     Shows who is logged in and what they are doing on each VM.
@@ -1327,7 +1266,6 @@
 
 
 @main.command()
-<<<<<<< HEAD
 @click.argument('vm_name', type=str)
 @click.option('--resource-group', '--rg', help='Resource group', type=str)
 @click.option('--config', help='Config file path', type=click.Path())
@@ -1338,13 +1276,6 @@
     config: str | None,
     force: bool
 ):
-=======
-@click.argument("vm_name", type=str)
-@click.option("--resource-group", "--rg", help="Resource group", type=str)
-@click.option("--config", help="Config file path", type=click.Path())
-@click.option("--force", is_flag=True, help="Skip confirmation prompt")
-def kill(vm_name: str, resource_group: Optional[str], config: Optional[str], force: bool):
->>>>>>> f98f7f91
     """Delete a VM and all associated resources.
 
     Deletes the VM, NICs, disks, and public IPs.
@@ -1570,7 +1501,6 @@
 
 
 @main.command()
-<<<<<<< HEAD
 @click.option('--resource-group', '--rg', help='Resource group', type=str)
 @click.option('--config', help='Config file path', type=click.Path())
 @click.option('--force', is_flag=True, help='Skip confirmation prompt')
@@ -1581,13 +1511,6 @@
     force: bool,
     prefix: str
 ):
-=======
-@click.option("--resource-group", "--rg", help="Resource group", type=str)
-@click.option("--config", help="Config file path", type=click.Path())
-@click.option("--force", is_flag=True, help="Skip confirmation prompt")
-@click.option("--prefix", default="azlin", help="Only delete VMs with this prefix")
-def killall(resource_group: Optional[str], config: Optional[str], force: bool, prefix: str):
->>>>>>> f98f7f91
     """Delete all VMs in resource group.
 
     Deletes all VMs matching the prefix and their associated resources.
@@ -1681,7 +1604,6 @@
 
 
 @main.command()
-<<<<<<< HEAD
 @click.option('--resource-group', '--rg', help='Resource group', type=str)
 @click.option('--config', help='Config file path', type=click.Path())
 @click.option('--grouped', is_flag=True, help='Group output by VM instead of prefixing')
@@ -1690,12 +1612,6 @@
     config: str | None,
     grouped: bool
 ):
-=======
-@click.option("--resource-group", "--rg", help="Resource group", type=str)
-@click.option("--config", help="Config file path", type=click.Path())
-@click.option("--grouped", is_flag=True, help="Group output by VM instead of prefixing")
-def ps(resource_group: Optional[str], config: Optional[str], grouped: bool):
->>>>>>> f98f7f91
     """Run 'ps aux' command on all VMs.
 
     Shows running processes on each VM. Output is prefixed with [vm-name].
@@ -1773,15 +1689,9 @@
     resource_group: str | None,
     config: str | None,
     by_vm: bool,
-<<<<<<< HEAD
     from_date: str | None,
     to_date: str | None,
     estimate: bool
-=======
-    from_date: Optional[str],
-    to_date: Optional[str],
-    estimate: bool,
->>>>>>> f98f7f91
 ):
     """Show cost estimates for VMs.
 
@@ -1971,7 +1881,6 @@
 
 
 @main.command()
-<<<<<<< HEAD
 @click.argument('vm_name', type=str)
 @click.option('--resource-group', '--rg', help='Resource group', type=str)
 @click.option('--config', help='Config file path', type=click.Path())
@@ -1982,15 +1891,6 @@
     config: str | None,
     deallocate: bool
 ):
-=======
-@click.argument("vm_name", type=str)
-@click.option("--resource-group", "--rg", help="Resource group", type=str)
-@click.option("--config", help="Config file path", type=click.Path())
-@click.option(
-    "--deallocate/--no-deallocate", default=True, help="Deallocate to save costs (default: yes)"
-)
-def stop(vm_name: str, resource_group: Optional[str], config: Optional[str], deallocate: bool):
->>>>>>> f98f7f91
     """Stop or deallocate a VM.
 
     Stopping a VM with --deallocate (default) fully releases compute resources
@@ -2033,7 +1933,6 @@
 
 
 @main.command()
-<<<<<<< HEAD
 @click.argument('vm_name', type=str)
 @click.option('--resource-group', '--rg', help='Resource group', type=str)
 @click.option('--config', help='Config file path', type=click.Path())
@@ -2042,12 +1941,6 @@
     resource_group: str | None,
     config: str | None
 ):
-=======
-@click.argument("vm_name", type=str)
-@click.option("--resource-group", "--rg", help="Resource group", type=str)
-@click.option("--config", help="Config file path", type=click.Path())
-def start(vm_name: str, resource_group: Optional[str], config: Optional[str]):
->>>>>>> f98f7f91
     """Start a stopped or deallocated VM.
 
     \b
@@ -2089,14 +1982,10 @@
 @click.option("--resource-group", "--rg", help="Resource group", type=str)
 @click.option("--config", help="Config file path", type=click.Path())
 def sync(
-<<<<<<< HEAD
     vm_name: str | None,
     dry_run: bool,
     resource_group: str | None,
     config: str | None
-=======
-    vm_name: Optional[str], dry_run: bool, resource_group: Optional[str], config: Optional[str]
->>>>>>> f98f7f91
 ):
     """Sync ~/.azlin/home/ to VM home directory.
 
@@ -2235,13 +2124,8 @@
     source: str,
     destination: str,
     dry_run: bool,
-<<<<<<< HEAD
     resource_group: str | None,
     config: str | None
-=======
-    resource_group: Optional[str],
-    config: Optional[str],
->>>>>>> f98f7f91
 ):
     """Copy files between local machine and VMs.
 
@@ -2365,7 +2249,6 @@
 
 
 @main.command()
-<<<<<<< HEAD
 @click.option('--resource-group', '--rg', help='Resource group', type=str)
 @click.option('--config', help='Config file path', type=click.Path())
 @click.option('--vm', help='Show status for specific VM only', type=str)
@@ -2374,12 +2257,6 @@
     config: str | None,
     vm: str | None
 ):
-=======
-@click.option("--resource-group", "--rg", help="Resource group", type=str)
-@click.option("--config", help="Config file path", type=click.Path())
-@click.option("--vm", help="Show status for specific VM only", type=str)
-def status(resource_group: Optional[str], config: Optional[str], vm: Optional[str]):
->>>>>>> f98f7f91
     """Show status of VMs in resource group.
 
     Displays detailed status information including power state and IP addresses.
@@ -2446,7 +2323,6 @@
         sys.exit(1)
 
 
-<<<<<<< HEAD
 @main.group(name='snapshot')
 @click.pass_context
 def snapshot(ctx):
@@ -2713,152 +2589,6 @@
 
 
 if __name__ == '__main__':
-=======
-@main.command()
-@click.argument("vm_name", type=str)
-@click.option("--resource-group", "--rg", help="Resource group", type=str)
-@click.option("--config", help="Config file path", type=click.Path())
-@click.option("--boot", is_flag=True, help="Show boot logs")
-@click.option("--kernel", is_flag=True, help="Show kernel logs")
-@click.option("--app", "--service", "service", help="Show application logs for service", type=str)
-@click.option("--follow", "-f", is_flag=True, help="Follow logs in real-time")
-@click.option("--since", help='Show logs since time (e.g., "1 hour ago", "2024-01-01")', type=str)
-@click.option("--lines", "-n", default=100, help="Number of lines to show (default: 100)", type=int)
-@click.option("--timeout", default=30, help="SSH timeout in seconds (default: 30)", type=int)
-def logs(
-    vm_name: str,
-    resource_group: Optional[str],
-    config: Optional[str],
-    boot: bool,
-    kernel: bool,
-    service: Optional[str],
-    follow: bool,
-    since: Optional[str],
-    lines: int,
-    timeout: int,
-):
-    """View VM logs without SSH connection.
-
-    Retrieves logs from a running VM using journalctl via SSH.
-    Supports system logs, boot logs, kernel logs, and application logs.
-
-    \b
-    Examples:
-        # View system logs
-        azlin logs my-vm
-
-        # View boot logs
-        azlin logs my-vm --boot
-
-        # View kernel logs
-        azlin logs my-vm --kernel
-
-        # View application logs
-        azlin logs my-vm --app nginx
-
-        # Follow logs in real-time
-        azlin logs my-vm --follow
-
-        # Show logs from last hour
-        azlin logs my-vm --since "1 hour ago"
-
-        # Show last 50 lines
-        azlin logs my-vm --lines 50
-
-        # Combine options
-        azlin logs my-vm --boot --since "today" --lines 200
-    """
-    try:
-        # Get resource group
-        rg = ConfigManager.get_resource_group(resource_group, config)
-
-        if not rg:
-            click.echo("Error: No resource group specified.", err=True)
-            click.echo("Use --resource-group or set default in ~/.azlin/config.toml", err=True)
-            sys.exit(1)
-
-        # Handle follow mode
-        if follow:
-            # Determine log type for follow
-            if boot:
-                log_type = LogType.BOOT
-            elif kernel:
-                log_type = LogType.KERNEL
-            elif service:
-                log_type = LogType.APP
-            else:
-                log_type = LogType.SYSTEM
-
-            click.echo(f"Following {log_type.value} logs from {vm_name}...")
-            click.echo("Press Ctrl+C to stop\n")
-
-            exit_code = LogViewer.follow_logs(
-                vm_name=vm_name, resource_group=rg, log_type=log_type, since=since, service=service
-            )
-            sys.exit(exit_code)
-
-        # Regular log retrieval
-        click.echo(f"Retrieving logs from {vm_name}...\n")
-
-        # Determine which logs to retrieve
-        if boot:
-            result = LogViewer.get_boot_logs(
-                vm_name=vm_name, resource_group=rg, lines=lines, since=since, timeout=timeout
-            )
-            log_type_name = "Boot Logs"
-        elif kernel:
-            result = LogViewer.get_kernel_logs(
-                vm_name=vm_name, resource_group=rg, lines=lines, since=since, timeout=timeout
-            )
-            log_type_name = "Kernel Logs"
-        elif service:
-            result = LogViewer.get_app_logs(
-                vm_name=vm_name,
-                resource_group=rg,
-                service=service,
-                lines=lines,
-                since=since,
-                timeout=timeout,
-            )
-            log_type_name = f"Application Logs ({service})"
-        else:
-            # Default to system logs
-            result = LogViewer.get_system_logs(
-                vm_name=vm_name, resource_group=rg, lines=lines, since=since, timeout=timeout
-            )
-            log_type_name = "System Logs"
-
-        # Display results
-        if result.success:
-            click.echo("=" * 80)
-            click.echo(f"{log_type_name} - {vm_name}")
-            if since:
-                click.echo(f"Since: {since}")
-            click.echo(f"Lines: {result.line_count}")
-            click.echo("=" * 80)
-            click.echo(result.logs)
-            click.echo("=" * 80)
-        else:
-            click.echo(f"Error: {result.error_message}", err=True)
-            sys.exit(1)
-
-    except LogViewerError as e:
-        click.echo(f"Error: {e}", err=True)
-        sys.exit(1)
-    except ConfigError as e:
-        click.echo(f"Config error: {e}", err=True)
-        sys.exit(1)
-    except KeyboardInterrupt:
-        click.echo("\nCancelled by user.")
-        sys.exit(130)
-    except Exception as e:
-        click.echo(f"Unexpected error: {e}", err=True)
-        logger.exception("Unexpected error in logs command")
-        sys.exit(1)
-
-
-if __name__ == "__main__":
->>>>>>> f98f7f91
     main()
 
 
