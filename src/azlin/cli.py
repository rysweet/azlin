--- conflicted
+++ resolved
@@ -87,8 +87,6 @@
 from azlin.modules.prerequisites import PrerequisiteChecker, PrerequisiteError
 from azlin.modules.progress import ProgressDisplay, ProgressStage
 from azlin.modules.snapshot_manager import SnapshotError, SnapshotManager
-from azlin.modules.bastion_detector import BastionDetector
-from azlin.modules.bastion_manager import BastionManager, BastionManagerError
 from azlin.modules.ssh_connector import SSHConfig, SSHConnectionError, SSHConnector
 from azlin.modules.ssh_keys import SSHKeyError, SSHKeyManager, SSHKeyPair
 from azlin.prune import PruneManager
@@ -610,22 +608,15 @@
     ) -> None:
         """Wait for cloud-init to complete on VM.
 
-<<<<<<< HEAD
-        Supports both direct public IP access and Bastion tunnel access.
-=======
         Supports both direct SSH (public IP) and Bastion tunnels (private IP only).
->>>>>>> 43acda24
 
         Args:
             vm_details: VM details (may or may not have public_ip)
             key_path: SSH private key path
-            newly_provisioned: Whether this is a newly provisioned VM (default: True)
-                             If True and using Bastion, waits for VM boot before SSH
 
         Raises:
             SSHConnectionError: If cloud-init check fails or no access method available
         """
-<<<<<<< HEAD
         # Path 1: Public IP exists (existing behavior)
         if vm_details.public_ip:
             self._wait_for_cloud_init_via_public_ip(vm_details, key_path)
@@ -658,91 +649,54 @@
         Args:
             vm_details: VM details with public_ip
             key_path: SSH private key path
+            newly_provisioned: Whether this is a newly provisioned VM (default: True)
+                             If True and using Bastion, waits for VM boot before SSH
 
         Raises:
             SSHConnectionError: If cloud-init check fails
         """
         self.progress.update("Waiting for SSH to be available...")
 
-        # Wait for SSH port to be accessible
+        # Wait for SSH port to be accessible (direct public IP access)
         public_ip: str = vm_details.public_ip  # Type hint - should be non-None
         ssh_ready = SSHConnector.wait_for_ssh_ready(public_ip, key_path, timeout=300, interval=5)
-=======
-        self.progress.update("Waiting for SSH to be available...")
-
-        # Get SSH connection parameters (handles both direct and Bastion)
-        host, port, bastion_manager = self._get_ssh_connection_params(vm_details)
-
-        # Use context manager for automatic Bastion cleanup
-        with contextlib.ExitStack() as stack:
-            # Register bastion_manager cleanup if present
-            if bastion_manager:
-                stack.enter_context(bastion_manager)
-                self.progress.update(f"Using Bastion tunnel on localhost:{port}")
-
-                # Wait for VM boot if this is a newly provisioned VM
-                # This is necessary because Bastion tunnels can be ready before VM SSH service
-                if newly_provisioned:
-                    logger.info("Newly provisioned VM detected - waiting for boot to complete")
-                    self.progress.update("Waiting for VM boot initialization...")
-                    try:
-                        bastion_manager.wait_for_vm_boot()
-                    except KeyboardInterrupt:
-                        logger.info("VM boot wait interrupted by user")
-                        raise
-                    self.progress.update("VM boot wait complete, checking SSH availability...")
-
-            # Determine SSH timeout based on connection type
-            # Bastion connections need longer timeout due to tunnel overhead
-            ssh_timeout = 600 if bastion_manager else 300
-            logger.debug(
-                f"Using SSH timeout: {ssh_timeout}s ({'Bastion' if bastion_manager else 'Direct SSH'})"
-            )
->>>>>>> 43acda24
-
-            # Wait for SSH port to be accessible
-            ssh_ready = SSHConnector.wait_for_ssh_ready(
-                host, key_path, port=port, timeout=ssh_timeout, interval=5
-            )
-
-            if not ssh_ready:
-                raise SSHConnectionError(
-                    f"SSH did not become available after {ssh_timeout}s timeout"
+
+        if not ssh_ready:
+            raise SSHConnectionError("SSH did not become available after 300s timeout")
+
+        self.progress.update("SSH available, checking cloud-init status...")
+
+        # Check cloud-init status
+        ssh_config = SSHConfig(host=public_ip, port=22, user="azureuser", key_path=key_path)
+
+        # Wait for cloud-init to complete (check every 10s for up to 3 minutes)
+        max_attempts = 18
+        for attempt in range(max_attempts):
+            try:
+                output = SSHConnector.execute_remote_command(
+                    ssh_config, "cloud-init status", timeout=30
                 )
 
-            self.progress.update("SSH available, checking cloud-init status...")
-
-            # Check cloud-init status
-            ssh_config = SSHConfig(host=host, port=port, user="azureuser", key_path=key_path)
-
-            # Wait for cloud-init to complete (check every 10s for up to 3 minutes)
-            max_attempts = 18
-            for attempt in range(max_attempts):
-                try:
-                    output = SSHConnector.execute_remote_command(
-                        ssh_config, "cloud-init status", timeout=30
+                if "status: done" in output:
+                    self.progress.update("cloud-init completed successfully")
+                    return
+                if "status: running" in output:
+                    self.progress.update(
+                        f"cloud-init still running... (attempt {attempt + 1}/{max_attempts})"
                     )
-
-                    if "status: done" in output:
-                        self.progress.update("cloud-init completed successfully")
-                        return
-                    if "status: running" in output:
-                        self.progress.update(
-                            f"cloud-init still running... (attempt {attempt + 1}/{max_attempts})"
-                        )
-                        time.sleep(10)
-                    else:
-                        self.progress.update(f"cloud-init status: {output.strip()}")
-                        time.sleep(10)
-
-                except Exception as e:
-                    logger.debug(f"Error checking cloud-init status: {e}")
                     time.sleep(10)
-
-            # If we get here, cloud-init didn't complete but we'll proceed anyway
-            self.progress.update(
-                "cloud-init status check timed out, proceeding anyway", ProgressStage.WARNING
-            )
+                else:
+                    self.progress.update(f"cloud-init status: {output.strip()}")
+                    time.sleep(10)
+
+            except Exception as e:
+                logger.debug(f"Error checking cloud-init status: {e}")
+                time.sleep(10)
+
+        # If we get here, cloud-init didn't complete but we'll proceed anyway
+        self.progress.update(
+            "cloud-init status check timed out, proceeding anyway", ProgressStage.WARNING
+        )
 
     def _wait_for_cloud_init_via_bastion(
         self, vm_details: VMDetails, key_path: Path, bastion_info: dict[str, str]
