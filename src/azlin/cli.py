--- conflicted
+++ resolved
@@ -62,11 +62,8 @@
 
 # Doit commands
 from azlin.commands.doit import doit_group
-<<<<<<< HEAD
+from azlin.commands.fleet import fleet_group
 from azlin.commands.github_runner import github_runner_group
-=======
-from azlin.commands.fleet import fleet_group
->>>>>>> c7bb32fd
 from azlin.commands.storage import storage_group
 from azlin.commands.tag import tag_group
 
@@ -7985,13 +7982,11 @@
 main.add_command(storage_group)
 main.add_command(tag_group)
 
-<<<<<<< HEAD
+# Register fleet commands
+main.add_command(fleet_group)
+
 # Register GitHub runner commands
 main.add_command(github_runner_group)
-=======
-# Register fleet commands
-main.add_command(fleet_group)
->>>>>>> c7bb32fd
 
 # Register doit commands (replace old doit if it exists)
 if "doit" in main.commands:
