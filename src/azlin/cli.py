"""CLI entry point for azlin v2.0.

This module provides the enhanced command-line interface with:
- Config storage and resource group management
- VM listing and status
- Interactive session selection
- Parallel VM provisioning (pools)
- Remote command execution
- Enhanced help
- Distributed monitoring

Commands:
    azlin                    # Show help
    azlin new                # Provision new VM
    azlin list               # List VMs in resource group
    azlin w                  # Run 'w' command on all VMs
    azlin top                # Live distributed VM metrics dashboard
    azlin -- <command>       # Execute command on VM(s)
"""

import contextlib
import logging
import subprocess
import sys
import time
from datetime import datetime
from pathlib import Path
from typing import TYPE_CHECKING, Any

if TYPE_CHECKING:
    from azlin.modules.storage_manager import StorageInfo

import click
from rich.console import Console
from rich.table import Table

from azlin import __version__
from azlin.agentic import (
    CommandExecutionError,
    CommandExecutor,
    IntentParseError,
    IntentParser,
    ResultValidator,
)
from azlin.azure_auth import AuthenticationError, AzureAuthenticator
from azlin.batch_executor import BatchExecutor, BatchExecutorError, BatchResult, BatchSelector
from azlin.click_group import AzlinGroup

# Auth commands
from azlin.commands.auth import auth

# Bastion commands
# Storage commands
from azlin.commands.bastion import bastion_group
from azlin.commands.storage import storage_group
from azlin.commands.tag import tag_group

# New modules for v2.0
from azlin.config_manager import AzlinConfig, ConfigError, ConfigManager
from azlin.cost_tracker import CostTracker, CostTrackerError
from azlin.distributed_top import DistributedTopError, DistributedTopExecutor
from azlin.env_manager import EnvManager, EnvManagerError
from azlin.ip_diagnostics import (
    check_connectivity,
    classify_ip_address,
    format_diagnostic_report,
)
from azlin.key_rotator import KeyRotationError, SSHKeyRotator
from azlin.modules.bastion_detector import BastionDetector, BastionInfo
from azlin.modules.bastion_manager import BastionManager, BastionManagerError
from azlin.modules.bastion_provisioner import BastionProvisioner
from azlin.modules.cost_estimator import CostEstimator
from azlin.modules.file_transfer import (
    FileTransfer,
    FileTransferError,
    PathParser,
    SessionManager,
    TransferEndpoint,
)
from azlin.modules.github_setup import GitHubSetupError, GitHubSetupHandler
from azlin.modules.home_sync import (
    HomeSyncError,
    HomeSyncManager,
    RsyncError,
    SecurityValidationError,
    SyncResult,
)
from azlin.modules.interaction_handler import CLIInteractionHandler
from azlin.modules.notifications import NotificationHandler
from azlin.modules.prerequisites import PrerequisiteChecker, PrerequisiteError
from azlin.modules.progress import ProgressDisplay, ProgressStage
from azlin.modules.resource_orchestrator import (
    BastionOptions,
    DecisionAction,
    ResourceOrchestrator,
)
from azlin.modules.snapshot_manager import SnapshotError, SnapshotManager
from azlin.modules.ssh_connector import SSHConfig, SSHConnectionError, SSHConnector
from azlin.modules.ssh_keys import SSHKeyError, SSHKeyManager, SSHKeyPair
from azlin.prune import PruneManager
from azlin.quota_manager import QuotaInfo, QuotaManager
from azlin.remote_exec import (
    OSUpdateExecutor,
    PSCommandExecutor,
    RemoteExecError,
    RemoteExecutor,
    TmuxSession,
    TmuxSessionExecutor,
    WCommandExecutor,
)
from azlin.security_audit import SecurityAuditLogger
from azlin.tag_manager import TagManager
from azlin.template_manager import TemplateError, TemplateManager, VMTemplateConfig
from azlin.vm_connector import VMConnector, VMConnectorError
from azlin.vm_lifecycle import DeletionSummary, VMLifecycleError, VMLifecycleManager
from azlin.vm_lifecycle_control import VMLifecycleControlError, VMLifecycleController
from azlin.vm_manager import VMInfo, VMManager, VMManagerError
from azlin.vm_provisioning import (
    PoolProvisioningResult,
    ProvisioningError,
    VMConfig,
    VMDetails,
    VMProvisioner,
)
from azlin.vm_size_tiers import VMSizeTierError, VMSizeTiers

logger = logging.getLogger(__name__)


class AzlinError(Exception):
    """Base exception for azlin errors."""

    exit_code = 1


class CLIOrchestrator:
    """Orchestrate azlin workflow.

    This class coordinates all modules to execute the complete workflow:
    1. Prerequisites check
    2. Azure authentication
    3. SSH key generation
    4. VM provisioning
    5. Wait for VM ready
    6. SSH connection
    7. GitHub setup (if --repo provided)
    8. tmux session
    9. Notification (optional)
    """

    def __init__(
        self,
        repo: str | None = None,
        vm_size: str = "Standard_D2s_v3",
        region: str = "eastus",
        resource_group: str | None = None,
        auto_connect: bool = True,
        config_file: str | None = None,
        nfs_storage: str | None = None,
        session_name: str | None = None,
        no_bastion: bool = False,
        bastion_name: str | None = None,
    ):
        """Initialize CLI orchestrator.

        Args:
            repo: GitHub repository URL (optional)
            vm_size: Azure VM size
            region: Azure region
            resource_group: Resource group name (optional)
            auto_connect: Whether to auto-connect via SSH
            config_file: Configuration file path (optional)
            nfs_storage: NFS storage account name to mount as home directory (optional)
            session_name: Session name for VM tags (optional)
            no_bastion: Skip bastion auto-detection and always create public IP (optional)
            bastion_name: Explicit bastion host name to use (optional)
        """
        self.repo = repo
        self.vm_size = vm_size
        self.region = region
        self.resource_group = resource_group
        self.auto_connect = auto_connect
        self.config_file = config_file
        self.nfs_storage = nfs_storage
        self.session_name = session_name
        self.no_bastion = no_bastion
        self.bastion_name = bastion_name

        # Initialize modules
        self.auth = AzureAuthenticator()
        self.provisioner = VMProvisioner()
        self.progress = ProgressDisplay()

        # Track resources for cleanup
        self.vm_details: VMDetails | None = None
        self.ssh_keys: Path | None = None
        self.bastion_info: BastionInfo | None = None  # Track bastion if detected

    def run(self) -> int:
        """Execute main workflow.

        Returns:
            Exit code (0 = success, non-zero = error)
        """
        try:
            # STEP 1: Check prerequisites
            self.progress.start_operation("Prerequisites Check")
            self._check_prerequisites()
            self.progress.complete(success=True, message="All prerequisites available")

            # STEP 2: Authenticate with Azure
            self.progress.start_operation("Azure Authentication")
            subscription_id = self._authenticate_azure()
            self.progress.complete(
                success=True, message=f"Authenticated with subscription: {subscription_id[:8]}..."
            )

            # STEP 3: Generate or retrieve SSH keys
            self.progress.start_operation("SSH Key Setup")
            ssh_key_pair = self._setup_ssh_keys()
            self.progress.complete(
                success=True, message=f"SSH keys ready: {ssh_key_pair.private_path.name}"
            )

            # STEP 4: Provision VM
            timestamp = int(time.time())
            vm_name = f"azlin-vm-{timestamp}"
            rg_name = self.resource_group or f"azlin-rg-{timestamp}"
            self.progress.start_operation(f"Provisioning VM: {vm_name}", estimated_seconds=300)
            vm_details = self._provision_vm(vm_name, rg_name, ssh_key_pair.public_key_content)
            self.vm_details = vm_details
            self.progress.complete(success=True, message=f"VM ready at {vm_details.public_ip}")

            # STEP 5: Wait for VM to be fully ready (cloud-init to complete)
            self.progress.start_operation(
                "Waiting for cloud-init to complete", estimated_seconds=180
            )
            self._wait_for_cloud_init(vm_details, ssh_key_pair.private_path)
            self.progress.complete(success=True, message="All development tools installed")

            # STEP 5.5: Resolve and mount NFS storage if configured (BEFORE home sync)
            # Load config for NFS defaults
            try:
                azlin_config = ConfigManager.load_config(self.config_file)
            except ConfigError:
                azlin_config = AzlinConfig()

            resolved_storage = self._resolve_nfs_storage(rg_name, azlin_config)

            if resolved_storage:
                self.progress.start_operation(f"Mounting NFS storage: {resolved_storage.name}")
                self._mount_nfs_storage(vm_details, ssh_key_pair.private_path, resolved_storage)
                self.progress.complete(success=True, message="NFS storage mounted")
            else:
                # Only sync home directory if NOT using NFS storage
                # (NFS storage provides the home directory)
                self.progress.start_operation("Syncing home directory")
                self._sync_home_directory(vm_details, ssh_key_pair.private_path)
                self.progress.complete(success=True, message="Home directory synced")

            # STEP 6: GitHub setup (if repo provided)
            if self.repo:
                self.progress.start_operation("GitHub Setup", estimated_seconds=60)
                self._setup_github(vm_details, ssh_key_pair.private_path)
                self.progress.complete(success=True, message=f"Repository cloned: {self.repo}")

            # STEP 7: Send completion notification
            self._send_notification(vm_details, success=True)

            # STEP 8: Display connection info
            self._display_connection_info(vm_details)

            # STEP 9: Auto-connect via SSH with tmux
            if self.auto_connect:
                self.progress.update("Connecting via SSH...", ProgressStage.STARTED)
                return self._connect_ssh(vm_details, ssh_key_pair.private_path)

            return 0

        except PrerequisiteError as e:
            self.progress.update(str(e), ProgressStage.FAILED)
            return 2
        except AuthenticationError as e:
            self.progress.update(f"Authentication failed: {e}", ProgressStage.FAILED)
            self._send_notification_error(str(e))
            return 3
        except (ProvisioningError, SSHKeyError) as e:
            self.progress.update(f"Provisioning failed: {e}", ProgressStage.FAILED)
            self._send_notification_error(str(e))
            self._cleanup_on_failure()
            return 4
        except SSHConnectionError as e:
            self.progress.update(f"SSH connection failed: {e}", ProgressStage.FAILED)
            # Don't cleanup - VM is still running
            return 5
        except GitHubSetupError as e:
            self.progress.update(f"GitHub setup failed: {e}", ProgressStage.WARNING)
            # Continue - GitHub setup is optional
            if self.vm_details:
                self._display_connection_info(self.vm_details)
                if self.auto_connect and self.ssh_keys:
                    return self._connect_ssh(self.vm_details, self.ssh_keys)
            return 0
        except KeyboardInterrupt:
            self.progress.update("Cancelled by user", ProgressStage.FAILED)
            self._cleanup_on_failure()
            return 130
        except Exception as e:
            self.progress.update(f"Unexpected error: {e}", ProgressStage.FAILED)
            logger.exception("Unexpected error in main workflow")
            self._send_notification_error(str(e))
            self._cleanup_on_failure()
            return 1

    def _check_prerequisites(self) -> None:
        """Check all prerequisites are installed.

        Raises:
            PrerequisiteError: If prerequisites missing
        """
        result = PrerequisiteChecker.check_all()

        if not result.all_available:
            message = PrerequisiteChecker.format_missing_message(
                result.missing, result.platform_name
            )
            click.echo(message, err=True)
            raise PrerequisiteError(f"Missing required tools: {', '.join(result.missing)}")

        self.progress.update(
            f"Platform: {result.platform_name}, Tools: {', '.join(result.available)}"
        )

    def _authenticate_azure(self) -> str:
        """Authenticate with Azure and get subscription ID.

        Returns:
            str: Subscription ID

        Raises:
            AuthenticationError: If authentication fails
        """
        self.progress.update("Checking Azure CLI authentication...")

        # Verify az CLI is available
        if not self.auth.check_az_cli_available():
            raise AuthenticationError("Azure CLI not available. Please install az CLI.")

        # Get credentials (triggers az login if needed)
        self.auth.get_credentials()

        # Get subscription ID
        subscription_id = self.auth.get_subscription_id()

        self.progress.update(f"Using subscription: {subscription_id}")

        return subscription_id

    def _setup_ssh_keys(self) -> SSHKeyPair:
        """Generate or retrieve SSH keys.

        Returns:
            SSHKeyPair object

        Raises:
            SSHKeyError: If key generation fails
        """
        self.progress.update("Checking for existing SSH keys...")

        ssh_key_pair = SSHKeyManager.ensure_key_exists()
        self.ssh_keys = ssh_key_pair.private_path

        self.progress.update(f"Using key: {ssh_key_pair.private_path}", ProgressStage.IN_PROGRESS)

        return ssh_key_pair

    def _check_bastion_availability(
        self, resource_group: str, vm_name: str
    ) -> tuple[bool, BastionInfo | None]:
        """Check if Bastion should be used for VM provisioning.

        This method implements the bastion default behavior:
        1. If --no-bastion flag is set, skip bastion (return False, None)
        2. Auto-detect bastion in resource group
        3. If found, prompt user with default=True
        4. If not found, prompt to create with default=True
        5. If user declines, return False to use public IP

        Args:
            resource_group: Resource group where VM will be created
            vm_name: Name of the VM being provisioned

        Returns:
            Tuple of (use_bastion: bool, bastion_info: dict | None)
            - use_bastion: Whether to provision VM without public IP
            - bastion_info: Bastion details if available (name, resource_group)

        Raises:
            No exceptions - all failures result in returning (False, None)
        """
        # Skip bastion if --no-bastion flag is set
        if self.no_bastion:
            # Confirm with user about security implications
            warning_message = (
                f"\nWARNING: --no-bastion flag will create VM '{vm_name}' with PUBLIC IP.\n"
                f"This exposes your VM directly to the internet, which is LESS SECURE.\n"
                f"Continue with public IP?"
            )
            if not click.confirm(warning_message, default=False):
                self.progress.update("User cancelled VM creation", ProgressStage.WARNING)
                raise click.Abort

            # Log security decision
            SecurityAuditLogger.log_bastion_opt_out(
                vm_name=vm_name,
                method="flag",
                user=None,  # Will use system user
            )

            self.progress.update(
                "Skipping bastion (--no-bastion flag set)", ProgressStage.IN_PROGRESS
            )
            return (False, None)

        # If explicit bastion name provided, use it
        if self.bastion_name:
            self.progress.update(
                f"Using explicit bastion: {self.bastion_name}", ProgressStage.IN_PROGRESS
            )
            return (
                True,
                {"name": self.bastion_name, "resource_group": resource_group, "location": None},
            )

        # Auto-detect bastion in resource group
        try:
            self.progress.update(
                "Checking for Bastion host in resource group...", ProgressStage.IN_PROGRESS
            )
            bastion_info = BastionDetector.detect_bastion_for_vm(
                "temp-check", resource_group, self.region
            )

            if bastion_info:
                # Found bastion - prompt user with default=True
                message = (
                    f"\nFound Bastion host '{bastion_info['name']}' in resource group.\n"
                    f"Use Bastion for secure access (recommended)?\n"
                    f"  - Bastion: Private VM (no public IP, more secure)\n"
                    f"  - No Bastion: Public IP (direct SSH, less secure)"
                )
                if click.confirm(message, default=True):
                    self.progress.update(
                        f"Using Bastion: {bastion_info['name']}", ProgressStage.IN_PROGRESS
                    )
                    return (True, bastion_info)

                # User declined existing bastion - log security decision
                SecurityAuditLogger.log_bastion_opt_out(
                    vm_name=vm_name, method="prompt_existing", user=None
                )
                self.progress.update(
                    "User declined Bastion, will create public IP", ProgressStage.IN_PROGRESS
                )
                return (False, None)
            # No bastion found - prompt to create with default=True
            message = (
                f"\nNo Bastion host found in resource group '{resource_group}'.\n"
                f"Create VM with Bastion access?\n"
                f"  - Yes: More secure (private VM, ~$140/month for Bastion)\n"
                f"  - No: Less secure (public IP, direct internet access)"
            )
            if click.confirm(message, default=True):
                # User wants Bastion - use orchestrator to create it
                try:
                    self.progress.update(
                        "Preparing to create Bastion host...", ProgressStage.IN_PROGRESS
                    )

                    # Initialize orchestrator with CLI handler and cost estimator
                    orchestrator = ResourceOrchestrator(
                        interaction_handler=CLIInteractionHandler(),
                        cost_estimator=CostEstimator(),
                    )

                    # Get user decision via orchestrator
                    # SECURITY POLICY: No public IPs on VMs, only on Bastion hosts
                    decision = orchestrator.ensure_bastion(
                        BastionOptions(
                            region=self.region,
                            resource_group=resource_group,
                            vnet_name=None,  # Will auto-create VNet if needed
                            vnet_id=None,
                            bastion_subnet_id=None,
                            sku="Basic",
                            allow_public_ip_fallback=False,  # NEVER allow public IP on VMs
                        )
                    )

                    if decision.action == DecisionAction.CREATE:
                        # Create Bastion now
                        bastion_name = f"azlin-bastion-{self.region}"
                        self.progress.update(
                            f"Creating Bastion host '{bastion_name}' (this may take 5-10 minutes)...",
                            ProgressStage.IN_PROGRESS,
                        )

                        result = BastionProvisioner.provision_bastion(
                            bastion_name=bastion_name,
                            resource_group=resource_group,
                            location=self.region,
                            vnet_name=None,  # Auto-create VNet
                            wait_for_completion=True,  # Wait for Bastion to be ready
                        )

                        if result.success:
                            self.progress.update(
                                f"Bastion created successfully: {result.bastion_name}",
                                ProgressStage.COMPLETED,
                            )
                            return (
                                True,
                                {
                                    "name": result.bastion_name,
                                    "resource_group": resource_group,
                                    "location": self.region,
                                },
                            )
                        # Bastion creation failed
                        self.progress.update(
                            f"Bastion creation failed: {result.error_message}",
                            ProgressStage.FAILED,
                        )
                        raise ProvisioningError(
                            f"Failed to create Bastion host: {result.error_message}"
                        )

                    if decision.action == DecisionAction.SKIP:
                        # User declined to create Bastion
                        # SECURITY POLICY: No public IPs on VMs allowed
                        self.progress.update(
                            "Bastion required but user declined creation", ProgressStage.FAILED
                        )
                        click.echo(
                            click.style(
                                "\n⚠️  Cannot create VM without Bastion (security policy: no public IPs on VMs).\n"
                                "To proceed, either:\n"
                                f"  1. Accept Bastion creation in {self.region}\n"
                                f"  2. Use --no-bastion flag to override (not recommended)\n",
                                fg="yellow",
                                bold=True,
                            )
                        )
                        raise click.Abort

                    # CANCEL
                    self.progress.update("User cancelled operation", ProgressStage.WARNING)
                    raise click.Abort

                except ProvisioningError:
                    # Re-raise provisioning errors
                    raise
                except click.Abort:
                    # Re-raise user cancellation
                    raise
                except Exception as e:
                    # Handle unexpected orchestration errors
                    logger.error(f"Bastion orchestration failed: {e}")
                    self.progress.update(f"Bastion creation failed: {e!s}", ProgressStage.FAILED)
                    raise ProvisioningError(f"Failed to orchestrate Bastion creation: {e!s}") from e

            # User declined creating bastion
            # SECURITY POLICY: No public IPs on VMs
            self.progress.update("User declined Bastion creation", ProgressStage.FAILED)
            click.echo(
                click.style(
                    "\n⚠️  Cannot create VM without Bastion (security policy: no public IPs on VMs).\n"
                    "To proceed, either:\n"
                    f"  1. Accept Bastion creation in {self.region}\n"
                    f"  2. Use --no-bastion flag to override (not recommended)\n",
                    fg="yellow",
                    bold=True,
                )
            )
            raise click.Abort

        except (ProvisioningError, click.Abort):
            # Re-raise critical errors - don't fall back to public IP
            raise
        except Exception as e:
<<<<<<< HEAD
            # Only detection errors (not provisioning/user cancellation) fall back to public IP
            logger.debug(f"Bastion detection failed: {e}")
            self.progress.update("Bastion detection failed, using public IP", ProgressStage.WARNING)
            return (False, None)
=======
            # Any error in detection - abort (no public IP fallback)
            logger.error(f"Bastion detection failed: {e}")
            self.progress.update("Bastion detection failed", ProgressStage.FAILED)
            click.echo(
                click.style(
                    f"\n⚠️  Bastion detection failed: {e}\n"
                    "Cannot create VM without Bastion (security policy: no public IPs on VMs).\n"
                    f"Use --no-bastion flag to override if needed.\n",
                    fg="red",
                    bold=True,
                )
            )
            raise ProvisioningError(f"Bastion detection failed: {e}") from e
>>>>>>> 74404ecd

    def _provision_vm(self, vm_name: str, rg_name: str, public_key: str) -> VMDetails:
        """Provision Azure VM with dev tools.

        Args:
            vm_name: VM name
            rg_name: Resource group name
            public_key: SSH public key content

        Returns:
            VMDetails object

        Raises:
            ProvisioningError: If provisioning fails
        """
        self.progress.update(f"Creating VM: {vm_name}")
        self.progress.update(f"Region: {self.region}, Size: {self.vm_size}")

        # Check bastion availability and get user preference
        use_bastion, bastion_info = self._check_bastion_availability(rg_name, vm_name)
        self.bastion_info = bastion_info  # Store for later use in connection

        # Determine if public IP should be created
        # Public IP is disabled when using bastion
        public_ip_enabled = not use_bastion

        # Create VM config
        config = self.provisioner.create_vm_config(
            name=vm_name,
            resource_group=rg_name,
            location=self.region,
            size=self.vm_size,
            ssh_public_key=public_key,
            session_name=self.session_name,
            public_ip_enabled=public_ip_enabled,
        )

        # Progress callback
        def progress_callback(msg: str):
            self.progress.update(msg, ProgressStage.IN_PROGRESS)

        # Provision VM
        vm_details = self.provisioner.provision_vm(config, progress_callback)

        # Update progress message based on IP configuration
        if vm_details.public_ip:
            self.progress.update(f"VM created with public IP: {vm_details.public_ip}")
        else:
            self.progress.update(
                f"VM created with private IP: {vm_details.private_ip} (Bastion access)"
            )

        return vm_details

    def _get_ssh_connection_params(
        self, vm_details: VMDetails
    ) -> tuple[str, int, BastionManager | None]:
        """Get SSH connection parameters (host, port, bastion_manager).

        For VMs with public IPs, returns (public_ip, 22, None) for direct connection.
        For Bastion-only VMs, creates a tunnel and returns (localhost, local_port, bastion_manager).

        Args:
            vm_details: VM details with IP configuration

        Returns:
            Tuple of (host, port, bastion_manager_or_none)

        Raises:
            SSHConnectionError: If no connection method available
        """
        # Public IP VMs: Direct SSH
        if vm_details.public_ip:
            logger.debug(f"Using direct SSH to {vm_details.public_ip}:22")
            return (vm_details.public_ip, 22, None)

        # Bastion-only VMs: Create tunnel
        if not vm_details.private_ip:
            raise SSHConnectionError("VM has neither public nor private IP")

        # Detect Bastion
        logger.info("No public IP - attempting Bastion detection...")
        bastion_info = BastionDetector.detect_bastion_for_vm(
            vm_details.name, vm_details.resource_group, vm_details.location
        )

        if not bastion_info:
            raise SSHConnectionError(
                f"VM {vm_details.name} has no public IP and no Bastion host detected"
            )

        # Create Bastion tunnel
        logger.info(f"Creating Bastion tunnel via {bastion_info['name']} to {vm_details.name}...")
        bastion_manager = BastionManager()

        # Get VM resource ID (needed for Bastion tunnel)
        if not vm_details.id:
            raise SSHConnectionError("VM resource ID not available")

        # Allocate local port
        local_port = bastion_manager.get_available_port()

        # Create tunnel
        bastion_manager.create_tunnel(
            bastion_name=bastion_info["name"],
            resource_group=bastion_info["resource_group"],
            target_vm_id=vm_details.id,
            local_port=local_port,
            remote_port=22,
            wait_for_ready=True,
            timeout=30,
        )

        logger.info(f"Bastion tunnel established on localhost:{local_port}")
        return ("127.0.0.1", local_port, bastion_manager)

    def _wait_for_cloud_init(
        self, vm_details: VMDetails, key_path: Path, newly_provisioned: bool = True
    ) -> None:
        """Wait for cloud-init to complete on VM.

        Supports both direct SSH (public IP) and Bastion tunnels (private IP only).

        Args:
            vm_details: VM details (may or may not have public_ip)
            key_path: SSH private key path

        Raises:
            SSHConnectionError: If cloud-init check fails or no access method available
        """
        # Path 1: Public IP exists (existing behavior)
        if vm_details.public_ip:
            self._wait_for_cloud_init_via_public_ip(vm_details, key_path)
            return

        # Path 2: No public IP - try Bastion
        self.progress.update("VM has no public IP, checking for Bastion access...")

        bastion_info = BastionDetector.detect_bastion_for_vm(
            vm_name=vm_details.name,
            resource_group=vm_details.resource_group,
            vm_location=vm_details.location,
        )

        if not bastion_info:
            raise SSHConnectionError(
                f"VM {vm_details.name} has no public IP and no Bastion host found "
                f"in region '{vm_details.location}'. Cannot access VM for cloud-init check.\n"
                f"Bastion must be in the same region as the VM."
            )

        # Use Bastion tunnel
        self._wait_for_cloud_init_via_bastion(vm_details, key_path, bastion_info)

    def _wait_for_cloud_init_via_public_ip(self, vm_details: VMDetails, key_path: Path) -> None:
        """Wait for cloud-init via direct public IP access.

        Args:
            vm_details: VM details with public_ip
            key_path: SSH private key path
            newly_provisioned: Whether this is a newly provisioned VM (default: True)
                             If True and using Bastion, waits for VM boot before SSH

        Raises:
            SSHConnectionError: If cloud-init check fails
        """
        self.progress.update("Waiting for SSH to be available...")

        # Wait for SSH port to be accessible (direct public IP access)
        # Assert for type narrowing - caller ensures public_ip exists
        assert vm_details.public_ip is not None, "VM must have public IP for direct SSH access"
        public_ip: str = vm_details.public_ip
        ssh_ready = SSHConnector.wait_for_ssh_ready(public_ip, key_path, timeout=300, interval=5)

        if not ssh_ready:
            raise SSHConnectionError("SSH did not become available after 300s timeout")

        self.progress.update("SSH available, checking cloud-init status...")

        # Check cloud-init status
        ssh_config = SSHConfig(host=public_ip, port=22, user="azureuser", key_path=key_path)

        # Wait for cloud-init to complete (check every 10s for up to 3 minutes)
        max_attempts = 18
        for attempt in range(max_attempts):
            try:
                output = SSHConnector.execute_remote_command(
                    ssh_config, "cloud-init status", timeout=30
                )

                if "status: done" in output:
                    self.progress.update("cloud-init completed successfully")
                    return
                if "status: running" in output:
                    self.progress.update(
                        f"cloud-init still running... (attempt {attempt + 1}/{max_attempts})"
                    )
                    time.sleep(10)
                else:
                    self.progress.update(f"cloud-init status: {output.strip()}")
                    time.sleep(10)

            except Exception as e:
                logger.debug(f"Error checking cloud-init status: {e}")
                time.sleep(10)

        # If we get here, cloud-init didn't complete but we'll proceed anyway
        self.progress.update(
            "cloud-init status check timed out, proceeding anyway", ProgressStage.WARNING
        )

    def _wait_for_cloud_init_via_bastion(
        self, vm_details: VMDetails, key_path: Path, bastion_info: BastionInfo
    ) -> None:
        """Wait for cloud-init via Bastion tunnel.

        Args:
            vm_details: VM details (must have .id for resource ID)
            key_path: SSH private key path
            bastion_info: Dict with 'name' and 'resource_group' keys

        Raises:
            SSHConnectionError: If tunnel creation or cloud-init check fails
        """
        # STEP 0: Validate prerequisites (fail-fast)
        if not vm_details.id:
            raise SSHConnectionError(
                f"VM {vm_details.name} has no resource ID. Cannot create Bastion tunnel."
            )

        # Create Bastion manager (tracks all tunnels for cleanup)
        bastion_mgr = BastionManager()

        try:
            # Step 1: Find available port
            self.progress.update("Allocating local port for Bastion tunnel...")
            local_port = bastion_mgr.get_available_port()

            # Step 2: Create tunnel (60s timeout for tunnel establishment)
            self.progress.update(
                f"Creating Bastion tunnel via {bastion_info['name']} (localhost:{local_port})..."
            )

            _tunnel = bastion_mgr.create_tunnel(
                bastion_name=bastion_info["name"],
                resource_group=bastion_info["resource_group"],
                target_vm_id=vm_details.id,
                local_port=local_port,
                remote_port=22,
                wait_for_ready=True,
                timeout=60,
            )

            self.progress.update("Bastion tunnel established")

            # Step 3: Wait for SSH through tunnel
            # Tunnel is already established, so SSH should be ready quickly
            # 2-minute timeout (vs 5 minutes for public IP path)
            self.progress.update("Waiting for SSH through Bastion tunnel...")

            ssh_ready = SSHConnector.wait_for_ssh_ready(
                host="127.0.0.1", key_path=key_path, port=local_port, timeout=120, interval=5
            )

            if not ssh_ready:
                raise SSHConnectionError(
                    "SSH did not become available through Bastion tunnel after 120s"
                )

            self.progress.update("SSH available, checking cloud-init status...")

            # Step 4: Check cloud-init status (same as public IP path)
            ssh_config = SSHConfig(
                host="127.0.0.1",
                port=local_port,
                user=SSHConnector.DEFAULT_USER,
                key_path=key_path,
            )

            # Wait for cloud-init to complete (check every 10s for up to 3 minutes)
            max_attempts = 18
            for attempt in range(max_attempts):
                try:
                    output = SSHConnector.execute_remote_command(
                        ssh_config, "cloud-init status", timeout=30
                    )

                    if "status: done" in output:
                        self.progress.update("cloud-init completed successfully")
                        return

                    if "status: running" in output:
                        # Only show progress every 3rd attempt (every 30s) to reduce noise
                        if attempt % 3 == 0:
                            self.progress.update(
                                f"cloud-init still running... (attempt {attempt + 1}/{max_attempts})"
                            )
                        time.sleep(10)
                    else:
                        self.progress.update(f"cloud-init status: {output.strip()}")
                        time.sleep(10)

                except Exception as e:
                    logger.debug(f"Error checking cloud-init status: {e}")
                    time.sleep(10)

            # If we get here, cloud-init didn't complete but we'll proceed anyway
            self.progress.update(
                "cloud-init status check timed out, proceeding anyway", ProgressStage.WARNING
            )

        except BastionManagerError as e:
            raise SSHConnectionError(f"Bastion tunnel error: {e}") from e
        finally:
            # Step 5: Always cleanup ALL tunnels (even if creation failed mid-way)
            # BastionManager tracks all tunnels, even those that fail during readiness wait
            if bastion_mgr.active_tunnels:
                self.progress.update("Closing Bastion tunnel...")
                bastion_mgr.close_all_tunnels()
                logger.info("Bastion tunnel(s) closed")

    def _show_blocked_files_warning(self, blocked_files: list[str]) -> None:
        """Display warning about blocked files before sync."""
        import click

        click.echo(
            click.style(
                f"\n  Security: Skipping {len(blocked_files)} sensitive file(s):",
                fg="yellow",
                bold=True,
            )
        )
        for blocked_file in blocked_files[:5]:  # Show first 5
            click.echo(click.style(f"    • {blocked_file}", fg="yellow"))
        if len(blocked_files) > 5:
            click.echo(click.style(f"    ... and {len(blocked_files) - 5} more", fg="yellow"))
        click.echo()  # Empty line for spacing

    def _process_sync_result(self, result: SyncResult) -> None:
        """Process and display sync result."""
        if result.success:
            if result.files_synced > 0:
                # Show sync stats with warning count
                sync_msg = (
                    f"Synced {result.files_synced} files "
                    f"({result.bytes_transferred / 1024:.1f} KB) "
                    f"in {result.duration_seconds:.1f}s"
                )
                if result.warnings:
                    sync_msg += f" ({len(result.warnings)} skipped)"
                self.progress.update(sync_msg)
            else:
                self.progress.update("No files to sync")

            # Display warnings prominently after sync
            if result.warnings:
                import click

                for warning in result.warnings[:3]:  # Show first 3 warnings
                    click.echo(click.style(f"  ⚠  {warning}", fg="yellow"))
                if len(result.warnings) > 3:
                    click.echo(
                        click.style(
                            f"  ⚠  ... and {len(result.warnings) - 3} more warnings",
                            fg="yellow",
                        )
                    )
        else:
            # Log errors but don't fail
            for error in result.errors:
                logger.warning(f"Sync error: {error}")

    def _sync_home_directory(self, vm_details: VMDetails, key_path: Path) -> None:
        """Sync home directory to VM.

        Args:
            vm_details: VM details
            key_path: SSH private key path

        Note:
            Sync failures are logged as warnings but don't block VM provisioning.
        """
        if not vm_details.public_ip:
            logger.warning("VM has no public IP, skipping home directory sync")
            return

        public_ip: str = vm_details.public_ip  # Type narrowed by check above

        try:
            # Create SSH config
            ssh_config = SSHConfig(host=public_ip, user="azureuser", key_path=key_path)

            # Pre-sync validation check with visible warnings
            sync_dir = HomeSyncManager.get_sync_directory()
            if sync_dir.exists():
                validation = HomeSyncManager.validate_sync_directory(sync_dir)
                if validation.blocked_files:
                    self._show_blocked_files_warning(validation.blocked_files)

            # Progress callback
            def progress_callback(msg: str):
                self.progress.update(msg, ProgressStage.IN_PROGRESS)

            # Attempt sync
            result = HomeSyncManager.sync_to_vm(
                ssh_config, dry_run=False, progress_callback=progress_callback
            )

            self._process_sync_result(result)

        except SecurityValidationError as e:
            # Don't fail VM provisioning, just warn
            self.progress.update(f"Home sync skipped: {e}", ProgressStage.WARNING)
            logger.warning(f"Security validation failed: {e}")

        except (RsyncError, HomeSyncError) as e:
            # Don't fail VM provisioning, just warn
            self.progress.update(f"Home sync failed: {e}", ProgressStage.WARNING)
            logger.warning(f"Home sync failed: {e}")

        except Exception:
            # Catch all other errors
            self.progress.update("Home sync failed (unexpected error)", ProgressStage.WARNING)
            logger.exception("Unexpected error during home sync")

    def _lookup_storage_by_name(self, resource_group: str, storage_name: str) -> "StorageInfo":
        """Lookup storage by name, raising ValueError if not found.

        Args:
            resource_group: Resource group to search in
            storage_name: Name of storage account to find

        Returns:
            StorageInfo object for the storage account

        Raises:
            ValueError: If storage account not found in resource group
        """
        from azlin.modules.storage_manager import StorageManager

        storages = StorageManager.list_storage(resource_group)
        storage = next((s for s in storages if s.name == storage_name), None)
        if not storage:
            raise ValueError(
                f"Storage account '{storage_name}' not found in resource group '{resource_group}'. "
                f"Create it first with: azlin storage create {storage_name}"
            )

        # Note: Cross-region storage is now handled in _mount_nfs_storage()
        # with private endpoint setup via ResourceOrchestrator
        if storage.region.lower() != self.region.lower():
            logger.info(
                f"Storage account '{storage_name}' is in region '{storage.region}', "
                f"VM will be in region '{self.region}'. Cross-region access will be handled during mount."
            )

        return storage

    def _resolve_nfs_storage(
        self, resource_group: str, config: AzlinConfig | None
    ) -> "StorageInfo | None":
        """Resolve which NFS storage to use.

        Priority:
        1. Explicit --nfs-storage option
        2. Config file default_nfs_storage
        3. Auto-detect if only one storage exists
        4. None if no storage or multiple without explicit choice

        Args:
            resource_group: Resource group to search for storage
            config: Configuration object (optional)

        Returns:
            StorageInfo object or None

        Raises:
            ValueError: If multiple storages exist without explicit choice
        """
        from azlin.modules.storage_manager import StorageManager

        # Priority 1: Explicit --nfs-storage option
        if self.nfs_storage:
            return self._lookup_storage_by_name(resource_group, self.nfs_storage)

        # Priority 2: Config file default
        if config and config.default_nfs_storage:
            return self._lookup_storage_by_name(resource_group, config.default_nfs_storage)

        # Priority 3: Auto-detect (more permissive than explicit/config)
        # Note: If storage listing fails during auto-detection, we fallback to
        # home sync instead of failing the entire VM creation operation
        try:
            storages = StorageManager.list_storage(resource_group)
        except Exception as e:
            logger.debug(f"Failed to list storages: {e}")
            return None

        if len(storages) == 0:
            return None

        # Prefer storage accounts in same region as VM for best performance
        # Cross-region storage will be handled with private endpoint setup if needed
        matching_region_storages = [s for s in storages if s.region.lower() == self.region.lower()]

        if len(matching_region_storages) == 0:
            logger.warning(
                f"Found {len(storages)} NFS storage account(s) in {resource_group}, "
                f"but none in VM region '{self.region}'. "
                f"Storage locations: {[s.region for s in storages]}. "
                f"Cross-region access will require private endpoint setup."
            )
            return None

        if len(matching_region_storages) == 1:
            # Auto-detect single storage in matching region
            storage = matching_region_storages[0]
            self.progress.update(
                f"Auto-detected NFS storage: {storage.name} (region: {storage.region})"
            )
            return storage

        # Multiple storages in same region without explicit choice
        storage_names = [s.name for s in matching_region_storages]
        raise ValueError(
            f"Multiple NFS storage accounts found in region '{self.region}': {', '.join(storage_names)}. "
            f"Please specify one with --nfs-storage or set default_nfs_storage in config."
        )

    def _extract_vnet_info_from_subnet_id(self, subnet_id: str) -> tuple[str, str]:
        """Extract VNet name and resource group from subnet resource ID.

        Args:
            subnet_id: Full Azure subnet resource ID

        Returns:
            Tuple of (vnet_name, resource_group)

        Raises:
            ValueError: If subnet ID format is invalid
        """
        # Subnet ID format: /subscriptions/{sub}/resourceGroups/{rg}/providers/Microsoft.Network/virtualNetworks/{vnet}/subnets/{subnet}
        import re

        pattern = r"/subscriptions/[^/]+/resourceGroups/([^/]+)/providers/Microsoft\.Network/virtualNetworks/([^/]+)/subnets/[^/]+"
        match = re.match(pattern, subnet_id)

        if not match:
            raise ValueError(f"Invalid subnet ID format: {subnet_id}")

        resource_group = match.group(1)
        vnet_name = match.group(2)

        return vnet_name, resource_group

    def _get_vm_subnet_id(self, vm_details: VMDetails) -> str:
        """Get the subnet ID for a VM.

        Args:
            vm_details: VM details object

        Returns:
            Full Azure resource ID of the VM's subnet

        Raises:
            Exception: If subnet ID cannot be retrieved
        """
        import subprocess

        try:
            # Get the NIC ID from the VM
            nic_cmd = [
                "az",
                "vm",
                "show",
                "--resource-group",
                vm_details.resource_group,
                "--name",
                vm_details.name,
                "--query",
                "networkProfile.networkInterfaces[0].id",
                "--output",
                "tsv",
            ]
            nic_result = subprocess.run(
                nic_cmd, capture_output=True, text=True, check=True, timeout=30
            )
            nic_id = nic_result.stdout.strip()

            # Get the subnet ID from the NIC
            subnet_cmd = [
                "az",
                "network",
                "nic",
                "show",
                "--ids",
                nic_id,
                "--query",
                "ipConfigurations[0].subnet.id",
                "--output",
                "tsv",
            ]
            subnet_result = subprocess.run(
                subnet_cmd, capture_output=True, text=True, check=True, timeout=30
            )
            subnet_id = subnet_result.stdout.strip()

            if not subnet_id:
                raise Exception("Failed to get subnet ID from VM")

            return subnet_id

        except subprocess.CalledProcessError as e:
            error_msg = e.stderr if e.stderr else str(e)
            raise Exception(f"Failed to get VM subnet ID: {error_msg}") from e

    def _restore_ssh_keys_via_runcommand(self, vm_details: VMDetails, key_path: Path) -> None:
        """Restore SSH keys via Azure run-command.

        Azure's waagent overwrites SSH authorized_keys after cloud-init completes,
        breaking SSH access. This method uses Azure's run-command API to restore
        the keys without requiring SSH access.

        Args:
            vm_details: VM details object
            key_path: Path to SSH private key (public key must be at key_path.pub)

        Raises:
            Exception: If key restoration fails
        """
        import subprocess

        try:
            # Read public key
            pub_key_path = Path(str(key_path) + ".pub")
            if not pub_key_path.exists():
                raise Exception(f"SSH public key not found: {pub_key_path}")

            pub_key = pub_key_path.read_text().strip()

            # Create script to restore SSH keys
            script = f"""#!/bin/bash
mkdir -p /home/azureuser/.ssh
echo '{pub_key}' > /home/azureuser/.ssh/authorized_keys
chown -R azureuser:azureuser /home/azureuser/.ssh
chmod 700 /home/azureuser/.ssh
chmod 600 /home/azureuser/.ssh/authorized_keys
"""

            # Execute via Azure run-command
            cmd = [
                "az",
                "vm",
                "run-command",
                "invoke",
                "--resource-group",
                vm_details.resource_group,
                "--name",
                vm_details.name,
                "--command-id",
                "RunShellScript",
                "--scripts",
                script,
            ]

            subprocess.run(cmd, capture_output=True, text=True, check=True, timeout=120)

            logger.info("SSH keys restored successfully via run-command")

        except subprocess.CalledProcessError as e:
            error_msg = e.stderr if e.stderr else str(e)
            raise Exception(f"Failed to restore SSH keys via run-command: {error_msg}") from e
        except Exception as e:
            raise Exception(f"Failed to restore SSH keys: {e}") from e

    def _mount_nfs_storage(
        self, vm_details: VMDetails, key_path: Path, storage: "StorageInfo"
    ) -> None:
        """Mount NFS storage on VM home directory.

        Handles both same-region and cross-region storage access:
        - Same region: Direct mount with network ACL configuration
        - Cross region: Offers private endpoint setup via orchestrator

        Args:
            vm_details: VM details
            key_path: SSH private key path
            storage: StorageInfo object with NFS storage account details

        Raises:
            Exception: If storage mount fails (this is a critical operation)
        """
        from azlin.modules.interaction_handler import CLIInteractionHandler
        from azlin.modules.nfs_mount_manager import NFSMountManager
        from azlin.modules.resource_orchestrator import (
            DecisionAction,
            NFSOptions,
            ResourceOrchestrator,
        )
        from azlin.modules.storage_manager import StorageManager

        try:
            # Storage details already resolved, use them directly
            self.progress.update(f"Using storage account: {storage.name}")

            # Get resource group (use the VM's resource group)
            rg = vm_details.resource_group

            self.progress.update(f"Storage endpoint: {storage.nfs_endpoint}")

            # Get VM network information
            vm_subnet_id = self._get_vm_subnet_id(vm_details)
            vnet_name, vnet_rg = self._extract_vnet_info_from_subnet_id(vm_subnet_id)

            # Check if cross-region access is needed
            if storage.region.lower() != vm_details.location.lower():
                self.progress.update(
                    f"Storage in {storage.region}, VM in {vm_details.location} - cross-region access required"
                )

                # Use orchestrator to handle cross-region decision
                orchestrator = ResourceOrchestrator(interaction_handler=CLIInteractionHandler())

                nfs_options = NFSOptions(
                    region=vm_details.location,
                    resource_group=rg,
                    storage_account_name=storage.name,
                    storage_account_region=storage.region,
                    share_name="home",
                    mount_point="/home/azureuser",
                    cross_region_required=True,
                )

                decision = orchestrator.ensure_nfs_access(nfs_options)

                if decision.action == DecisionAction.CREATE:
                    # User wants private endpoint setup
                    self.progress.update("Setting up cross-region private endpoint access...")

                    from azlin.modules.nfs_provisioner import NFSProvisioner

                    # Setup private endpoint, VNet peering, and DNS
                    endpoint, peering, dns_zone = NFSProvisioner.setup_private_endpoint_access(
                        storage_account=storage.name,
                        storage_resource_group=rg,
                        target_region=vm_details.location,
                        target_resource_group=rg,
                        target_vnet=vnet_name,
                        target_subnet="default",  # Use default subnet
                        source_vnet=None,  # No source VNet peering for now
                        source_resource_group=None,
                    )

                    self.progress.update(
                        f"Private endpoint created: {endpoint.name} (IP: {endpoint.private_ip})"
                    )

                elif decision.action == DecisionAction.SKIP:
                    # User chose local storage fallback
                    self.progress.update("Skipping NFS mount - using local storage")
                    return

                elif decision.action == DecisionAction.CANCEL:
                    raise Exception("User cancelled cross-region NFS setup")

            # Configure network access for NFS (must be done before mount)
            self.progress.update("Configuring NFS network access...")
            StorageManager.configure_nfs_network_access(
                storage_account=storage.name,
                resource_group=rg,
                vm_subnet_id=vm_subnet_id,
            )

            # Read SSH public key for restoration after mount
            pub_key_path = Path(str(key_path) + ".pub")
            if not pub_key_path.exists():
                raise Exception(f"SSH public key not found: {pub_key_path}")
            ssh_public_key = pub_key_path.read_text().strip()

            # Mount storage via run-command (bypasses SSH key limitations)
            self.progress.update("Mounting NFS storage via run-command...")
            result = NFSMountManager.mount_storage_via_runcommand(
                vm_name=vm_details.name,
                resource_group=rg,
                nfs_endpoint=storage.nfs_endpoint,
                ssh_public_key=ssh_public_key,
                mount_point="/home/azureuser",
            )

            if not result.success:
                error_msg = "; ".join(result.errors) if result.errors else "Unknown error"
                raise Exception(f"Failed to mount NFS storage: {error_msg}")

            if result.backed_up_files > 0:
                self.progress.update(f"Backed up {result.backed_up_files} existing files")

            if result.copied_files > 0:
                self.progress.update(
                    f"Copied {result.copied_files} files from backup to shared storage"
                )

            self.progress.update(
                f"NFS storage mounted at /home/azureuser from {storage.nfs_endpoint}"
            )

        except Exception as e:
            # Storage mount failures are critical - we want to know about them
            raise Exception(f"NFS storage mount failed: {e}") from e

    def _setup_github(self, vm_details: VMDetails, key_path: Path) -> None:
        """Setup GitHub on VM and clone repository.

        Supports both direct SSH (public IP) and Bastion tunnels (private IP only).

        Args:
            vm_details: VM details
            key_path: SSH private key path

        Raises:
            GitHubSetupError: If GitHub setup fails
        """
        if not self.repo:
            return

        self.progress.update(f"Setting up GitHub for: {self.repo}")

        # Validate repo URL
        valid, message = GitHubSetupHandler.validate_repo_url(self.repo)
        if not valid:
            raise GitHubSetupError(f"Invalid repository URL: {message}")

        # Get SSH connection parameters (handles both direct and Bastion)
        host, port, bastion_manager = self._get_ssh_connection_params(vm_details)

        # Use context manager for automatic Bastion cleanup
        with contextlib.ExitStack() as stack:
            # Register bastion_manager cleanup if present
            if bastion_manager:
                stack.enter_context(bastion_manager)
                self.progress.update(f"Using Bastion tunnel on localhost:{port}")

            # Create SSH config with port parameter
            ssh_config = SSHConfig(host=host, port=port, user="azureuser", key_path=key_path)

            # Setup GitHub and clone repo
            self.progress.update("Authenticating with GitHub (may require browser)...")
            repo_details = GitHubSetupHandler.setup_github_on_vm(ssh_config, self.repo)

            self.progress.update(f"Repository cloned to: {repo_details.clone_path}")

    def _connect_ssh(self, vm_details: VMDetails, key_path: Path) -> int:
        """Connect to VM via SSH with tmux session.

        Handles both direct connections (public IP) and bastion tunneling (private IP).

        Args:
            vm_details: VM details
            key_path: SSH private key path

        Returns:
            int: SSH exit code

        Raises:
            SSHConnectionError: If connection fails
        """
        # If VM has no public IP, use bastion
        if not vm_details.public_ip:
            if not self.bastion_info:
                raise SSHConnectionError(
                    "VM has no public IP and no Bastion configured. Cannot establish connection."
                )

            # Use VMConnector which handles bastion tunneling
            click.echo("\n" + "=" * 60)
            click.echo(f"Connecting to {vm_details.name} via Bastion...")
            click.echo(f"Bastion: {self.bastion_info['name']}")
            click.echo("Starting tmux session 'azlin'")
            click.echo("=" * 60 + "\n")

            try:
                VMConnector.connect(
                    vm_identifier=vm_details.name,
                    resource_group=vm_details.resource_group,
                    use_bastion=True,
                    bastion_name=self.bastion_info["name"],
                    bastion_resource_group=self.bastion_info["resource_group"],
                    ssh_key_path=key_path,
                    use_tmux=True,
                    tmux_session="azlin",
                )
                return 0
            except VMConnectorError as e:
                raise SSHConnectionError(f"Bastion connection failed: {e}") from e

        # Direct SSH connection (public IP)
        ssh_config = SSHConfig(host=vm_details.public_ip, user="azureuser", key_path=key_path)

        click.echo("\n" + "=" * 60)
        click.echo(f"Connecting to {vm_details.name} via SSH...")
        click.echo("Starting tmux session 'azlin'")
        click.echo("=" * 60 + "\n")

        # Connect with auto-tmux
        return SSHConnector.connect(ssh_config, tmux_session="azlin", auto_tmux=True)

    def _send_notification(self, vm_details: VMDetails, success: bool = True) -> None:
        """Send completion notification via imessR if available.

        Args:
            vm_details: VM details
            success: Whether provisioning succeeded
        """
        # Use public_ip if available, otherwise indicate unknown
        vm_ip = vm_details.public_ip if vm_details.public_ip else "unknown"
        result = NotificationHandler.send_completion_notification(
            vm_details.name, vm_ip, success=success
        )

        if result.sent:
            logger.info("Notification sent successfully")
        else:
            logger.debug(f"Notification not sent: {result.message}")

    def _send_notification_error(self, error_message: str) -> None:
        """Send error notification.

        Args:
            error_message: Error message
        """
        result = NotificationHandler.send_error_notification(error_message)

        if result.sent:
            logger.info("Error notification sent")
        else:
            logger.debug(f"Error notification not sent: {result.message}")

    def _display_connection_info(self, vm_details: VMDetails) -> None:
        """Display VM connection information.

        Args:
            vm_details: VM details
        """
        click.echo("\n" + "=" * 60)
        click.echo("VM Provisioning Complete!")
        click.echo("=" * 60)
        click.echo(f"  Name:           {vm_details.name}")
        click.echo(f"  IP Address:     {vm_details.public_ip}")
        click.echo(f"  Resource Group: {vm_details.resource_group}")
        click.echo(f"  Region:         {vm_details.location}")
        click.echo(f"  Size:           {vm_details.size}")
        click.echo("\nInstalled Tools:")
        click.echo("  - Docker, Azure CLI, GitHub CLI, Git")
        click.echo("  - Node.js, Python, Rust, Go, .NET 10 RC")
        click.echo("  - tmux")

        if self.repo:
            click.echo(f"\nRepository: {self.repo}")

        click.echo("\nSSH Connection:")
        click.echo(f"  ssh azureuser@{vm_details.public_ip}")
        click.echo(f"  (using key: {self.ssh_keys})")
        click.echo("=" * 60 + "\n")

    def _cleanup_on_failure(self) -> None:
        """Cleanup resources on failure (optional).

        Note: We don't automatically delete the VM on failure
        as the user may want to investigate or keep it.
        """
        if self.vm_details:
            click.echo("\n" + "=" * 60)
            click.echo("Provisioning Failed")
            click.echo("=" * 60)
            click.echo(f"VM may still exist: {self.vm_details.name}")
            click.echo(f"Resource Group: {self.vm_details.resource_group}")
            click.echo("\nTo delete VM and cleanup resources:")
            click.echo(f"  az group delete --name {self.vm_details.resource_group} --yes")
            click.echo("=" * 60 + "\n")


def _auto_sync_home_directory(ssh_config: SSHConfig) -> None:
    """Auto-sync home directory before SSH connection (silent).

    Args:
        ssh_config: SSH configuration for target VM

    Note:
        Sync failures are silently ignored to not disrupt connection flow.
    """
    try:
        result = HomeSyncManager.sync_to_vm(ssh_config, dry_run=False)
        if result.success and result.files_synced > 0:
            logger.info(f"Auto-synced {result.files_synced} files")
    except Exception as e:
        # Silent failure - log but don't interrupt connection
        logger.debug(f"Auto-sync failed: {e}")


def show_interactive_menu(vms: list[VMInfo], ssh_key_path: Path) -> int | None:
    """Show interactive VM selection menu.

    Args:
        vms: List of available VMs
        ssh_key_path: Path to SSH private key

    Returns:
        Exit code or None to continue to provisioning
    """
    if not vms:
        click.echo("No VMs found. Create a new one? [Y/n]: ", nl=False)
        response = input().lower()
        if response in ["", "y", "yes"]:
            return None  # Continue to provisioning
        return 0

    # Auto-connect if only 1 VM
    if len(vms) == 1:
        vm = vms[0]
        click.echo(f"\nFound 1 VM: {vm.name}")
        click.echo(f"Status: {vm.get_status_display()}")
        click.echo(f"IP: {vm.public_ip}")
        click.echo("\nConnecting...")

        if vm.is_running() and vm.public_ip:
            ssh_config = SSHConfig(host=vm.public_ip, user="azureuser", key_path=ssh_key_path)

            # Sync home directory before connection (silent)
            _auto_sync_home_directory(ssh_config)

            return SSHConnector.connect(ssh_config, tmux_session="azlin", auto_tmux=True)
        click.echo("VM is not running or has no public IP")
        return 1

    # Multiple VMs - show menu
    click.echo("\n" + "=" * 60)
    click.echo("Available VMs:")
    click.echo("=" * 60)

    for idx, vm in enumerate(vms, 1):
        status = vm.get_status_display()
        ip = vm.public_ip or "No IP"
        click.echo(f"  {idx}. {vm.name} - {status} - {ip}")

    click.echo("  n. Create new VM")
    click.echo("=" * 60)

    choice = input("\nSelect VM (number or 'n' for new): ").strip().lower()

    if choice == "n":
        return None  # Continue to provisioning

    try:
        idx = int(choice) - 1
        if 0 <= idx < len(vms):
            vm = vms[idx]

            if not vm.is_running():
                click.echo(f"\nVM '{vm.name}' is not running.")
                click.echo(
                    f"Start it with: az vm start --name {vm.name} --resource-group {vm.resource_group}"
                )
                return 1

            if not vm.public_ip:
                click.echo(f"\nVM '{vm.name}' has no public IP.")
                return 1

            click.echo(f"\nConnecting to {vm.name}...")
            ssh_config = SSHConfig(host=vm.public_ip, user="azureuser", key_path=ssh_key_path)

            # Sync home directory before connection (silent)
            _auto_sync_home_directory(ssh_config)

            return SSHConnector.connect(ssh_config, tmux_session="azlin", auto_tmux=True)
        click.echo("Invalid selection")
        return 1
    except ValueError:
        click.echo("Invalid input")
        return 1


def generate_vm_name(custom_name: str | None = None, command: str | None = None) -> str:
    """Generate VM name.

    Args:
        custom_name: Custom name from --name flag
        command: Command string for slug extraction

    Returns:
        VM name
    """
    if custom_name:
        return custom_name

    timestamp = datetime.now().strftime("%Y%m%d-%H%M%S")

    if command:
        slug = RemoteExecutor.extract_command_slug(command)
        return f"azlin-{timestamp}-{slug}"

    return f"azlin-{timestamp}"


def execute_command_on_vm(vm: VMInfo, command: str, ssh_key_path: Path) -> int:
    """Execute a command on a VM and display output.

    Args:
        vm: VM to execute command on
        command: Command to execute
        ssh_key_path: Path to SSH private key

    Returns:
        Exit code from command execution
    """
    if not vm.is_running():
        click.echo(
            f"Error: VM '{vm.name}' is not running (status: {vm.get_status_display()})", err=True
        )
        return 1

    if not vm.public_ip:
        click.echo(f"Error: VM '{vm.name}' has no public IP", err=True)
        return 1

    click.echo(f"\nExecuting on {vm.name} ({vm.public_ip}): {command}")
    click.echo("=" * 60)

    ssh_config = SSHConfig(host=vm.public_ip, user="azureuser", key_path=ssh_key_path)

    try:
        # Build SSH command with the remote command
        args = SSHConnector.build_ssh_command(ssh_config, command)

        # Execute and stream output
        result = subprocess.run(args)

        click.echo("=" * 60)
        if result.returncode == 0:
            click.echo(f"Command completed successfully on {vm.name}")
        else:
            click.echo(f"Command failed on {vm.name} with exit code {result.returncode}", err=True)

        return result.returncode

    except Exception as e:
        click.echo(f"Error executing command on {vm.name}: {e}", err=True)
        return 1


def select_vm_for_command(vms: list[VMInfo], command: str) -> VMInfo | None:
    """Show interactive menu to select VM for command execution.

    Args:
        vms: List of available VMs
        command: Command that will be executed

    Returns:
        Selected VM or None to provision new VM
    """
    click.echo("\n" + "=" * 60)
    click.echo(f"Command to execute: {command}")
    click.echo("=" * 60)
    click.echo("\nAvailable VMs:")

    for idx, vm in enumerate(vms, 1):
        status = vm.get_status_display()
        ip = vm.public_ip or "No IP"
        click.echo(f"  {idx}. {vm.name} - {status} - {ip}")

    click.echo("  n. Create new VM and execute")
    click.echo("=" * 60)

    choice = input("\nSelect VM (number or 'n' for new): ").strip().lower()

    if choice == "n":
        return None  # Signal to create new VM

    try:
        idx = int(choice) - 1
        if 0 <= idx < len(vms):
            return vms[idx]
        click.echo("Invalid selection")
        return None
    except ValueError:
        click.echo("Invalid input")
        return None


@click.group(
    cls=AzlinGroup,
    invoke_without_command=True,
    context_settings={
        "ignore_unknown_options": True,
        "allow_extra_args": True,
        "allow_interspersed_args": False,
        "help_option_names": ["--help", "-h"],
    },
)
@click.option(
    "--auth-profile",
    help="Service principal authentication profile to use",
    type=str,
    default=None,
)
@click.pass_context
@click.version_option(version=__version__)
def main(ctx: click.Context, auth_profile: str | None) -> None:
    """azlin - Azure Ubuntu VM provisioning and management.

    Provisions Azure Ubuntu VMs with development tools, manages existing VMs,
    and executes commands remotely.

    Use --auth-profile to specify a service principal authentication profile
    (configured via 'azlin auth setup').

    \b
    NATURAL LANGUAGE COMMANDS (AI-POWERED):
        do            Execute commands using natural language
                      Example: azlin do "create a new vm called Sam"
                      Example: azlin do "sync all my vms"
                      Example: azlin do "show me the cost over the last week"
                      Requires: ANTHROPIC_API_KEY environment variable

    \b
    VM LIFECYCLE COMMANDS:
        new           Provision a new VM (aliases: vm, create)
        clone         Clone a VM with its home directory contents
        list          List VMs in resource group
        session       Set or view session name for a VM
        status        Show detailed status of VMs
        start         Start a stopped VM
        stop          Stop/deallocate a VM to save costs
        connect       Connect to existing VM via SSH
        update        Update all development tools on a VM
        tag           Manage VM tags (add, remove, list)

    \b
    ENVIRONMENT MANAGEMENT:
        env set       Set environment variable on VM
        env list      List environment variables on VM
        env delete    Delete environment variable from VM
        env export    Export variables to .env file
        env import    Import variables from .env file
        env clear     Clear all environment variables

    \b
    SNAPSHOT COMMANDS:
        snapshot create <vm>              Create snapshot of VM disk
        snapshot list <vm>                List snapshots for VM
        snapshot restore <vm> <snapshot>  Restore VM from snapshot
        snapshot delete <snapshot>        Delete a snapshot

    \b
    STORAGE COMMANDS:
        storage create    Create NFS storage for shared home directories
        storage list      List NFS storage accounts
        storage status    Show storage usage and connected VMs
        storage mount     Mount storage on VM
        storage unmount   Unmount storage from VM
        storage delete    Delete storage account

    \b
    MONITORING COMMANDS:
        w             Run 'w' command on all VMs
        ps            Run 'ps aux' on all VMs
        cost          Show cost estimates for VMs
        logs          View VM logs without SSH connection

    \b
    DELETION COMMANDS:
        kill          Delete a VM and all resources
        destroy       Delete VM with dry-run and RG options
        killall       Delete all VMs in resource group
        cleanup       Find and remove orphaned resources

    \b
    SSH KEY MANAGEMENT:
        keys rotate   Rotate SSH keys across all VMs
        keys list     List VMs and their SSH keys
        keys export   Export public key to file
        keys backup   Backup current SSH keys

    \b
    AUTHENTICATION:
        auth setup    Set up service principal authentication profile
        auth test     Test authentication with a profile
        auth list     List available authentication profiles
        auth show     Show profile details
        auth remove   Remove authentication profile

    \b
    EXAMPLES:
        # Show help
        $ azlin

        # Natural language commands (AI-powered)
        $ azlin do "create a new vm called Sam"
        $ azlin do "sync all my vms"
        $ azlin do "show me the cost over the last week"
        $ azlin do "delete vms older than 30 days" --dry-run

        # Provision a new VM
        $ azlin new

        # Provision with custom session name
        $ azlin new --name my-project

        # List VMs and show status
        $ azlin list
        $ azlin list --tag env=dev
        $ azlin status

        # Manage session names
        $ azlin session azlin-vm-12345 my-project
        $ azlin session azlin-vm-12345 --clear

        # Environment variables
        $ azlin env set my-vm DATABASE_URL="postgres://localhost/db"
        $ azlin env list my-vm
        $ azlin env export my-vm prod.env

        # Manage tags
        $ azlin tag my-vm --add env=dev
        $ azlin tag my-vm --list
        $ azlin tag my-vm --remove env

        # Start/stop VMs
        $ azlin start my-vm
        $ azlin stop my-vm

        # Update VM tools
        $ azlin update my-vm
        $ azlin update my-project

        # Manage snapshots
        $ azlin snapshot create my-vm
        $ azlin snapshot list my-vm
        $ azlin snapshot restore my-vm my-vm-snapshot-20251015-053000

        # Shared NFS storage for home directories
        $ azlin storage create team-shared --size 100 --tier Premium
        $ azlin new --nfs-storage team-shared --name worker-1
        $ azlin new --nfs-storage team-shared --name worker-2
        $ azlin storage status team-shared

        # View costs
        $ azlin cost --by-vm
        $ azlin cost --from 2025-01-01 --to 2025-01-31

        # View VM logs
        $ azlin logs my-vm
        $ azlin logs my-vm --boot
        $ azlin logs my-vm --follow

        # Run 'w' and 'ps' on all VMs
        $ azlin w
        $ azlin ps

        # Delete VMs
        $ azlin kill azlin-vm-12345
        $ azlin destroy my-vm --dry-run
        $ azlin destroy my-vm --delete-rg --force

        # Provision VM with custom name
        $ azlin new --name my-dev-vm

        # Provision VM and clone repository
        $ azlin new --repo https://github.com/owner/repo

        # Provision 5 VMs in parallel
        $ azlin new --pool 5

    \b
    CONFIGURATION:
        Config file: ~/.azlin/config.toml
        Set defaults: default_resource_group, default_region, default_vm_size

    For help on any command: azlin <command> --help
    """
    # Set up logging
    logging.basicConfig(level=logging.INFO, format="%(message)s")

    # Check if first-run wizard is needed
    try:
        if ConfigManager.needs_configuration():
            try:
                ConfigManager.run_first_run_wizard()
            except ConfigError as e:
                click.echo(click.style(f"Configuration error: {e}", fg="red"), err=True)
                ctx.exit(1)
                return  # Explicit return for code clarity (never reached)
            except KeyboardInterrupt:
                click.echo()
                click.echo(
                    click.style("Setup cancelled. Run 'azlin' again to configure.", fg="yellow")
                )
                ctx.exit(130)  # Standard exit code for SIGINT
                return  # Explicit return for code clarity (never reached)
    except Exception as e:
        # If wizard check fails, log but continue (allow commands to work)
        logger.debug(f"Could not check configuration status: {e}")

    # If auth profile specified, set up authentication environment
    if auth_profile:
        try:
            auth = AzureAuthenticator(auth_profile=auth_profile)
            auth.get_credentials()  # This sets environment variables for Azure CLI
            logger.debug(f"Initialized authentication with profile: {auth_profile}")
        except AuthenticationError as e:
            click.echo(f"Error: Authentication failed: {e}", err=True)
            ctx.exit(1)
            return  # Explicit return for code clarity (never reached)

    # If no subcommand provided, show help
    if ctx.invoked_subcommand is None:
        click.echo(ctx.get_help())
        ctx.exit(0)  # Use ctx.exit() instead of sys.exit() for Click compatibility
        return  # Explicit return for code clarity (never reached)


@main.command(name="help")
@click.argument("command_name", required=False, type=str)
@click.pass_context
def help_command(ctx: click.Context, command_name: str | None) -> None:
    """Show help for commands.

    Display general help or help for a specific command.

    \b
    Examples:
        azlin help              # Show general help
        azlin help connect      # Show help for connect command
        azlin help list         # Show help for list command
    """
    if command_name is None:
        click.echo(ctx.parent.get_help())
    else:
        # Show help for specific command
        cmd = ctx.parent.command.commands.get(command_name)  # type: ignore[union-attr]

        if cmd is None:
            click.echo(f"Error: No such command '{command_name}'.", err=True)
            ctx.exit(1)

        # Create a context for the command and show its help
        cmd_ctx = click.Context(cmd, info_name=command_name, parent=ctx.parent)  # type: ignore[arg-type]
        click.echo(cmd.get_help(cmd_ctx))  # type: ignore[union-attr]


def _load_config_and_template(
    config: str | None, template: str | None
) -> tuple[AzlinConfig, VMTemplateConfig | None]:
    """Load configuration and template.

    Returns:
        Tuple of (azlin_config, template_config)
    """
    try:
        azlin_config = ConfigManager.load_config(config)
    except ConfigError:
        azlin_config = AzlinConfig()

    template_config = None
    if template:
        try:
            template_config = TemplateManager.get_template(template)
            click.echo(f"Using template: {template}")
        except TemplateError as e:
            click.echo(f"Error loading template: {e}", err=True)
            sys.exit(1)

    return azlin_config, template_config


def _resolve_vm_settings(
    resource_group: str | None,
    region: str | None,
    size_tier: str | None,
    vm_size: str | None,
    azlin_config: AzlinConfig,
    template_config: VMTemplateConfig | None,
) -> tuple[str | None, str, str]:
    """Resolve VM settings with precedence: CLI > config > template > defaults.

    Args:
        resource_group: Resource group from CLI
        region: Region from CLI
        size_tier: Size tier (s/m/l/xl) from CLI
        vm_size: Explicit VM size from CLI
        azlin_config: Loaded config
        template_config: Template config if provided

    Returns:
        Tuple of (final_rg, final_region, final_vm_size)
    """
    # Resolve VM size from tier or explicit size
    try:
        resolved_vm_size = VMSizeTiers.resolve_vm_size(size_tier, vm_size)
    except VMSizeTierError as e:
        click.echo(f"Error: {e}", err=True)
        sys.exit(1)

    if template_config:
        final_rg = resource_group or azlin_config.default_resource_group
        final_region = region or template_config.region
        final_vm_size = resolved_vm_size or template_config.vm_size
    else:
        final_rg = resource_group or azlin_config.default_resource_group
        final_region = region or azlin_config.default_region
        final_vm_size = resolved_vm_size or azlin_config.default_vm_size

    return final_rg, final_region, final_vm_size


def _validate_inputs(pool: int | None, repo: str | None) -> None:
    """Validate pool size and repo URL."""
    if pool and pool > 10:
        estimated_cost = pool * 0.10
        click.echo(f"\nWARNING: Creating {pool} VMs")
        click.echo(f"Estimated cost: ~${estimated_cost:.2f}/hour")
        click.echo("Continue? [y/N]: ", nl=False)
        response = input().lower()
        if response not in ["y", "yes"]:
            click.echo("Cancelled.")
            sys.exit(0)

    if repo and not repo.startswith("https://github.com/"):
        click.echo("Error: Invalid GitHub URL. Must start with https://github.com/", err=True)
        sys.exit(1)


def _update_config_state(
    config: str | None, final_rg: str | None, vm_name: str, name: str | None
) -> None:
    """Update config with resource group and session name."""
    if final_rg:
        try:
            ConfigManager.update_config(
                config, default_resource_group=final_rg, last_vm_name=vm_name
            )
            if name:
                ConfigManager.set_session_name(vm_name, name, config)
        except ConfigError as e:
            logger.debug(f"Failed to update config: {e}")


def _execute_command_mode(
    orchestrator: CLIOrchestrator,
    command: str,
    session_name: str | None = None,
    config: str | None = None,
) -> None:
    """Execute VM provisioning and command execution."""
    click.echo(f"\nCommand to execute: {command}")
    click.echo("Provisioning VM first...\n")

    orchestrator.auto_connect = False
    exit_code = orchestrator.run()

    # Save session name mapping if provided
    if session_name and orchestrator.vm_details:
        try:
            ConfigManager.set_session_name(orchestrator.vm_details.name, session_name, config)
            logger.debug(
                f"Saved session name mapping: {orchestrator.vm_details.name} -> {session_name}"
            )
        except ConfigError as e:
            logger.warning(f"Failed to save session name: {e}")

    if exit_code == 0 and orchestrator.vm_details:
        vm_info = VMInfo(
            name=orchestrator.vm_details.name,
            resource_group=orchestrator.vm_details.resource_group,
            location=orchestrator.vm_details.location,
            power_state="VM running",
            public_ip=orchestrator.vm_details.public_ip,
            vm_size=orchestrator.vm_details.size,
        )
        if orchestrator.ssh_keys is None:
            click.echo("Error: SSH keys not initialized", err=True)
            sys.exit(1)
        cmd_exit_code = execute_command_on_vm(vm_info, command, orchestrator.ssh_keys)
        sys.exit(cmd_exit_code)
    else:
        click.echo(f"\nProvisioning failed with exit code {exit_code}", err=True)
        sys.exit(exit_code)


def _provision_pool(
    orchestrator: CLIOrchestrator,
    pool: int,
    vm_name: str,
    final_rg: str | None,
    final_region: str,
    final_vm_size: str,
    session_name: str | None = None,
    config: str | None = None,
) -> None:
    """Provision pool of VMs in parallel."""
    click.echo(f"\nProvisioning pool of {pool} VMs in parallel...")

    ssh_key_pair = SSHKeyManager.ensure_key_exists()

    configs: list[VMConfig] = []
    for i in range(pool):
        vm_name_pool = f"{vm_name}-{i + 1:02d}"
        config_item = orchestrator.provisioner.create_vm_config(
            name=vm_name_pool,
            resource_group=final_rg or f"azlin-rg-{int(time.time())}",
            location=final_region,
            size=final_vm_size,
            ssh_public_key=ssh_key_pair.public_key_content,
            session_name=f"{session_name}-{i + 1:02d}" if session_name else None,
        )
        configs.append(config_item)

    try:
        result = orchestrator.provisioner.provision_vm_pool(
            configs,
            progress_callback=lambda msg: click.echo(f"  {msg}"),
            max_workers=min(10, pool),
        )

        # Save session names for successfully provisioned VMs in pool
        if session_name and result.successful:
            for i, vm_details in enumerate(result.successful, 1):
                pool_session_name = f"{session_name}-{i:02d}"
                try:
                    ConfigManager.set_session_name(vm_details.name, pool_session_name, config)
                    logger.debug(f"Saved session name: {vm_details.name} -> {pool_session_name}")
                except ConfigError as e:
                    logger.warning(f"Failed to save session name for {vm_details.name}: {e}")

        _display_pool_results(result)
        sys.exit(0 if result.any_succeeded else 1)
    except ProvisioningError as e:
        click.echo(f"\nPool provisioning failed completely: {e}", err=True)
        sys.exit(1)
    except Exception as e:
        click.echo(f"\nUnexpected error: {e}", err=True)
        sys.exit(1)


def _display_pool_results(result: PoolProvisioningResult) -> None:
    """Display pool provisioning results."""
    click.echo(f"\n{result.get_summary()}")

    if result.successful:
        click.echo("\nSuccessfully Provisioned VMs:")
        click.echo("=" * 80)
        for vm in result.successful:
            click.echo(f"  {vm.name:<30} {vm.public_ip:<15} {vm.location}")
        click.echo("=" * 80)

    if result.failed:
        click.echo("\nFailed VMs:")
        click.echo("=" * 80)
        for failure in result.failed:
            click.echo(f"  {failure.config.name:<30} {failure.error_type:<20} {failure.error[:40]}")
        click.echo("=" * 80)

    if result.rg_failures:
        click.echo("\nResource Group Failures:")
        for rg_fail in result.rg_failures:
            click.echo(f"  {rg_fail.rg_name}: {rg_fail.error}")


@main.command(name="new")
@click.pass_context
@click.option("--repo", help="GitHub repository URL to clone", type=str)
@click.option(
    "--size",
    help="VM size tier: s(mall), m(edium), l(arge), xl (default: l)",
    type=click.Choice(["s", "m", "l", "xl"], case_sensitive=False),
)
@click.option("--vm-size", help="Azure VM size (overrides --size)", type=str)
@click.option("--region", help="Azure region", type=str)
@click.option("--resource-group", "--rg", help="Azure resource group", type=str)
@click.option("--name", help="Custom VM name", type=str)
@click.option("--pool", help="Number of VMs to create in parallel", type=int)
@click.option("--no-auto-connect", help="Do not auto-connect via SSH", is_flag=True)
@click.option("--config", help="Config file path", type=click.Path())
@click.option("--template", help="Template name to use for VM configuration", type=str)
@click.option("--nfs-storage", help="NFS storage account name to mount as home directory", type=str)
@click.option(
    "--no-bastion", help="Skip bastion auto-detection and always create public IP", is_flag=True
)
@click.option("--bastion-name", help="Explicit bastion host name to use for private VM", type=str)
def new_command(
    ctx: click.Context,
    repo: str | None,
    size: str | None,
    vm_size: str | None,
    region: str | None,
    resource_group: str | None,
    name: str | None,
    pool: int | None,
    no_auto_connect: bool,
    config: str | None,
    template: str | None,
    nfs_storage: str | None,
    no_bastion: bool,
    bastion_name: str | None,
) -> None:
    """Provision a new Azure VM with development tools.

    Creates a new Ubuntu VM in Azure with all development tools pre-installed.
    Optionally connects via SSH and clones a GitHub repository.

    \b
    EXAMPLES:
        # Provision basic VM (uses size 'l' = 128GB RAM)
        $ azlin new

        # Provision with size tier (s=8GB, m=64GB, l=128GB, xl=256GB)
        $ azlin new --size m     # Medium: 64GB RAM
        $ azlin new --size s     # Small: 8GB RAM (original default)
        $ azlin new --size xl    # Extra-large: 256GB RAM

        # Provision with exact VM size (overrides --size)
        $ azlin new --vm-size Standard_E8as_v5

        # Provision with custom name
        $ azlin new --name my-dev-vm --size m

        # Provision and clone repository
        $ azlin new --repo https://github.com/owner/repo

        # Provision 5 VMs in parallel
        $ azlin new --pool 5 --size l

        # Provision from template
        $ azlin new --template dev-vm

        # Provision with NFS storage for shared home directory
        $ azlin new --nfs-storage myteam-shared --name worker-1

        # Provision and execute command
        $ azlin new --size xl -- python train.py
    """
    # Check for passthrough command
    command = None
    if ctx.obj and "passthrough_command" in ctx.obj:
        command = ctx.obj["passthrough_command"]
    elif ctx.args:
        command = " ".join(ctx.args)

    # Load configuration and template
    azlin_config, template_config = _load_config_and_template(config, template)

    # Resolve VM settings
    final_rg, final_region, final_vm_size = _resolve_vm_settings(
        resource_group, region, size, vm_size, azlin_config, template_config
    )

    # Generate VM name (don't use custom name for Azure VM resource name)
    vm_name = generate_vm_name(None, command)

    # Validate inputs
    _validate_inputs(pool, repo)

    # Create orchestrator
    orchestrator = CLIOrchestrator(
        repo=repo,
        vm_size=final_vm_size,
        region=final_region,
        resource_group=final_rg,
        auto_connect=not no_auto_connect,
        config_file=config,
        nfs_storage=nfs_storage,
        session_name=name,
        no_bastion=no_bastion,
        bastion_name=bastion_name,
    )

    # Update config state (resource group only, session name saved after VM creation)
    if final_rg:
        try:
            ConfigManager.update_config(config, default_resource_group=final_rg)
        except ConfigError as e:
            logger.debug(f"Failed to update config: {e}")

    # Handle command execution mode
    if command and not pool:
        _execute_command_mode(orchestrator, command, name, config)

    # Handle pool provisioning
    if pool and pool > 1:
        _provision_pool(
            orchestrator, pool, vm_name, final_rg, final_region, final_vm_size, name, config
        )

    # Standard single VM provisioning
    exit_code = orchestrator.run()

    # Save session name mapping AFTER VM creation (now we have actual VM name)
    if name and orchestrator.vm_details:
        try:
            actual_vm_name = orchestrator.vm_details.name
            ConfigManager.set_session_name(actual_vm_name, name, config)
            logger.debug(f"Saved session name mapping: {actual_vm_name} -> {name}")
        except ConfigError as e:
            logger.warning(f"Failed to save session name: {e}")

    sys.exit(exit_code)


# Alias: 'vm' for 'new'
@main.command(name="vm")
@click.pass_context
@click.option("--repo", help="GitHub repository URL to clone", type=str)
@click.option("--vm-size", help="Azure VM size", type=str)
@click.option("--region", help="Azure region", type=str)
@click.option("--resource-group", "--rg", help="Azure resource group", type=str)
@click.option("--name", help="Custom VM name", type=str)
@click.option("--pool", help="Number of VMs to create in parallel", type=int)
@click.option("--no-auto-connect", help="Do not auto-connect via SSH", is_flag=True)
@click.option("--config", help="Config file path", type=click.Path())
@click.option("--template", help="Template name to use for VM configuration", type=str)
@click.option("--nfs-storage", help="NFS storage account name to mount as home directory", type=str)
@click.option(
    "--no-bastion", help="Skip bastion auto-detection and always create public IP", is_flag=True
)
@click.option("--bastion-name", help="Explicit bastion host name to use for private VM", type=str)
def vm_command(ctx: click.Context, **kwargs: Any) -> Any:
    """Alias for 'new' command. Provision a new Azure VM."""
    return ctx.invoke(new_command, **kwargs)


# Alias: 'create' for 'new'
@main.command(name="create")
@click.pass_context
@click.option("--repo", help="GitHub repository URL to clone", type=str)
@click.option("--vm-size", help="Azure VM size", type=str)
@click.option("--region", help="Azure region", type=str)
@click.option("--resource-group", "--rg", help="Azure resource group", type=str)
@click.option("--name", help="Custom VM name", type=str)
@click.option("--pool", help="Number of VMs to create in parallel", type=int)
@click.option("--no-auto-connect", help="Do not auto-connect via SSH", is_flag=True)
@click.option("--config", help="Config file path", type=click.Path())
@click.option("--template", help="Template name to use for VM configuration", type=str)
@click.option("--nfs-storage", help="NFS storage account name to mount as home directory", type=str)
@click.option(
    "--no-bastion", help="Skip bastion auto-detection and always create public IP", is_flag=True
)
@click.option("--bastion-name", help="Explicit bastion host name to use for private VM", type=str)
def create_command(ctx: click.Context, **kwargs: Any) -> Any:
    """Alias for 'new' command. Provision a new Azure VM."""
    return ctx.invoke(new_command, **kwargs)


def _collect_tmux_sessions(vms: list[VMInfo]) -> dict[str, list[TmuxSession]]:
    """Collect tmux sessions from running VMs.

    Supports both direct SSH (VMs with public IPs) and Bastion tunneling
    (VMs with only private IPs).

    Args:
        vms: List of VMInfo objects

    Returns:
        Dictionary mapping VM name to list of tmux sessions
    """
    tmux_by_vm: dict[str, list[TmuxSession]] = {}

    ssh_key_path = Path.home() / ".ssh" / "azlin_key"
    if not ssh_key_path.exists():
        return tmux_by_vm

    # Classify VMs into direct SSH (public IP) and Bastion (private IP only)
    direct_ssh_vms = [vm for vm in vms if vm.is_running() and vm.public_ip]
    bastion_vms = [vm for vm in vms if vm.is_running() and vm.private_ip and not vm.public_ip]

    # Handle direct SSH VMs (existing code path)
    try:
        ssh_configs = []
        vm_name_map = {}  # Map IP to VM name for result matching

        for vm in direct_ssh_vms:
            # Type assertion: vm.public_ip is guaranteed non-None by direct_ssh_vms filter
            assert vm.public_ip is not None
            ssh_config = SSHConfig(host=vm.public_ip, user="azureuser", key_path=ssh_key_path)
            ssh_configs.append(ssh_config)
            vm_name_map[vm.public_ip] = vm.name

        # Query tmux sessions in parallel
        if ssh_configs:
            tmux_sessions = TmuxSessionExecutor.get_sessions_parallel(
                ssh_configs, timeout=5, max_workers=10
            )

            # Map sessions to VM names
            for session in tmux_sessions:
                # Map from IP back to VM name
                if session.vm_name in vm_name_map:
                    vm_name = vm_name_map[session.vm_name]
                    if vm_name not in tmux_by_vm:
                        tmux_by_vm[vm_name] = []
                    tmux_by_vm[vm_name].append(session)

    except Exception as e:
        logger.warning(f"Failed to fetch tmux sessions from direct SSH VMs: {e}")

    # Handle Bastion VMs (new code path)
    if bastion_vms:
        try:
            # Get subscription ID for resource ID generation
            auth = AzureAuthenticator()
            subscription_id = auth.get_subscription_id()

            # Use context manager to ensure tunnel cleanup
            with BastionManager() as bastion_manager:
                for vm in bastion_vms:
                    try:
                        # Detect Bastion host for this VM
                        bastion_info = BastionDetector.detect_bastion_for_vm(
                            vm.name, vm.resource_group, vm.location
                        )

                        if not bastion_info:
                            logger.warning(
                                f"No Bastion host found for VM {vm.name} in {vm.resource_group}"
                            )
                            continue

                        # Allocate local port for tunnel
                        local_port = bastion_manager.get_available_port()

                        # Get VM resource ID
                        vm_resource_id = vm.get_resource_id(subscription_id)

                        # Create tunnel
                        bastion_manager.create_tunnel(
                            bastion_name=bastion_info["name"],
                            resource_group=bastion_info["resource_group"],
                            target_vm_id=vm_resource_id,
                            local_port=local_port,
                            remote_port=22,
                            wait_for_ready=True,
                            timeout=30,
                        )

                        # Query tmux sessions through tunnel
                        ssh_config = SSHConfig(
                            host="127.0.0.1",
                            port=local_port,
                            user="azureuser",
                            key_path=ssh_key_path,
                        )

                        # Get sessions for this VM
                        tmux_sessions = TmuxSessionExecutor.get_sessions_parallel(
                            [ssh_config], timeout=5, max_workers=1
                        )

                        # Add sessions to result
                        for session in tmux_sessions:
                            if vm.name not in tmux_by_vm:
                                tmux_by_vm[vm.name] = []
                            # Update session VM name to actual VM name (not localhost)
                            session.vm_name = vm.name
                            tmux_by_vm[vm.name].append(session)

                    except BastionManagerError as e:
                        logger.warning(f"Failed to create Bastion tunnel for VM {vm.name}: {e}")
                    except Exception as e:
                        logger.warning(
                            f"Failed to fetch tmux sessions from Bastion VM {vm.name}: {e}"
                        )

        except Exception as e:
            logger.warning(f"Failed to initialize Bastion support: {e}")

    return tmux_by_vm


@main.command(name="list")
@click.option("--resource-group", "--rg", help="Resource group to list VMs from", type=str)
@click.option("--config", help="Config file path", type=click.Path())
@click.option("--all", "show_all", help="Show all VMs (including stopped)", is_flag=True)
@click.option("--tag", help="Filter VMs by tag (format: key or key=value)", type=str)
@click.option("--show-quota/--no-quota", default=True, help="Show Azure vCPU quota information")
@click.option("--show-tmux/--no-tmux", default=True, help="Show active tmux sessions")
@click.option(
    "--show-all-vms",
    "-a",
    "show_all_vms",
    help="List all VMs across all resource groups (expensive operation)",
    is_flag=True,
)
def list_command(
    resource_group: str | None,
    config: str | None,
    show_all: bool,
    tag: str | None,
    show_quota: bool,
    show_tmux: bool,
    show_all_vms: bool,
):
    """List VMs in a resource group.

    By default, lists azlin-managed VMs in the configured resource group.
    Use --show-all-vms (-a) to scan all VMs across all resource groups (expensive).

    Shows VM name, status, IP address, region, size, vCPUs, and optionally quota/tmux info.

    \b
    Examples:
        azlin list                    # VMs in default RG with quota & tmux
        azlin list --rg my-rg         # VMs in specific RG
        azlin list --all              # Include stopped VMs
        azlin list --tag env=dev      # Filter by tag
        azlin list --show-all-vms     # All VMs across all RGs (expensive)
        azlin list -a                 # Same as --show-all-vms
        azlin list --no-quota         # Skip quota information
        azlin list --no-tmux          # Skip tmux session info
    """
    try:
        # Get resource group from config or CLI
        rg = ConfigManager.get_resource_group(resource_group, config)

        # Cross-RG discovery: ONLY if --show-all-vms flag is set
        if not rg and show_all_vms:
            click.echo("Listing all azlin-managed VMs across resource groups...\n")
            try:
                vms = TagManager.list_managed_vms(resource_group=None)
                if not show_all:
                    vms = [vm for vm in vms if vm.is_running()]
            except Exception as e:
                click.echo(
                    f"Error: Failed to list VMs across resource groups: {e}\n"
                    "Use --resource-group or set default in ~/.azlin/config.toml",
                    err=True,
                )
                sys.exit(1)
        elif not rg and not show_all_vms:
            # No RG and no --show-all-vms flag: require RG or show help
            click.echo("Error: No resource group specified and no default configured.", err=True)
            click.echo("Use --resource-group or set default in ~/.azlin/config.toml\n", err=True)
            click.echo(
                "To show all VMs accessible by this subscription, run:\n"
                "  azlin list --show-all-vms\n"
                "  (or use the short form: azlin list -a)"
            )
            sys.exit(1)
        else:
            # Single RG listing (rg is guaranteed to be str here)
            assert rg is not None, "Resource group must be set in this branch"
            click.echo(f"Listing VMs in resource group: {rg}\n")
            vms = VMManager.list_vms(rg, include_stopped=show_all)
            # Filter to azlin VMs
            vms = VMManager.filter_by_prefix(vms, "azlin")

        # Filter by tag if specified
        if tag:
            try:
                vms = TagManager.filter_vms_by_tag(vms, tag)
            except Exception as e:
                click.echo(f"Error filtering by tag: {e}", err=True)
                sys.exit(1)

        vms = VMManager.sort_by_created_time(vms)

        # Populate session names from tags (hybrid resolution: tags first, config fallback)
        for vm in vms:
            # Use tags already in memory instead of making N API calls (fixes Issue #219)
            if vm.tags and TagManager.TAG_SESSION in vm.tags:
                vm.session_name = vm.tags[TagManager.TAG_SESSION]
            else:
                # Fall back to config file
                vm.session_name = ConfigManager.get_session_name(vm.name, config)

        # Display results
        if not vms:
            click.echo("No VMs found.")
            return

        # Collect quota information if enabled
        quota_by_region: dict[str, list[QuotaInfo]] = {}
        if show_quota:
            try:
                # Get unique regions from VMs
                regions = list({vm.location for vm in vms if vm.location})
                if regions:
                    # Fetch quota for all regions in parallel
                    regional_quotas = QuotaManager.get_regional_quotas(regions)

                    # Filter to relevant quota types (cores and VM families)
                    for region, quotas in regional_quotas.items():
                        relevant_quotas = [
                            q
                            for q in quotas
                            if "cores" in q.quota_name.lower() or "family" in q.quota_name.lower()
                        ]
                        if relevant_quotas:
                            quota_by_region[region] = relevant_quotas
            except Exception as e:
                click.echo(f"Warning: Failed to fetch quota information: {e}", err=True)

        # Collect tmux session information if enabled
        tmux_by_vm: dict[str, list[TmuxSession]] = {}
        if show_tmux:
            tmux_by_vm = _collect_tmux_sessions(vms)

        # Display quota summary header if enabled
        if show_quota and quota_by_region:
            console = Console()
            quota_table = Table(
                title="Azure vCPU Quota Summary", show_header=True, header_style="bold"
            )
            quota_table.add_column("Region", style="cyan")
            quota_table.add_column("Quota Type", style="white")
            quota_table.add_column("Used / Total", justify="right")
            quota_table.add_column("Available", justify="right", style="green")
            quota_table.add_column("Usage %", justify="right")

            for region in sorted(quota_by_region.keys()):
                quotas = quota_by_region[region]
                # Show only the most relevant quotas (total cores and specific families in use)
                for quota in quotas:
                    if quota.quota_name.lower() == "cores" or quota.current_usage > 0:
                        usage_pct = quota.usage_percentage()
                        usage_style = (
                            "red" if usage_pct > 80 else "yellow" if usage_pct > 60 else "green"
                        )

                        quota_table.add_row(
                            region,
                            quota.quota_name,
                            f"{quota.current_usage} / {quota.limit if quota.limit >= 0 else '∞'}",
                            str(quota.available()) if quota.limit >= 0 else "∞",
                            f"[{usage_style}]{usage_pct:.0f}%[/{usage_style}]"
                            if quota.limit > 0
                            else "N/A",
                        )

            console.print(quota_table)
            console.print()  # Add spacing

        # Create Rich table for VMs
        console = Console()
        table = Table(title="Azure VMs", show_header=True, header_style="bold")

        # Add columns
        table.add_column("Session Name", style="cyan", width=20)
        table.add_column("VM Name", style="white", width=30)
        table.add_column("Status", width=10)
        table.add_column("IP", style="yellow", width=15)
        table.add_column("Region", width=10)
        table.add_column("Size", width=15)
        table.add_column("vCPUs", justify="right", width=6)

        if show_tmux:
            table.add_column("Tmux Sessions", style="magenta", width=30)

        # Add rows
        for vm in vms:
            session_display = vm.session_name if vm.session_name else "-"
            status = vm.get_status_display()

            # Color code status
            if vm.is_running():
                status_display = f"[green]{status}[/green]"
            elif vm.is_stopped():
                status_display = f"[red]{status}[/red]"
            else:
                status_display = f"[yellow]{status}[/yellow]"

            ip = vm.public_ip or "N/A"
            size = vm.vm_size or "N/A"

            # Get vCPU count for the VM
            vcpus = QuotaManager.get_vm_size_vcpus(size) if size != "N/A" else 0
            vcpu_display = str(vcpus) if vcpus > 0 else "-"

            # Build row data
            row_data = [
                session_display,
                vm.name,
                status_display,
                ip,
                vm.location,
                size,
                vcpu_display,
            ]

            # Add tmux sessions if enabled
            if show_tmux:
                if vm.name in tmux_by_vm:
                    sessions = tmux_by_vm[vm.name]
                    session_names = ", ".join(s.session_name for s in sessions[:3])  # Show max 3
                    if len(sessions) > 3:
                        session_names += f" (+{len(sessions) - 3} more)"
                    row_data.append(session_names)
                elif vm.is_running():
                    row_data.append("[dim]No sessions[/dim]")
                else:
                    row_data.append("-")

            table.add_row(*row_data)

        # Display the table
        console.print(table)

        # Summary
        total_vcpus = sum(
            QuotaManager.get_vm_size_vcpus(vm.vm_size)
            for vm in vms
            if vm.vm_size and vm.is_running()
        )

        summary_parts = [f"Total: {len(vms)} VMs"]
        if show_quota:
            running_vms = sum(1 for vm in vms if vm.is_running())
            summary_parts.append(f"{running_vms} running")
            summary_parts.append(f"{total_vcpus} vCPUs in use")

        console.print(f"\n[bold]{' | '.join(summary_parts)}[/bold]")

        # Show helpful message if not already showing all VMs
        if not show_all_vms:
            console.print(
                "\n[dim]To show all VMs accessible by this subscription, run:[/dim]\n"
                "[cyan]  azlin list --show-all-vms[/cyan] (or: [cyan]azlin list -a[/cyan])"
            )

        # List Bastion hosts in the same resource group
        if rg:
            try:
                from azlin.modules.bastion_detector import BastionDetector

                bastions = BastionDetector.list_bastions(rg)
                if bastions:
                    console.print("\n[bold cyan]Azure Bastion Hosts[/bold cyan]")
                    bastion_table = Table(show_header=True, header_style="bold magenta")
                    bastion_table.add_column("Name", style="cyan")
                    bastion_table.add_column("Location", style="blue")
                    bastion_table.add_column("SKU", style="green")
                    bastion_table.add_column("State", style="yellow")

                    for bastion in bastions:
                        bastion_table.add_row(
                            bastion.get("name", "Unknown"),
                            bastion.get("location", "N/A"),
                            bastion.get("sku", {}).get("name", "N/A"),
                            bastion.get("provisioningState", "N/A"),
                        )

                    console.print(bastion_table)
                    console.print(f"\n[bold]Total: {len(bastions)} Bastion host(s)[/bold]")
            except Exception as e:
                # Silently skip if Bastion listing fails
                logger.debug(f"Bastion listing skipped: {e}")

    except VMManagerError as e:
        click.echo(f"Error: {e}", err=True)
        sys.exit(1)
    except ConfigError as e:
        click.echo(f"Config error: {e}", err=True)
        sys.exit(1)


@main.command(name="session")
@click.argument("vm_name", type=str)
@click.argument("session_name", type=str, required=False)
@click.option("--resource-group", "--rg", help="Resource group", type=str)
@click.option("--config", help="Config file path", type=click.Path())
@click.option("--clear", is_flag=True, help="Clear session name")
def session_command(
    vm_name: str,
    session_name: str | None,
    resource_group: str | None,
    config: str | None,
    clear: bool,
):
    """Set or view session name for a VM.

    Session names are labels that help you identify what you're working on.
    They appear in the 'azlin list' output alongside the VM name.

    \b
    Examples:
        # Set session name
        azlin session azlin-vm-12345 my-project

        # View current session name
        azlin session azlin-vm-12345

        # Clear session name
        azlin session azlin-vm-12345 --clear
    """
    try:
        # Resolve session name to VM name if applicable
        resolved_vm_name = ConfigManager.get_vm_name_by_session(vm_name, config)
        if resolved_vm_name:
            vm_name = resolved_vm_name

        # Get resource group
        rg = ConfigManager.get_resource_group(resource_group, config)

        if not rg:
            click.echo("Error: No resource group specified and no default configured.", err=True)
            click.echo("Use --resource-group or set default in ~/.azlin/config.toml", err=True)
            sys.exit(1)

        # Verify VM exists
        vm = VMManager.get_vm(vm_name, rg)

        if not vm:
            click.echo(f"Error: VM '{vm_name}' not found in resource group '{rg}'.", err=True)
            sys.exit(1)

        # Clear session name
        if clear:
            cleared_tag = False
            cleared_config = False

            # Clear from tags
            try:
                cleared_tag = TagManager.delete_session_name(vm_name, rg)
            except Exception as e:
                logger.warning(f"Failed to clear session from tags: {e}")

            # Clear from config
            cleared_config = ConfigManager.delete_session_name(vm_name, config)

            if cleared_tag or cleared_config:
                locations = []
                if cleared_tag:
                    locations.append("VM tags")
                if cleared_config:
                    locations.append("local config")
                click.echo(
                    f"Cleared session name for VM '{vm_name}' from {' and '.join(locations)}"
                )
            else:
                click.echo(f"No session name set for VM '{vm_name}'")
            return

        # View current session name (hybrid: tags first, config fallback)
        if not session_name:
            # Try tags first
            current_name = TagManager.get_session_name(vm_name, rg)
            source = "VM tags" if current_name else None

            # Fall back to config
            if not current_name:
                current_name = ConfigManager.get_session_name(vm_name, config)
                source = "local config" if current_name else None

            if current_name:
                click.echo(f"Session name for '{vm_name}': {current_name} (from {source})")
            else:
                click.echo(f"No session name set for VM '{vm_name}'")
                click.echo(f"\nSet one with: azlin session {vm_name} <session_name>")
            return

        # Set session name (write to both tags and config)
        success_tag = False
        success_config = False

        # Set in tags (primary)
        try:
            TagManager.set_session_name(vm_name, rg, session_name)
            success_tag = True
        except Exception as e:
            logger.warning(f"Failed to set session in tags: {e}")
            click.echo(f"Warning: Could not set session name in VM tags: {e}", err=True)

        # Set in config (backward compatibility)
        try:
            ConfigManager.set_session_name(vm_name, session_name, config)
            success_config = True
        except Exception as e:
            logger.warning(f"Failed to set session in config: {e}")

        if success_tag or success_config:
            locations = []
            if success_tag:
                locations.append("VM tags")
            if success_config:
                locations.append("local config")
            click.echo(
                f"Set session name for '{vm_name}' to '{session_name}' in {' and '.join(locations)}"
            )
        else:
            click.echo("Error: Failed to set session name", err=True)
            sys.exit(1)

    except VMManagerError as e:
        click.echo(f"Error: {e}", err=True)
        sys.exit(1)
    except ConfigError as e:
        click.echo(f"Config error: {e}", err=True)
        sys.exit(1)


@main.command()
@click.option("--resource-group", "--rg", help="Resource group", type=str)
@click.option("--config", help="Config file path", type=click.Path())
def w(resource_group: str | None, config: str | None):
    """Run 'w' command on all VMs.

    Shows who is logged in and what they are doing on each VM.

    \b
    Examples:
        azlin w
        azlin w --rg my-resource-group
    """
    try:
        # Get resource group
        rg = ConfigManager.get_resource_group(resource_group, config)

        if not rg:
            click.echo("Error: No resource group specified.", err=True)
            sys.exit(1)

        # Get SSH key
        ssh_key_pair = SSHKeyManager.ensure_key_exists()

        # List running VMs
        vms = VMManager.list_vms(rg, include_stopped=False)
        vms = VMManager.filter_by_prefix(vms, "azlin")

        if not vms:
            click.echo("No running VMs found.")
            return

        running_vms = [vm for vm in vms if vm.is_running() and vm.public_ip]

        if not running_vms:
            click.echo("No running VMs with public IPs found.")
            return

        click.echo(f"Running 'w' on {len(running_vms)} VMs...\n")

        # Build SSH configs (all running_vms have public_ip due to filter above)
        ssh_configs: list[SSHConfig] = []
        for vm in running_vms:
            if vm.public_ip:  # Type guard for pyright
                ssh_configs.append(  # noqa: PERF401 (type guard needed for pyright)
                    SSHConfig(
                        host=vm.public_ip, user="azureuser", key_path=ssh_key_pair.private_path
                    )
                )

        # Execute in parallel
        results = WCommandExecutor.execute_w_on_vms(ssh_configs, timeout=30)

        # Display output
        output = WCommandExecutor.format_w_output(results)
        click.echo(output)

    except VMManagerError as e:
        click.echo(f"Error: {e}", err=True)
        sys.exit(1)
    except Exception as e:
        click.echo(f"Error: {e}", err=True)
        sys.exit(1)


@main.command()
@click.option("--resource-group", "--rg", help="Resource group", type=str)
@click.option("--config", help="Config file path", type=click.Path())
@click.option(
    "--interval",
    "-i",
    help="Refresh interval in seconds (default 10)",
    type=int,
    default=10,
)
@click.option(
    "--timeout",
    "-t",
    help="SSH timeout per VM in seconds (default 5)",
    type=int,
    default=5,
)
def top(
    resource_group: str | None,
    config: str | None,
    interval: int,
    timeout: int,
):
    """Run distributed top command on all VMs.

    Shows real-time CPU, memory, load, and top processes across all VMs
    in a unified dashboard that updates every N seconds.

    \b
    Examples:
        azlin top                    # Default: 10s refresh
        azlin top -i 5               # 5 second refresh
        azlin top --rg my-rg         # Specific resource group
        azlin top -i 15 -t 10        # 15s refresh, 10s timeout

    \b
    Press Ctrl+C to exit the dashboard.
    """
    try:
        # Get resource group
        rg = ConfigManager.get_resource_group(resource_group, config)

        if not rg:
            click.echo("Error: No resource group specified.", err=True)
            sys.exit(1)

        # Get SSH key
        ssh_key_pair = SSHKeyManager.ensure_key_exists()

        # List running VMs
        vms = VMManager.list_vms(rg, include_stopped=False)
        vms = VMManager.filter_by_prefix(vms, "azlin")

        if not vms:
            click.echo("No running VMs found.")
            return

        running_vms = [vm for vm in vms if vm.is_running() and vm.public_ip]

        if not running_vms:
            click.echo("No running VMs with public IPs found.")
            return

        click.echo(
            f"Starting distributed top for {len(running_vms)} VMs "
            f"(refresh: {interval}s, timeout: {timeout}s)..."
        )
        click.echo("Press Ctrl+C to exit.\n")

        # Build SSH configs (filter out VMs without public IPs)
        ssh_configs = [
            SSHConfig(host=vm.public_ip, user="azureuser", key_path=ssh_key_pair.private_path)
            for vm in running_vms
            if vm.public_ip is not None
        ]

        if not ssh_configs:
            click.echo("Error: No VMs with public IP addresses found", err=True)
            sys.exit(1)

        # Create and run executor
        executor = DistributedTopExecutor(
            ssh_configs=ssh_configs,
            interval=interval,
            timeout=timeout,
        )
        executor.run_dashboard()

    except VMManagerError as e:
        # VMManagerError is already user-friendly
        click.echo(f"Error: {e}", err=True)
        sys.exit(1)
    except DistributedTopError as e:
        # DistributedTopError is already user-friendly
        click.echo(f"Error: {e}", err=True)
        sys.exit(1)
    except KeyboardInterrupt:
        click.echo("\nDashboard stopped by user.")
        sys.exit(0)
    except Exception as e:
        # Log detailed error for debugging, show generic error to user
        logger.debug(f"Unexpected error in distributed top: {e}", exc_info=True)
        click.echo("Error: An unexpected error occurred. Run with --verbose for details.", err=True)
        sys.exit(1)


@main.command(name="os-update")
@click.argument("vm_identifier", type=str)
@click.option("--resource-group", "--rg", help="Resource group", type=str)
@click.option("--config", help="Config file path", type=click.Path())
@click.option("--timeout", help="Timeout in seconds (default 300)", type=int, default=300)
def os_update(vm_identifier: str, resource_group: str | None, config: str | None, timeout: int):
    """Update OS packages on a VM.

    Runs 'apt update && apt upgrade -y' on Ubuntu VMs to update all packages.

    VM_IDENTIFIER can be:
    - Session name (resolved to VM)
    - VM name (requires --resource-group or default config)
    - IP address (direct connection)

    \b
    Examples:
        azlin os-update my-session
        azlin os-update azlin-myvm --rg my-resource-group
        azlin os-update 20.1.2.3
        azlin os-update my-vm --timeout 600  # 10 minute timeout
    """
    try:
        # Get SSH config for VM
        ssh_config = _get_ssh_config_for_vm(vm_identifier, resource_group, config)

        click.echo(f"Updating OS packages on {vm_identifier}...")
        click.echo("This may take several minutes...\n")

        # Execute OS update
        result = OSUpdateExecutor.execute_os_update(ssh_config, timeout=timeout)

        # Format and display output
        output = OSUpdateExecutor.format_output(result)
        click.echo(output)

        # Exit with appropriate code
        if not result.success:
            sys.exit(1)

    except RemoteExecError as e:
        click.echo(f"Error: {e}", err=True)
        sys.exit(1)
    except SSHKeyError as e:
        click.echo(f"SSH key error: {e}", err=True)
        sys.exit(1)
    except VMManagerError as e:
        click.echo(f"Error: {e}", err=True)
        sys.exit(1)
    except ConfigError as e:
        click.echo(f"Config error: {e}", err=True)
        sys.exit(1)
    except Exception as e:
        click.echo(f"Unexpected error: {e}", err=True)
        sys.exit(1)


@main.command()
@click.argument("vm_name", type=str)
@click.option("--resource-group", "--rg", help="Resource group", type=str)
@click.option("--config", help="Config file path", type=click.Path())
@click.option("--force", is_flag=True, help="Skip confirmation prompt")
def kill(vm_name: str, resource_group: str | None, config: str | None, force: bool):
    """Delete a VM and all associated resources.

    Deletes the VM, NICs, disks, and public IPs.

    \b
    Examples:
        azlin kill azlin-vm-12345
        azlin kill my-vm --rg my-resource-group
        azlin kill my-vm --force
    """
    try:
        # Resolve session name to VM name if applicable
        resolved_vm_name = ConfigManager.get_vm_name_by_session(vm_name, config)
        if resolved_vm_name:
            vm_name = resolved_vm_name

        # Get resource group
        rg = ConfigManager.get_resource_group(resource_group, config)

        if not rg:
            click.echo("Error: No resource group specified.", err=True)
            sys.exit(1)

        # Validate VM exists
        vm = VMManager.get_vm(vm_name, rg)

        if not vm:
            click.echo(f"Error: VM '{vm_name}' not found in resource group '{rg}'.", err=True)
            sys.exit(1)

        # Show confirmation prompt unless --force
        if not force:
            click.echo("\nVM Details:")
            click.echo(f"  Name:           {vm.name}")
            click.echo(f"  Resource Group: {vm.resource_group}")
            click.echo(f"  Status:         {vm.get_status_display()}")
            click.echo(f"  IP:             {vm.public_ip or 'N/A'}")
            click.echo(f"  Size:           {vm.vm_size or 'N/A'}")
            click.echo("\nThis will delete the VM and all associated resources (NICs, disks, IPs).")
            click.echo("This action cannot be undone.\n")

            confirm = input("Are you sure you want to delete this VM? [y/N]: ").lower()
            if confirm not in ["y", "yes"]:
                click.echo("Cancelled.")
                return

        # Delete VM
        click.echo(f"\nDeleting VM '{vm_name}'...")

        result = VMLifecycleManager.delete_vm(
            vm_name=vm_name, resource_group=rg, force=True, no_wait=False
        )

        if result.success:
            click.echo(f"\nSuccess! {result.message}")
            if result.resources_deleted:
                click.echo("\nDeleted resources:")
                for resource in result.resources_deleted:
                    click.echo(f"  - {resource}")

            # Clean up session name mapping
            try:
                if ConfigManager.delete_session_name(vm_name, config):
                    click.echo("\nRemoved session name mapping")
            except ConfigError:
                pass  # Config cleanup is non-critical
        else:
            click.echo(f"\nError: {result.message}", err=True)
            sys.exit(1)

    except VMManagerError as e:
        click.echo(f"Error: {e}", err=True)
        sys.exit(1)
    except VMLifecycleError as e:
        click.echo(f"Error: {e}", err=True)
        sys.exit(1)
    except KeyboardInterrupt:
        click.echo("\nCancelled by user.")
        sys.exit(130)
    except Exception as e:
        click.echo(f"Unexpected error: {e}", err=True)
        sys.exit(1)


def _handle_delete_resource_group(rg: str, vm_name: str, force: bool, dry_run: bool) -> None:
    """Handle resource group deletion."""
    if dry_run:
        click.echo(f"\n[DRY RUN] Would delete entire resource group: {rg}")
        click.echo(f"This would delete ALL resources in the group, not just '{vm_name}'")
        return

    if not force:
        click.echo(f"\nWARNING: You are about to delete the ENTIRE resource group: {rg}")
        click.echo(f"This will delete ALL resources in the group, not just the VM '{vm_name}'!")
        click.echo("\nThis action cannot be undone.\n")

        confirm = input("Type the resource group name to confirm deletion: ").strip()
        if confirm != rg:
            click.echo("Cancelled. Resource group name did not match.")
            return

    click.echo(f"\nDeleting resource group '{rg}'...")

    cmd = ["az", "group", "delete", "--name", rg, "--yes"]

    try:
        subprocess.run(cmd, capture_output=True, text=True, timeout=600, check=True)
        click.echo(f"\nSuccess! Resource group '{rg}' and all resources deleted.")
    except subprocess.CalledProcessError as e:
        click.echo(f"\nError deleting resource group: {e.stderr}", err=True)
        sys.exit(1)
    except subprocess.TimeoutExpired:
        click.echo("\nError: Resource group deletion timed out.", err=True)
        sys.exit(1)


def _handle_vm_dry_run(vm_name: str, rg: str) -> None:
    """Handle dry-run mode for VM deletion."""
    vm = VMManager.get_vm(vm_name, rg)
    if not vm:
        click.echo(f"Error: VM '{vm_name}' not found in resource group '{rg}'.", err=True)
        sys.exit(1)

    click.echo(f"\n[DRY RUN] Would delete VM: {vm_name}")
    click.echo(f"  Resource Group: {rg}")
    click.echo(f"  Status:         {vm.get_status_display()}")
    click.echo(f"  IP:             {vm.public_ip or 'N/A'}")
    click.echo(f"  Size:           {vm.vm_size or 'N/A'}")
    click.echo("\nResources that would be deleted:")
    click.echo(f"  - VM: {vm_name}")
    click.echo("  - Associated NICs")
    click.echo("  - Associated disks")
    click.echo("  - Associated public IPs")


def _confirm_vm_deletion(vm: VMInfo) -> bool:
    """Show VM details and get confirmation for deletion."""
    click.echo("\nVM Details:")
    click.echo(f"  Name:           {vm.name}")
    click.echo(f"  Resource Group: {vm.resource_group}")
    click.echo(f"  Status:         {vm.get_status_display()}")
    click.echo(f"  IP:             {vm.public_ip or 'N/A'}")
    click.echo(f"  Size:           {vm.vm_size or 'N/A'}")
    click.echo("\nThis will delete the VM and all associated resources (NICs, disks, IPs).")
    click.echo("This action cannot be undone.\n")

    confirm = input("Are you sure you want to delete this VM? [y/N]: ").lower()
    return confirm in ["y", "yes"]


def _execute_vm_deletion(vm_name: str, rg: str, force: bool) -> None:
    """Execute VM deletion and display results."""
    vm = VMManager.get_vm(vm_name, rg)

    if not vm:
        click.echo(f"Error: VM '{vm_name}' not found in resource group '{rg}'.", err=True)
        sys.exit(1)

    if not force and not _confirm_vm_deletion(vm):
        click.echo("Cancelled.")
        return

    click.echo(f"\nDeleting VM '{vm_name}'...")

    result = VMLifecycleManager.delete_vm(
        vm_name=vm_name, resource_group=rg, force=True, no_wait=False
    )

    if result.success:
        click.echo(f"\nSuccess! {result.message}")
        if result.resources_deleted:
            click.echo("\nDeleted resources:")
            for resource in result.resources_deleted:
                click.echo(f"  - {resource}")

        # Clean up session name mapping if it exists
        try:
            if ConfigManager.delete_session_name(vm_name):
                click.echo(f"Removed session name mapping for '{vm_name}'")
        except ConfigError:
            pass  # Config cleanup is non-critical

        # Check for orphaned Bastion after VM deletion
        try:
            from azlin.modules.cleanup_orchestrator import CleanupOrchestrator

            cleanup_orch = CleanupOrchestrator(
                resource_group=rg, interaction_handler=CLIInteractionHandler()
            )

            orphaned = cleanup_orch.detect_orphaned_bastions()
            if orphaned:
                click.echo(f"\n🔍 Detected {len(orphaned)} orphaned Bastion host(s)")
                cleanup_results = cleanup_orch.cleanup_orphaned_bastions()

                for cleanup_result in cleanup_results:
                    if cleanup_result.was_successful():
                        click.echo(
                            click.style(
                                f"✓ Removed {cleanup_result.bastion_name} "
                                f"(saving ${cleanup_result.estimated_monthly_savings:.2f}/month)",
                                fg="green",
                            )
                        )
        except Exception as e:
            # Bastion cleanup is optional - don't fail the entire destroy
            logger.debug(f"Bastion cleanup check failed: {e}")

    else:
        click.echo(f"\nError: {result.message}", err=True)
        sys.exit(1)


@main.command(name="destroy")
@click.argument("vm_name", type=str)
@click.option("--resource-group", "--rg", help="Resource group", type=str)
@click.option("--config", help="Config file path", type=click.Path())
@click.option("--force", is_flag=True, help="Skip confirmation prompt")
@click.option(
    "--dry-run", is_flag=True, help="Show what would be deleted without actually deleting"
)
@click.option(
    "--delete-rg", is_flag=True, help="Delete the entire resource group (use with caution)"
)
def destroy(
    vm_name: str,
    resource_group: str | None,
    config: str | None,
    force: bool,
    dry_run: bool,
    delete_rg: bool,
):
    """Destroy a VM and optionally the entire resource group.

    This is an alias for the 'kill' command with additional options.
    Deletes the VM, NICs, disks, and public IPs.

    \b
    Examples:
        azlin destroy azlin-vm-12345
        azlin destroy my-vm --dry-run
        azlin destroy my-vm --delete-rg --force
        azlin destroy my-vm --rg my-resource-group
    """
    try:
        # Resolve session name to VM name if applicable
        resolved_vm_name = ConfigManager.get_vm_name_by_session(vm_name, config)
        if resolved_vm_name:
            vm_name = resolved_vm_name

        rg = ConfigManager.get_resource_group(resource_group, config)

        if not rg:
            click.echo("Error: No resource group specified.", err=True)
            sys.exit(1)

        if delete_rg:
            _handle_delete_resource_group(rg, vm_name, force, dry_run)
            return

        if dry_run:
            _handle_vm_dry_run(vm_name, rg)
            return

        _execute_vm_deletion(vm_name, rg, force)

    except VMManagerError as e:
        click.echo(f"Error: {e}", err=True)
        sys.exit(1)
    except VMLifecycleError as e:
        click.echo(f"Error: {e}", err=True)
        sys.exit(1)
    except KeyboardInterrupt:
        click.echo("\nCancelled by user.")
        sys.exit(130)
    except Exception as e:
        click.echo(f"Unexpected error: {e}", err=True)
        sys.exit(1)


def _confirm_killall(vms: list[Any], rg: str) -> bool:
    """Display VMs and get confirmation for bulk deletion."""
    click.echo(f"\nFound {len(vms)} VM(s) in resource group '{rg}':")
    click.echo("=" * 80)
    for vm in vms:
        status = vm.get_status_display()
        ip = vm.public_ip or "N/A"
        click.echo(f"  {vm.name:<35} {status:<15} {ip:<15}")
    click.echo("=" * 80)

    click.echo(f"\nThis will delete all {len(vms)} VM(s) and their associated resources.")
    click.echo("This action cannot be undone.\n")

    confirm = input(f"Are you sure you want to delete {len(vms)} VM(s)? [y/N]: ").lower()
    return confirm in ["y", "yes"]


def _display_killall_results(summary: DeletionSummary) -> None:
    """Display killall operation results."""
    click.echo("\n" + "=" * 80)
    click.echo("Deletion Summary")
    click.echo("=" * 80)
    click.echo(f"Total VMs:     {summary.total}")
    click.echo(f"Succeeded:     {summary.succeeded}")
    click.echo(f"Failed:        {summary.failed}")
    click.echo("=" * 80)

    if summary.succeeded > 0:
        click.echo("\nSuccessfully deleted:")
        for result in summary.results:
            if result.success:
                click.echo(f"  - {result.vm_name}")

    if summary.failed > 0:
        click.echo("\nFailed to delete:")
        for result in summary.results:
            if not result.success:
                click.echo(f"  - {result.vm_name}: {result.message}")


@main.command()
@click.option("--resource-group", "--rg", help="Resource group", type=str)
@click.option("--config", help="Config file path", type=click.Path())
@click.option("--force", is_flag=True, help="Skip confirmation prompt")
@click.option("--prefix", default="azlin", help="Only delete VMs with this prefix")
def killall(resource_group: str | None, config: str | None, force: bool, prefix: str):
    """Delete all VMs in resource group.

    Deletes all VMs matching the prefix and their associated resources.

    \b
    Examples:
        azlin killall
        azlin killall --rg my-resource-group
        azlin killall --prefix test-vm
        azlin killall --force
    """
    try:
        rg = ConfigManager.get_resource_group(resource_group, config)

        if not rg:
            click.echo("Error: No resource group specified.", err=True)
            sys.exit(1)

        vms = VMManager.list_vms(rg, include_stopped=True)
        vms = VMManager.filter_by_prefix(vms, prefix)

        if not vms:
            click.echo(f"No VMs found with prefix '{prefix}' in resource group '{rg}'.")
            return

        if not force and not _confirm_killall(vms, rg):
            click.echo("Cancelled.")
            return

        click.echo(f"\nDeleting {len(vms)} VM(s) in parallel...")

        summary = VMLifecycleManager.delete_all_vms(
            resource_group=rg, force=True, vm_prefix=prefix, max_workers=5
        )

        # Clean up session names for successfully deleted VMs
        cleaned_count = 0
        for result in summary.results:
            if result.success:
                try:
                    if ConfigManager.delete_session_name(result.vm_name):
                        cleaned_count += 1
                except ConfigError:
                    pass  # Config cleanup is non-critical

        _display_killall_results(summary)

        if cleaned_count > 0:
            click.echo(f"\nRemoved {cleaned_count} session name mapping(s)")

        if not summary.all_succeeded:
            sys.exit(1)

    except VMManagerError as e:
        click.echo(f"Error: {e}", err=True)
        sys.exit(1)
    except VMLifecycleError as e:
        click.echo(f"Error: {e}", err=True)
        sys.exit(1)
    except KeyboardInterrupt:
        click.echo("\nCancelled by user.")
        sys.exit(130)
    except Exception as e:
        click.echo(f"Unexpected error: {e}", err=True)
        sys.exit(1)


@main.command()
@click.option("--resource-group", "--rg", help="Resource group", type=str)
@click.option("--config", help="Config file path", type=click.Path())
@click.option(
    "--age-days", default=1, type=click.IntRange(min=1), help="Age threshold in days (default: 1)"
)
@click.option(
    "--idle-days", default=1, type=click.IntRange(min=1), help="Idle threshold in days (default: 1)"
)
@click.option("--dry-run", is_flag=True, help="Preview without deleting")
@click.option("--force", is_flag=True, help="Skip confirmation prompt")
@click.option("--include-running", is_flag=True, help="Include running VMs")
@click.option("--include-named", is_flag=True, help="Include named sessions")
def prune(
    resource_group: str | None,
    config: str | None,
    age_days: int,
    idle_days: int,
    dry_run: bool,
    force: bool,
    include_running: bool,
    include_named: bool,
):
    """Prune inactive VMs based on age and idle time.

    Identifies and optionally deletes VMs that are:
    - Older than --age-days (default: 1)
    - Idle for longer than --idle-days (default: 1)
    - Stopped/deallocated (unless --include-running)
    - Without named sessions (unless --include-named)

    \b
    Examples:
        azlin prune --dry-run                    # Preview what would be deleted
        azlin prune                              # Delete VMs idle for 1+ days (default)
        azlin prune --age-days 7 --idle-days 3   # Custom thresholds
        azlin prune --force                      # Skip confirmation
        azlin prune --include-running            # Include running VMs
    """
    try:
        # Get resource group
        rg = ConfigManager.get_resource_group(resource_group, config)

        if not rg:
            click.echo("Error: No resource group specified.", err=True)
            click.echo("Set default with: azlin config set default_resource_group <name>")
            click.echo("Or specify with --resource-group option.")
            sys.exit(1)

        # Get candidates (single API call)
        candidates, connection_data = PruneManager.get_candidates(
            resource_group=rg,
            age_days=age_days,
            idle_days=idle_days,
            include_running=include_running,
            include_named=include_named,
        )

        # If no candidates, exit early
        if not candidates:
            click.echo("No VMs eligible for pruning.")
            return

        # Display table
        table = PruneManager.format_prune_table(candidates, connection_data)
        click.echo("\n" + table + "\n")

        # In dry-run mode, just show what would be deleted
        if dry_run:
            click.echo(f"DRY RUN: {len(candidates)} VM(s) would be deleted.")
            click.echo("Run without --dry-run to actually delete these VMs.")
            return

        # If not force mode, ask for confirmation
        if not force:
            click.echo(f"This will delete {len(candidates)} VM(s) and their associated resources.")
            click.echo("This action cannot be undone.\n")

            if not click.confirm(
                f"Are you sure you want to delete {len(candidates)} VM(s)?", default=False
            ):
                click.echo("Cancelled.")
                return

        # Execute deletion
        click.echo(f"\nDeleting {len(candidates)} VM(s)...")
        result = PruneManager.execute_prune(candidates, rg)

        # Display deletion summary
        deleted = result["deleted"]
        failed = result["failed"]

        click.echo("\n" + "=" * 80)
        click.echo("Deletion Summary")
        click.echo("=" * 80)
        click.echo(f"Total VMs:     {len(candidates)}")
        click.echo(f"Succeeded:     {deleted}")
        click.echo(f"Failed:        {failed}")
        click.echo("=" * 80)

        # Show errors if any
        if result["errors"]:
            click.echo("\nErrors:")
            for error in result["errors"]:
                click.echo(f"  - {error}")

        # Exit with error code if any failed
        if failed > 0:
            sys.exit(1)

    except VMManagerError as e:
        click.echo(f"Error: {e}", err=True)
        sys.exit(1)
    except KeyboardInterrupt:
        click.echo("\nCancelled by user.")
        sys.exit(130)
    except Exception as e:
        click.echo(f"Unexpected error: {e}", err=True)
        sys.exit(1)


@main.command()
@click.option("--resource-group", "--rg", help="Resource group", type=str)
@click.option("--config", help="Config file path", type=click.Path())
@click.option("--grouped", is_flag=True, help="Group output by VM instead of prefixing")
def ps(resource_group: str | None, config: str | None, grouped: bool):
    """Run 'ps aux' command on all VMs.

    Shows running processes on each VM. Output is prefixed with [vm-name].
    SSH processes are automatically filtered out.

    \b
    Examples:
        azlin ps
        azlin ps --rg my-resource-group
        azlin ps --grouped
    """
    try:
        # Get resource group
        rg = ConfigManager.get_resource_group(resource_group, config)

        if not rg:
            click.echo("Error: No resource group specified.", err=True)
            sys.exit(1)

        # Get SSH key
        ssh_key_pair = SSHKeyManager.ensure_key_exists()

        # List running VMs
        vms = VMManager.list_vms(rg, include_stopped=False)
        vms = VMManager.filter_by_prefix(vms, "azlin")

        if not vms:
            click.echo("No running VMs found.")
            return

        running_vms = [vm for vm in vms if vm.is_running() and vm.public_ip]

        if not running_vms:
            click.echo("No running VMs with public IPs found.")
            return

        click.echo(f"Running 'ps aux' on {len(running_vms)} VMs...\n")

        # Build SSH configs (all running_vms have public_ip due to filter above)
        ssh_configs: list[SSHConfig] = []
        for vm in running_vms:
            if vm.public_ip:  # Type guard for pyright
                ssh_configs.append(  # noqa: PERF401 (type guard needed for pyright)
                    SSHConfig(
                        host=vm.public_ip, user="azureuser", key_path=ssh_key_pair.private_path
                    )
                )

        # Execute in parallel
        results = PSCommandExecutor.execute_ps_on_vms(ssh_configs, timeout=30)

        # Display output
        if grouped:
            output = PSCommandExecutor.format_ps_output_grouped(results, filter_ssh=True)
        else:
            output = PSCommandExecutor.format_ps_output(results, filter_ssh=True)

        click.echo(output)

    except VMManagerError as e:
        click.echo(f"Error: {e}", err=True)
        sys.exit(1)
    except RemoteExecError as e:
        click.echo(f"Error: {e}", err=True)
        sys.exit(1)
    except Exception as e:
        click.echo(f"Error: {e}", err=True)
        sys.exit(1)


@main.command()
@click.option("--resource-group", "--rg", help="Resource group", type=str)
@click.option("--config", help="Config file path", type=click.Path())
@click.option("--by-vm", is_flag=True, help="Show per-VM breakdown")
@click.option("--from", "from_date", help="Start date (YYYY-MM-DD)", type=str)
@click.option("--to", "to_date", help="End date (YYYY-MM-DD)", type=str)
@click.option("--estimate", is_flag=True, help="Show monthly cost estimate")
def cost(
    resource_group: str | None,
    config: str | None,
    by_vm: bool,
    from_date: str | None,
    to_date: str | None,
    estimate: bool,
):
    """Show cost estimates for VMs.

    Displays cost estimates based on VM size and uptime.
    Costs are approximate based on Azure pay-as-you-go pricing.

    \b
    Examples:
        azlin cost
        azlin cost --by-vm
        azlin cost --from 2025-01-01 --to 2025-01-31
        azlin cost --estimate
        azlin cost --rg my-resource-group --by-vm
    """
    try:
        # Get resource group
        rg = ConfigManager.get_resource_group(resource_group, config)

        if not rg:
            click.echo("Error: No resource group specified.", err=True)
            sys.exit(1)

        # Parse dates if provided
        start_date = None
        end_date = None

        if from_date:
            try:
                start_date = datetime.strptime(from_date, "%Y-%m-%d")
            except ValueError:
                click.echo("Error: Invalid from date format. Use YYYY-MM-DD", err=True)
                sys.exit(1)

        if to_date:
            try:
                end_date = datetime.strptime(to_date, "%Y-%m-%d")
            except ValueError:
                click.echo("Error: Invalid to date format. Use YYYY-MM-DD", err=True)
                sys.exit(1)

        # Get cost estimates
        click.echo(f"Calculating costs for resource group: {rg}\n")

        summary = CostTracker.estimate_costs(
            resource_group=rg, from_date=start_date, to_date=end_date, include_stopped=True
        )

        # Display formatted table
        output = CostTracker.format_cost_table(summary, by_vm=by_vm)
        click.echo(output)

        # Show estimate if requested
        if estimate and summary.running_vms > 0:
            monthly = summary.get_monthly_estimate()
            click.echo(f"Monthly estimate for running VMs: ${monthly:.2f}")
            click.echo("")

    except CostTrackerError as e:
        click.echo(f"Error: {e}", err=True)
        sys.exit(1)
    except VMManagerError as e:
        click.echo(f"Error: {e}", err=True)
        sys.exit(1)
    except Exception as e:
        click.echo(f"Unexpected error: {e}", err=True)
        sys.exit(1)


def _interactive_vm_selection(
    rg: str, config: str | None, no_tmux: bool, tmux_session: str | None
) -> str:
    """Show interactive VM selection menu and return selected VM name."""
    try:
        vms = VMManager.list_vms(resource_group=rg, include_stopped=False)
    except VMManagerError as e:
        click.echo(f"Error listing VMs: {e}", err=True)
        sys.exit(1)

    if not vms:
        click.echo("No running VMs found in resource group.")
        response = click.prompt(
            "\nWould you like to create a new VM?",
            type=click.Choice(["y", "n"], case_sensitive=False),
            default="y",
        )
        if response.lower() == "y":
            from click import Context

            ctx = Context(new_command)
            ctx.invoke(
                new_command,
                resource_group=rg,
                config=config,
                no_tmux=no_tmux,
                tmux_session=tmux_session,
            )
        click.echo("Cancelled.")
        sys.exit(0)

    click.echo("\nAvailable VMs:")
    click.echo("─" * 60)
    for i, vm in enumerate(vms, 1):
        status_emoji = "🟢" if vm.is_running() else "🔴"
        click.echo(
            f"{i:2}. {status_emoji} {vm.name:<30} {vm.location:<15} {vm.vm_size or 'unknown'}"
        )
    click.echo("─" * 60)
    click.echo(" 0. Create new VM")
    click.echo()

    while True:
        try:
            selection = click.prompt(
                "Select a VM to connect to (0 to create new)",
                type=int,
                default=1 if vms else 0,
            )

            if selection == 0:
                from click import Context

                ctx = Context(new_command)
                ctx.invoke(
                    new_command,
                    resource_group=rg,
                    config=config,
                    no_tmux=no_tmux,
                    tmux_session=tmux_session,
                )
                sys.exit(0)
            if 1 <= selection <= len(vms):
                selected_vm = vms[selection - 1]  # type: ignore[misc]
                return str(selected_vm.name)  # type: ignore[union-attr]
            click.echo(f"Invalid selection. Please choose 0-{len(vms)}", err=True)
        except (ValueError, click.Abort):
            click.echo("\nCancelled.")
            sys.exit(0)


def _resolve_vm_identifier(vm_identifier: str, config: str | None) -> tuple[str, str]:
    """Resolve session name to VM name and return both.

    Returns:
        Tuple of (resolved_identifier, original_identifier)
    """
    original_identifier = vm_identifier
    if not VMConnector.is_valid_ip(vm_identifier):
        resolved_vm_name = ConfigManager.get_vm_name_by_session(vm_identifier, config)
        if resolved_vm_name:
            click.echo(f"Resolved session '{vm_identifier}' to VM '{resolved_vm_name}'")
            vm_identifier = resolved_vm_name
    return vm_identifier, original_identifier


def _verify_vm_exists(vm_identifier: str, original_identifier: str, rg: str) -> None:
    """Verify VM exists and clean up stale session mappings."""
    if original_identifier != vm_identifier:
        try:
            vm_info = VMManager.get_vm(vm_identifier, rg)
            if vm_info is None:
                click.echo(
                    f"Error: Session '{original_identifier}' points to VM '{vm_identifier}' "
                    f"which no longer exists.",
                    err=True,
                )
                ConfigManager.delete_session_name(vm_identifier)
                click.echo(f"Removed stale session mapping for '{vm_identifier}'")
                sys.exit(1)
        except VMManagerError as e:
            click.echo(f"Error: Failed to verify VM exists: {e}", err=True)
            sys.exit(1)


def _resolve_tmux_session(
    identifier: str, tmux_session: str | None, no_tmux: bool, config: str | None
) -> str | None:
    """Resolve tmux session name from provided value.

    Only returns a tmux session name if explicitly provided via --tmux-session.
    Otherwise returns None to use the default behavior (connect to existing session).

    Note: Session name (from config) is used to identify the VM, NOT as the tmux session name.
    """
    return tmux_session


@main.command()
@click.argument("vm_identifier", type=str, required=False)
@click.option("--resource-group", "--rg", help="Resource group (required for VM name)", type=str)
@click.option("--config", help="Config file path", type=click.Path())
@click.option("--no-tmux", is_flag=True, help="Skip tmux session")
@click.option("--tmux-session", help="Tmux session name (default: azlin)", type=str)
@click.option("--user", default="azureuser", help="SSH username (default: azureuser)", type=str)
@click.option("--key", help="SSH private key path", type=click.Path(exists=True))
@click.option("--no-reconnect", is_flag=True, help="Disable auto-reconnect on disconnect")
@click.option(
    "--max-retries", default=3, help="Maximum reconnection attempts (default: 3)", type=int
)
@click.argument("remote_command", nargs=-1, type=str)
def connect(
    vm_identifier: str | None,
    resource_group: str | None,
    config: str | None,
    no_tmux: bool,
    tmux_session: str | None,
    user: str,
    key: str | None,
    no_reconnect: bool,
    max_retries: int,
    remote_command: tuple[str, ...],
):
    """Connect to existing VM via SSH.

    If VM_IDENTIFIER is not provided, displays an interactive list of available
    VMs to choose from, or option to create a new VM.

    VM_IDENTIFIER can be either:
    - VM name (requires --resource-group or default config)
    - Session name (will be resolved to VM name)
    - IP address (direct connection)

    Use -- to separate remote command from options.

    By default, auto-reconnect is ENABLED. If your SSH session disconnects,
    you will be prompted to reconnect. Use --no-reconnect to disable this.

    \b
    Examples:
        # Interactive selection
        azlin connect

        # Connect to VM by name
        azlin connect my-vm

        # Connect to VM by session name
        azlin connect my-project

        # Connect to VM by name with explicit resource group
        azlin connect my-vm --rg my-resource-group

        # Connect by IP address
        azlin connect 20.1.2.3

        # Connect without tmux
        azlin connect my-vm --no-tmux

        # Connect with custom tmux session name
        azlin connect my-vm --tmux-session dev

        # Connect and run command
        azlin connect my-vm -- ls -la

        # Connect with custom SSH user
        azlin connect my-vm --user myuser

        # Connect with custom SSH key
        azlin connect my-vm --key ~/.ssh/custom_key

        # Disable auto-reconnect
        azlin connect my-vm --no-reconnect

        # Set maximum reconnection attempts
        azlin connect my-vm --max-retries 5
    """
    try:
        # Interactive VM selection if no identifier provided
        if not vm_identifier:
            rg = ConfigManager.get_resource_group(resource_group, config)
            if not rg:
                click.echo(
                    "Error: Resource group required.\n"
                    "Use --resource-group or set default in ~/.azlin/config.toml",
                    err=True,
                )
                sys.exit(1)
            vm_identifier = _interactive_vm_selection(rg, config, no_tmux, tmux_session)

        # Parse remote command and key path
        command = " ".join(remote_command) if remote_command else None
        key_path = Path(key).expanduser() if key else None

        # Resolve session name to VM name
        vm_identifier, original_identifier = _resolve_vm_identifier(vm_identifier, config)

        # Get resource group for VM name (not IP)
        if not VMConnector.is_valid_ip(vm_identifier):
            rg = ConfigManager.get_resource_group(resource_group, config)
            if not rg:
                click.echo(
                    "Error: Resource group required for VM name.\n"
                    "Use --resource-group or set default in ~/.azlin/config.toml",
                    err=True,
                )
                sys.exit(1)
            _verify_vm_exists(vm_identifier, original_identifier, rg)
        else:
            rg = resource_group

        # Resolve tmux session name (use original_identifier so tmux session matches user input)
        tmux_session = _resolve_tmux_session(original_identifier, tmux_session, no_tmux, config)

        # Connect to VM
        display_name = (
            original_identifier if original_identifier != vm_identifier else vm_identifier
        )
        click.echo(f"Connecting to {display_name}...")

        success = VMConnector.connect(
            vm_identifier=vm_identifier,
            resource_group=rg,
            use_tmux=not no_tmux,
            tmux_session=tmux_session,
            remote_command=command,
            ssh_user=user,
            ssh_key_path=key_path,
            enable_reconnect=not no_reconnect,
            max_reconnect_retries=max_retries,
        )

        sys.exit(0 if success else 1)

    except VMConnectorError as e:
        click.echo(f"Error: {e}", err=True)
        sys.exit(1)
    except ConfigError as e:
        click.echo(f"Config error: {e}", err=True)
        sys.exit(1)
    except KeyboardInterrupt:
        click.echo("\nCancelled by user.")
        sys.exit(130)
    except Exception as e:
        click.echo(f"Unexpected error: {e}", err=True)
        logger.exception("Unexpected error in connect command")
        sys.exit(1)


@main.command()
@click.argument("vm_identifier", type=str)
@click.option("--resource-group", "--rg", help="Resource group", type=str)
@click.option("--config", help="Config file path", type=click.Path())
@click.option("--timeout", help="Timeout per update in seconds", type=int, default=300)
def update(vm_identifier: str, resource_group: str | None, config: str | None, timeout: int):
    """Update all development tools on a VM.

    Updates system packages, programming languages, CLIs, and other dev tools
    that were installed during VM provisioning.

    VM_IDENTIFIER can be:
    - VM name (requires --resource-group or default config)
    - Session name (will be resolved to VM name)
    - IP address (direct connection)

    Tools updated:
    - System packages (apt)
    - Azure CLI
    - GitHub CLI
    - npm and npm packages (Copilot, Codex, Claude Code)
    - Rust toolchain
    - astral-uv

    \b
    Examples:
        # Update VM by name
        azlin update my-vm

        # Update VM by session name
        azlin update my-project

        # Update VM by IP
        azlin update 20.1.2.3

        # Update with custom timeout (default 300s per tool)
        azlin update my-vm --timeout 600

        # Update with explicit resource group
        azlin update my-vm --rg my-resource-group
    """
    from azlin.modules.progress import ProgressDisplay
    from azlin.vm_updater import VMUpdater, VMUpdaterError

    try:
        # Resolve VM identifier to SSH config
        # Try session name first, then VM name, then IP
        original_identifier = vm_identifier

        # Try to resolve as session name
        try:
            session_vm = ConfigManager.get_vm_name_by_session(vm_identifier, config)
            if session_vm:
                vm_identifier = session_vm
                click.echo(f"Resolved session '{original_identifier}' to VM '{vm_identifier}'")
        except Exception as e:
            logger.debug(f"Not a session name, trying as VM name or IP: {e}")

        # Get SSH config for VM
        ssh_config = _get_ssh_config_for_vm(vm_identifier, resource_group, config)

        # Display info
        display_name = (
            original_identifier if original_identifier != vm_identifier else vm_identifier
        )
        click.echo(f"\nUpdating tools on {display_name}...")
        click.echo("This may take several minutes.\n")

        # Create progress display
        progress = ProgressDisplay()

        # Create updater with progress callback
        def progress_callback(message: str):
            click.echo(f"  {message}")

        updater = VMUpdater(
            ssh_config=ssh_config, timeout=timeout, progress_callback=progress_callback
        )

        # Perform update
        progress.start_operation("Updating VM tools", estimated_seconds=180)
        summary = updater.update_vm()
        progress.complete(
            success=summary.all_succeeded,
            message=f"Update completed in {summary.total_duration:.1f}s",
        )

        # Display results
        click.echo("\n" + "=" * 60)
        click.echo("UPDATE SUMMARY")
        click.echo("=" * 60)

        if summary.successful:
            click.echo(f"\n✓ Successful updates ({len(summary.successful)}):")
            for result in summary.successful:
                click.echo(f"  {result.tool_name:<20} {result.duration:>6.1f}s")

        if summary.failed:
            click.echo(f"\n✗ Failed updates ({len(summary.failed)}):")
            for result in summary.failed:
                click.echo(f"  {result.tool_name:<20} {result.message[:40]}")

        click.echo(f"\nTotal time: {summary.total_duration:.1f}s")
        click.echo("=" * 60 + "\n")

        # Exit with appropriate code
        if summary.all_succeeded:
            click.echo("All updates completed successfully!")
            sys.exit(0)
        elif summary.any_failed:
            if summary.success_count > 0:
                click.echo(
                    f"Partial success: {summary.success_count}/{summary.total_updates} updates succeeded"
                )
                sys.exit(1)
            else:
                click.echo("All updates failed!")
                sys.exit(2)

    except VMUpdaterError as e:
        click.echo(f"Error: {e}", err=True)
        sys.exit(1)
    except ConfigError as e:
        click.echo(f"Config error: {e}", err=True)
        sys.exit(1)
    except KeyboardInterrupt:
        click.echo("\nCancelled by user.")
        sys.exit(130)
    except Exception as e:
        click.echo(f"Unexpected error: {e}", err=True)
        logger.exception("Unexpected error in update command")
        sys.exit(1)


@main.command()
@click.argument("vm_name", type=str)
@click.option("--resource-group", "--rg", help="Resource group", type=str)
@click.option("--config", help="Config file path", type=click.Path())
@click.option(
    "--deallocate/--no-deallocate", default=True, help="Deallocate to save costs (default: yes)"
)
def stop(vm_name: str, resource_group: str | None, config: str | None, deallocate: bool):
    """Stop or deallocate a VM.

    Stopping a VM with --deallocate (default) fully releases compute resources
    and stops billing for the VM (storage charges still apply).

    \b
    Examples:
        azlin stop my-vm
        azlin stop my-vm --rg my-resource-group
        azlin stop my-vm --no-deallocate
    """
    try:
        # Resolve session name to VM name if applicable
        resolved_vm_name = ConfigManager.get_vm_name_by_session(vm_name, config)
        if resolved_vm_name:
            vm_name = resolved_vm_name

        # Get resource group
        rg = ConfigManager.get_resource_group(resource_group, config)

        if not rg:
            click.echo("Error: No resource group specified.", err=True)
            sys.exit(1)

        click.echo(f"{'Deallocating' if deallocate else 'Stopping'} VM '{vm_name}'...")

        result = VMLifecycleController.stop_vm(
            vm_name=vm_name, resource_group=rg, deallocate=deallocate, no_wait=False
        )

        if result.success:
            click.echo(f"Success! {result.message}")
            if result.cost_impact:
                click.echo(f"Cost impact: {result.cost_impact}")
        else:
            click.echo(f"Error: {result.message}", err=True)
            sys.exit(1)

    except VMLifecycleControlError as e:
        click.echo(f"Error: {e}", err=True)
        sys.exit(1)
    except Exception as e:
        click.echo(f"Unexpected error: {e}", err=True)
        sys.exit(1)


@main.command()
@click.argument("vm_name", type=str)
@click.option("--resource-group", "--rg", help="Resource group", type=str)
@click.option("--config", help="Config file path", type=click.Path())
def start(vm_name: str, resource_group: str | None, config: str | None):
    """Start a stopped or deallocated VM.

    \b
    Examples:
        azlin start my-vm
        azlin start my-vm --rg my-resource-group
    """
    try:
        # Resolve session name to VM name if applicable
        resolved_vm_name = ConfigManager.get_vm_name_by_session(vm_name, config)
        if resolved_vm_name:
            vm_name = resolved_vm_name

        # Get resource group
        rg = ConfigManager.get_resource_group(resource_group, config)

        if not rg:
            click.echo("Error: No resource group specified.", err=True)
            sys.exit(1)

        click.echo(f"Starting VM '{vm_name}'...")

        result = VMLifecycleController.start_vm(vm_name=vm_name, resource_group=rg, no_wait=False)

        if result.success:
            click.echo(f"Success! {result.message}")
            if result.cost_impact:
                click.echo(f"Cost impact: {result.cost_impact}")
        else:
            click.echo(f"Error: {result.message}", err=True)
            sys.exit(1)

    except VMLifecycleControlError as e:
        click.echo(f"Error: {e}", err=True)
        sys.exit(1)
    except Exception as e:
        click.echo(f"Unexpected error: {e}", err=True)
        sys.exit(1)


def _get_sync_vm_by_name(vm_name: str, rg: str):
    """Get and validate a specific VM for syncing."""
    vm = VMManager.get_vm(vm_name, rg)
    if not vm:
        click.echo(f"Error: VM '{vm_name}' not found in resource group '{rg}'.", err=True)
        sys.exit(1)

    if not vm.is_running():
        click.echo(f"Error: VM '{vm_name}' is not running.", err=True)
        sys.exit(1)

    if not vm.public_ip:
        click.echo(f"Error: VM '{vm_name}' has no public IP.", err=True)
        sys.exit(1)

    return vm


def _select_sync_vm_interactive(rg: str):
    """Interactively select a VM for syncing."""
    vms = VMManager.list_vms(rg, include_stopped=False)
    vms = VMManager.filter_by_prefix(vms, "azlin")
    vms = [vm for vm in vms if vm.is_running() and vm.public_ip]

    if not vms:
        click.echo("No running VMs found.")
        sys.exit(1)

    if len(vms) == 1:
        selected_vm = vms[0]
        click.echo(f"Auto-selecting VM: {selected_vm.name}")
        return selected_vm

    # Show menu
    click.echo("\nSelect VM to sync to:")
    for idx, vm in enumerate(vms, 1):
        click.echo(f"  {idx}. {vm.name} - {vm.public_ip}")

    choice = input("\nSelect VM (number): ").strip()
    try:
        idx = int(choice) - 1
        if 0 <= idx < len(vms):
            return vms[idx]
        click.echo("Invalid selection", err=True)
        sys.exit(1)
    except ValueError:
        click.echo("Invalid input", err=True)
        sys.exit(1)


def _execute_sync(selected_vm: VMInfo, ssh_key_pair: SSHKeyPair, dry_run: bool) -> None:
    """Execute the sync operation to the selected VM."""
    if not selected_vm.public_ip:
        click.echo("Error: VM has no public IP address", err=True)
        sys.exit(1)

    # Create SSH config
    ssh_config = SSHConfig(
        host=selected_vm.public_ip, user="azureuser", key_path=ssh_key_pair.private_path
    )

    # Sync
    click.echo(f"\nSyncing to {selected_vm.name} ({selected_vm.public_ip})...")

    def progress_callback(msg: str):
        click.echo(f"  {msg}")

    result = HomeSyncManager.sync_to_vm(
        ssh_config, dry_run=dry_run, progress_callback=progress_callback
    )

    if result.success:
        click.echo(
            f"\nSuccess! Synced {result.files_synced} files "
            f"({result.bytes_transferred / 1024:.1f} KB) "
            f"in {result.duration_seconds:.1f}s"
        )
    else:
        click.echo("\nSync completed with errors:", err=True)
        for error in result.errors:
            click.echo(f"  - {error}", err=True)
        sys.exit(1)


@main.command()
@click.option("--vm-name", help="VM name to sync to", type=str)
@click.option("--dry-run", help="Show what would be synced", is_flag=True)
@click.option("--resource-group", "--rg", help="Resource group", type=str)
@click.option("--config", help="Config file path", type=click.Path())
def sync(vm_name: str | None, dry_run: bool, resource_group: str | None, config: str | None):
    """Sync ~/.azlin/home/ to VM home directory.

    Syncs local configuration files to remote VM for consistent
    development environment.

    \b
    Examples:
        azlin sync                    # Interactive VM selection
        azlin sync --vm-name myvm     # Sync to specific VM
        azlin sync --dry-run          # Show what would be synced
    """
    try:
        # Get SSH key
        ssh_key_pair = SSHKeyManager.ensure_key_exists()

        # Get resource group
        rg = ConfigManager.get_resource_group(resource_group, config)
        if not rg:
            click.echo("Error: Resource group required for VM name.", err=True)
            click.echo("Use --resource-group or set default in ~/.azlin/config.toml", err=True)
            sys.exit(1)

        # Resolve session name to VM name if applicable
        if vm_name:
            resolved_vm_name = ConfigManager.get_vm_name_by_session(vm_name, config)
            if resolved_vm_name:
                vm_name = resolved_vm_name

        # Get VM
        if vm_name:
            selected_vm = _get_sync_vm_by_name(vm_name, rg)
        else:
            selected_vm = _select_sync_vm_interactive(rg)

        # Execute sync
        _execute_sync(selected_vm, ssh_key_pair, dry_run)

    except SecurityValidationError as e:
        click.echo("\nSecurity validation failed:", err=True)
        click.echo(str(e), err=True)
        click.echo("\nRemove sensitive files from ~/.azlin/home/ and try again.", err=True)
        sys.exit(1)

    except (RsyncError, HomeSyncError) as e:
        click.echo(f"\nSync failed: {e}", err=True)
        sys.exit(1)

    except (VMManagerError, ConfigError) as e:
        click.echo(f"Error: {e}", err=True)
        sys.exit(1)

    except KeyboardInterrupt:
        click.echo("\nCancelled by user.")
        sys.exit(130)

    except Exception as e:
        click.echo(f"Unexpected error: {e}", err=True)
        logger.exception("Unexpected error in sync command")
        sys.exit(1)


@main.command()
@click.argument("source")
@click.argument("destination")
@click.option("--dry-run", is_flag=True, help="Show what would be transferred")
@click.option("--resource-group", "--rg", help="Resource group", type=str)
@click.option("--config", help="Config file path", type=click.Path())
def cp(
    source: str, destination: str, dry_run: bool, resource_group: str | None, config: str | None
):
    """Copy files between local machine and VMs.

    Supports bidirectional file transfer with security-hardened path validation.

    Arguments support session:path notation:
    - Local path: myfile.txt
    - Remote path: vm1:~/myfile.txt

    \b
    Examples:
        azlin cp myfile.txt vm1:~/          # Local to remote
        azlin cp vm1:~/data.txt ./          # Remote to local
        azlin cp vm1:~/src vm2:~/dest       # Remote to remote (not supported)
        azlin cp --dry-run test.txt vm1:~/  # Show transfer plan
    """
    try:
        # Get resource group
        rg = ConfigManager.get_resource_group(resource_group, config)

        # Get SSH key
        SSHKeyManager.ensure_key_exists()

        # Parse source
        source_session_name, source_path_str = SessionManager.parse_session_path(source)

        if source_session_name is None:
            # Local source
            source_path = PathParser.parse_and_validate(source_path_str, allow_absolute=False)
            source_endpoint = TransferEndpoint(path=source_path, session=None)
        else:
            # Remote source
            if not rg:
                click.echo("Error: Resource group required for remote sessions.", err=True)
                click.echo("Use --resource-group or set default in ~/.azlin/config.toml", err=True)
                sys.exit(1)

            vm_session = SessionManager.get_vm_session(source_session_name, rg, VMManager)

            # Parse remote path (allow relative to home)
            source_path = PathParser.parse_and_validate(
                source_path_str, allow_absolute=True, base_dir=Path("/home") / vm_session.user
            )

            source_endpoint = TransferEndpoint(path=source_path, session=vm_session)

        # Parse destination
        dest_session_name, dest_path_str = SessionManager.parse_session_path(destination)

        if dest_session_name is None:
            # Local destination
            dest_path = PathParser.parse_and_validate(dest_path_str, allow_absolute=False)
            dest_endpoint = TransferEndpoint(path=dest_path, session=None)
        else:
            # Remote destination
            if not rg:
                click.echo("Error: Resource group required for remote sessions.", err=True)
                click.echo("Use --resource-group or set default in ~/.azlin/config.toml", err=True)
                sys.exit(1)

            vm_session = SessionManager.get_vm_session(dest_session_name, rg, VMManager)

            # Parse remote path (allow relative to home)
            dest_path = PathParser.parse_and_validate(
                dest_path_str, allow_absolute=True, base_dir=Path("/home") / vm_session.user
            )

            dest_endpoint = TransferEndpoint(path=dest_path, session=vm_session)

        # Display transfer plan
        click.echo("\nTransfer Plan:")
        if source_endpoint.session is None:
            click.echo(f"  Source: {source_endpoint.path} (local)")
        else:
            click.echo(f"  Source: {source_endpoint.session.name}:{source_endpoint.path}")

        if dest_endpoint.session is None:
            click.echo(f"  Dest:   {dest_endpoint.path} (local)")
        else:
            click.echo(f"  Dest:   {dest_endpoint.session.name}:{dest_endpoint.path}")

        click.echo()

        if dry_run:
            click.echo("Dry run - no files transferred")
            return

        # Execute transfer
        result = FileTransfer.transfer(source_endpoint, dest_endpoint)

        if result.success:
            click.echo(
                f"Success! Transferred {result.files_transferred} files "
                f"({result.bytes_transferred / 1024:.1f} KB) "
                f"in {result.duration_seconds:.1f}s"
            )
        else:
            click.echo("Transfer failed:", err=True)
            for error in result.errors:
                click.echo(f"  {error}", err=True)
            sys.exit(1)

    except FileTransferError as e:
        click.echo(f"Error: {e}", err=True)
        sys.exit(1)
    except VMManagerError as e:
        click.echo(f"Error: {e}", err=True)
        sys.exit(1)
    except ConfigError as e:
        click.echo(f"Config error: {e}", err=True)
        sys.exit(1)
    except KeyboardInterrupt:
        click.echo("\nCancelled by user.")
        sys.exit(130)
    except Exception as e:
        click.echo(f"Unexpected error: {e}", err=True)
        logger.exception("Unexpected error in cp command")
        sys.exit(1)


def _validate_and_resolve_source_vm(source_vm: str, rg: str, config: str | None) -> VMInfo:
    """Validate and resolve source VM, showing error if not found."""
    click.echo(f"Resolving source VM: {source_vm}")
    source_vm_info = _resolve_source_vm(source_vm, rg, config)

    if not source_vm_info:
        click.echo(f"Error: Source VM '{source_vm}' not found", err=True)
        # Show available VMs
        vms = VMManager.list_vms(rg)
        if vms:
            click.echo("\nAvailable VMs:", err=True)
            for vm in vms:
                display_name = vm.session_name or vm.name
                click.echo(f"  - {display_name} ({vm.name})", err=True)
        sys.exit(1)

    return source_vm_info

    click.echo(f"Source VM: {source_vm_info.name} ({source_vm_info.public_ip})")
    click.echo(f"VM size: {source_vm_info.vm_size}")
    click.echo(f"Region: {source_vm_info.location}")
    return source_vm_info


def _ensure_source_vm_running(source_vm_info: VMInfo, rg: str) -> VMInfo:
    """Ensure source VM is running, start if needed."""
    if not source_vm_info.is_running():
        click.echo(f"Warning: Source VM is not running (state: {source_vm_info.power_state})")
        click.echo("Starting source VM...")
        controller = VMLifecycleController()
        controller.start_vm(source_vm_info.name, rg)
        click.echo("Source VM started successfully")
        # Refresh VM info
        refreshed_vm = VMManager.get_vm(source_vm_info.name, rg)
        if refreshed_vm is None:
            click.echo("Error: Failed to refresh VM info after starting", err=True)
            sys.exit(1)
        return refreshed_vm
    return source_vm_info


def _provision_clone_vms(
    clone_configs: list[VMConfig], num_replicas: int
) -> PoolProvisioningResult:
    """Provision clone VMs in parallel."""
    click.echo(f"\nProvisioning {num_replicas} VM(s)...")
    provisioner = VMProvisioner()

    def progress_callback(msg: str):
        click.echo(f"  {msg}")

    result = provisioner.provision_vm_pool(
        configs=clone_configs,
        progress_callback=progress_callback,
        max_workers=min(10, num_replicas),
    )

    # Check provisioning results
    if not result.any_succeeded:
        click.echo("\nError: All VM provisioning failed", err=True)
        for failure in result.failed[:3]:  # Show first 3 failures
            click.echo(f"  {failure.config.name}: {failure.error}", err=True)
        sys.exit(1)

    if result.partial_success:
        click.echo(
            f"\nWarning: Partial success - {result.success_count}/{result.total_requested} VMs provisioned"
        )

    click.echo(f"\nSuccessfully provisioned {result.success_count} VM(s)")
    return result


def _display_clone_results(
    result: PoolProvisioningResult,
    copy_results: dict[str, bool],
    session_prefix: str | None,
    config: str | None,
) -> None:
    """Display final clone operation results."""
    successful_copies = sum(1 for success in copy_results.values() if success)

    click.echo("\n" + "=" * 70)
    click.echo(f"Clone operation complete: {successful_copies}/{len(result.successful)} successful")
    click.echo("=" * 70)
    click.echo("\nCloned VMs:")
    for vm in result.successful:
        session_name = ConfigManager.get_session_name(vm.name, config) if session_prefix else None
        copy_status = "✓" if copy_results.get(vm.name, False) else "✗"
        display_name = f"{session_name} ({vm.name})" if session_name else vm.name
        click.echo(f"  {copy_status} {display_name}")
        click.echo(f"     IP: {vm.public_ip}")
        click.echo(f"     Size: {vm.size}, Region: {vm.location}")

    if result.failed:
        click.echo("\nFailed provisioning:")
        for failure in result.failed:
            click.echo(f"  ✗ {failure.config.name}: {failure.error}")

    # Show connection instructions
    if result.successful:
        first_clone = result.successful[0]
        first_session = (
            ConfigManager.get_session_name(first_clone.name, config) if session_prefix else None
        )
        connect_target = first_session or first_clone.name
        click.echo("\nTo connect to first clone:")
        click.echo(f"  azlin connect {connect_target}")


@main.command()
@click.argument("source_vm", type=str)
@click.option("--num-replicas", type=int, default=1, help="Number of clones to create (default: 1)")
@click.option("--session-prefix", type=str, help="Session name prefix for clones")
@click.option("--resource-group", "--rg", help="Resource group", type=str)
@click.option("--vm-size", help="VM size for clones (default: same as source)", type=str)
@click.option("--region", help="Azure region (default: same as source)", type=str)
@click.option("--config", help="Config file path", type=click.Path())
def clone(
    source_vm: str,
    num_replicas: int,
    session_prefix: str | None,
    resource_group: str | None,
    vm_size: str | None,
    region: str | None,
    config: str | None,
):
    """Clone a VM with its home directory contents.

    Creates new VM(s) and copies the entire home directory from the source VM.
    Useful for creating development environments, parallel testing, or team onboarding.

    \b
    Examples:
        # Clone single VM
        azlin clone amplihack

        # Clone with custom session name
        azlin clone amplihack --session-prefix dev-env

        # Clone multiple replicas
        azlin clone amplihack --num-replicas 3 --session-prefix worker
        # Creates: worker-1, worker-2, worker-3

        # Clone with specific VM size
        azlin clone my-vm --vm-size Standard_D4s_v3

    The source VM can be specified by VM name or session name.
    Home directory security filters are applied (no SSH keys, credentials, etc.).
    """
    try:
        # Validate num-replicas
        if num_replicas < 1:
            click.echo("Error: num-replicas must be >= 1", err=True)
            sys.exit(1)

        # Load configuration and get resource group
        cfg = ConfigManager.load_config(config)
        rg = resource_group or cfg.default_resource_group
        if not rg:
            click.echo("Error: No resource group specified and no default configured", err=True)
            sys.exit(1)

        # Resolve and validate source VM
        source_vm_info = _validate_and_resolve_source_vm(source_vm, rg, config)

        # Ensure source VM is running
        source_vm_info = _ensure_source_vm_running(source_vm_info, rg)

        # Generate and display clone configurations
        click.echo(f"\nGenerating configurations for {num_replicas} clone(s)...")
        clone_configs = _generate_clone_configs(
            source_vm=source_vm_info,
            num_replicas=num_replicas,
            vm_size=vm_size,
            region=region,
        )

        click.echo("\nClone plan:")
        for i, clone_config in enumerate(clone_configs, 1):
            click.echo(f"  Clone {i}: {clone_config.name}")
            click.echo(f"    Size: {clone_config.size}")
            click.echo(f"    Region: {clone_config.location}")

        # Provision VMs
        result = _provision_clone_vms(clone_configs, num_replicas)

        # Copy home directories
        click.echo("\nCopying home directories from source VM...")
        ssh_key_path = Path.home() / ".ssh" / "id_rsa"
        copy_results = _copy_home_directories(
            source_vm=source_vm_info,
            clone_vms=result.successful,
            ssh_key_path=str(ssh_key_path),
            max_workers=min(5, len(result.successful)),
        )

        # Check copy results
        failed_copies = len(copy_results) - sum(1 for success in copy_results.values() if success)
        if failed_copies > 0:
            click.echo(f"\nWarning: {failed_copies} home directory copy operations failed")

        # Set session names if prefix provided
        if session_prefix:
            click.echo(f"\nSetting session names with prefix: {session_prefix}")
            _set_clone_session_names(
                clone_vms=result.successful,
                session_prefix=session_prefix,
                config_path=config,
            )

        # Display results
        _display_clone_results(result, copy_results, session_prefix, config)

    except VMManagerError as e:
        click.echo(f"Error: {e}", err=True)
        sys.exit(1)
    except ProvisioningError as e:
        click.echo(f"Provisioning error: {e}", err=True)
        sys.exit(1)
    except ConfigError as e:
        click.echo(f"Config error: {e}", err=True)
        sys.exit(1)
    except KeyboardInterrupt:
        click.echo("\nClone operation cancelled by user.")
        sys.exit(130)
    except Exception as e:
        click.echo(f"Unexpected error: {e}", err=True)
        logger.exception("Unexpected error in clone command")
        sys.exit(1)


def _resolve_source_vm(
    source_vm: str, resource_group: str, config_path: str | None = None
) -> VMInfo | None:
    """Resolve source VM by session name or VM name.

    Args:
        source_vm: Source VM identifier (session name or VM name)
        resource_group: Resource group name
        config_path: Optional config file path

    Returns:
        VMInfo object or None if not found
    """
    # Try as VM name first
    vm_info = VMManager.get_vm(source_vm, resource_group)
    if vm_info:
        return vm_info

    # Try as session name
    vm_name = ConfigManager.get_vm_name_by_session(source_vm, config_path)
    if vm_name:
        vm_info = VMManager.get_vm(vm_name, resource_group)
        if vm_info:
            return vm_info

    # Try finding in list (case-insensitive match)
    all_vms = VMManager.list_vms(resource_group)
    for vm in all_vms:
        if vm.name.lower() == source_vm.lower():
            return vm
        if vm.session_name and vm.session_name.lower() == source_vm.lower():
            return vm

    return None


def _generate_clone_configs(
    source_vm: VMInfo,
    num_replicas: int,
    vm_size: str | None,
    region: str | None,
) -> list[VMConfig]:
    """Generate VMConfig objects for clones.

    Args:
        source_vm: Source VM information
        num_replicas: Number of clones to create
        vm_size: Custom VM size (None = use source size)
        region: Custom region (None = use source region)

    Returns:
        List of VMConfig objects
    """
    from azlin.vm_provisioning import VMConfig

    # Use custom or source attributes
    clone_size = vm_size or source_vm.vm_size or "Standard_B2s"  # Default if both are None
    clone_region = region or source_vm.location

    # Generate unique VM names with timestamp
    timestamp = int(time.time())
    configs: list[Any] = []

    for i in range(1, num_replicas + 1):
        vm_name = f"azlin-vm-{timestamp}-{i}"
        config = VMConfig(
            name=vm_name,
            resource_group=source_vm.resource_group,
            location=clone_region,
            size=clone_size,
            image="Ubuntu2204",
            ssh_public_key=None,  # Will use default SSH keys
            admin_username="azureuser",
            disable_password_auth=True,
        )
        configs.append(config)

    return configs


def _copy_home_directories(
    source_vm: VMInfo,
    clone_vms: list[VMDetails],
    ssh_key_path: str,
    max_workers: int = 5,
) -> dict[str, bool]:
    """Copy home directories from source to clones in parallel.

    Args:
        source_vm: Source VM information
        clone_vms: List of cloned VM details
        ssh_key_path: Path to SSH private key
        max_workers: Maximum parallel workers

    Returns:
        Dictionary mapping VM name to success status
    """
    from concurrent.futures import ThreadPoolExecutor, as_completed

    def copy_to_vm(clone_vm: VMDetails) -> tuple[str, bool]:
        """Copy home directory to a single clone.

        Uses localhost as staging area to avoid rsync remote-to-remote limitation.
        Two-stage copy: source -> localhost -> destination.
        """
        import shutil
        import tempfile

        temp_dir = None
        try:
            # Create temporary directory for staging
            temp_dir = Path(tempfile.mkdtemp(prefix="azlin_clone_"))

            click.echo(f"  Copying to {clone_vm.name}...")

            # Stage 1: Copy from source VM to localhost
            source_path = f"azureuser@{source_vm.public_ip}:/home/azureuser/"
            rsync_from_source = [
                "rsync",
                "-az",  # Archive mode, compress
                "-e",
                f"ssh -i {ssh_key_path} -o StrictHostKeyChecking=no -o UserKnownHostsFile=/dev/null -o ConnectTimeout=10",
                source_path,
                str(temp_dir) + "/",
            ]

            result1 = subprocess.run(
                rsync_from_source,
                capture_output=True,
                text=True,
                timeout=300,  # 5 minute timeout for download
            )

            if result1.returncode != 0:
                click.echo(f"  ✗ {clone_vm.name} download failed: {result1.stderr[:100]}", err=True)
                return (clone_vm.name, False)

            # Stage 2: Copy from localhost to destination VM
            dest_path = f"azureuser@{clone_vm.public_ip}:/home/azureuser/"
            rsync_to_dest = [
                "rsync",
                "-az",  # Archive mode, compress
                "-e",
                f"ssh -i {ssh_key_path} -o StrictHostKeyChecking=no -o UserKnownHostsFile=/dev/null -o ConnectTimeout=10",
                str(temp_dir) + "/",
                dest_path,
            ]

            result2 = subprocess.run(
                rsync_to_dest,
                capture_output=True,
                text=True,
                timeout=300,  # 5 minute timeout for upload
            )

            if result2.returncode == 0:
                click.echo(f"  ✓ {clone_vm.name} copy complete")
                return (clone_vm.name, True)
            click.echo(f"  ✗ {clone_vm.name} upload failed: {result2.stderr[:100]}", err=True)
            return (clone_vm.name, False)

        except subprocess.TimeoutExpired:
            click.echo(f"  ✗ {clone_vm.name} copy timeout", err=True)
            return (clone_vm.name, False)
        except Exception as e:
            click.echo(f"  ✗ {clone_vm.name} copy error: {e}", err=True)
            return (clone_vm.name, False)
        finally:
            # Clean up temporary directory
            if temp_dir and temp_dir.exists():
                with contextlib.suppress(Exception):
                    shutil.rmtree(temp_dir)

    # Execute copies in parallel
    results: dict[str, bool] = {}
    with ThreadPoolExecutor(max_workers=max_workers) as executor:
        futures = {executor.submit(copy_to_vm, clone): clone for clone in clone_vms}

        for future in as_completed(futures):
            vm_name, success = future.result()
            results[vm_name] = success

    return results


def _set_clone_session_names(
    clone_vms: list[VMDetails],
    session_prefix: str,
    config_path: str | None = None,
) -> None:
    """Set session names for cloned VMs.

    Args:
        clone_vms: List of cloned VM details
        session_prefix: Session name prefix
        config_path: Optional config file path
    """
    if len(clone_vms) == 1:
        # Single clone: use prefix without number
        ConfigManager.set_session_name(clone_vms[0].name, session_prefix, config_path)
        click.echo(f"  Set session name: {session_prefix} -> {clone_vms[0].name}")
    else:
        # Multiple clones: use numbered suffixes
        for i, vm in enumerate(clone_vms, 1):
            session_name = f"{session_prefix}-{i}"
            ConfigManager.set_session_name(vm.name, session_name, config_path)
            click.echo(f"  Set session name: {session_name} -> {vm.name}")


@main.command()
@click.option("--resource-group", "--rg", help="Resource group", type=str)
@click.option("--config", help="Config file path", type=click.Path())
@click.option("--vm", help="Show status for specific VM only", type=str)
def status(resource_group: str | None, config: str | None, vm: str | None):
    """Show status of VMs in resource group.

    Displays detailed status information including power state and IP addresses.

    \b
    Examples:
        azlin status
        azlin status --rg my-resource-group
        azlin status --vm my-vm
    """
    try:
        # Get resource group
        rg = ConfigManager.get_resource_group(resource_group, config)

        if not rg:
            click.echo("Error: No resource group specified.", err=True)
            sys.exit(1)

        # List VMs
        vms = VMManager.list_vms(rg, include_stopped=True)

        if vm:
            # Filter to specific VM
            vms = [v for v in vms if v.name == vm]
            if not vms:
                click.echo(f"Error: VM '{vm}' not found in resource group '{rg}'.", err=True)
                sys.exit(1)
        else:
            # Filter to azlin VMs
            vms = VMManager.filter_by_prefix(vms, "azlin")

        vms = VMManager.sort_by_created_time(vms)

        if not vms:
            click.echo("No VMs found.")
            return

        # Display status table
        click.echo(f"\nVM Status in resource group: {rg}")
        click.echo("=" * 100)
        click.echo(f"{'NAME':<35} {'POWER STATE':<18} {'IP':<16} {'REGION':<15} {'SIZE':<15}")
        click.echo("=" * 100)

        for v in vms:
            power_state = v.power_state if v.power_state else "Unknown"
            ip = v.public_ip or "N/A"
            size = v.vm_size or "N/A"
            location = v.location or "N/A"
            click.echo(f"{v.name:<35} {power_state:<18} {ip:<16} {location:<15} {size:<15}")

        click.echo("=" * 100)
        click.echo(f"\nTotal: {len(vms)} VMs")

        # Summary stats
        running = sum(1 for v in vms if v.is_running())
        stopped = len(vms) - running
        click.echo(f"Running: {running}, Stopped/Deallocated: {stopped}\n")

    except VMManagerError as e:
        click.echo(f"Error: {e}", err=True)
        sys.exit(1)
    except Exception as e:
        click.echo(f"Unexpected error: {e}", err=True)
        sys.exit(1)


@main.group()
def ip():
    """IP diagnostics and network troubleshooting commands.

    Commands to diagnose IP address classification and connectivity issues.

    \b
    Examples:
        azlin ip check my-vm
        azlin ip check --all
    """
    pass


@ip.command(name="check")
@click.argument("vm_identifier", required=False)
@click.option("--resource-group", "--rg", help="Resource group", type=str)
@click.option("--config", help="Config file path", type=click.Path())
@click.option("--all", "check_all", is_flag=True, help="Check all VMs in resource group")
@click.option("--port", help="Port to test connectivity (default: 22)", type=int, default=22)
def ip_check(
    vm_identifier: str | None,
    resource_group: str | None,
    config: str | None,
    check_all: bool,
    port: int,
):
    """Check IP address classification and connectivity for VM(s).

    Diagnoses IP classification (Public, Private, or Public-Azure) and tests
    connectivity. Particularly useful for identifying Azure's public IP range
    172.171.0.0/16 which appears private but is actually public.

    \b
    Examples:
        azlin ip check my-vm                  # Check specific VM
        azlin ip check --all                  # Check all VMs
        azlin ip check my-vm --port 80        # Check different port
        azlin ip check 172.171.118.91         # Check by IP address directly
    """
    try:
        # Validate arguments
        if not vm_identifier and not check_all:
            click.echo("Error: Either specify a VM name/IP or use --all flag", err=True)
            sys.exit(1)

        if vm_identifier and check_all:
            click.echo("Error: Cannot specify both VM name and --all flag", err=True)
            sys.exit(1)

        # Get resource group
        rg = ConfigManager.get_resource_group(resource_group, config)

        # Check if vm_identifier is an IP address
        if vm_identifier and "." in vm_identifier:
            # Direct IP check
            click.echo(f"Running diagnostic for IP: {vm_identifier}\n")

            diagnostic_data = {
                "ip": vm_identifier,
                "classification": classify_ip_address(vm_identifier),
                "connectivity": check_connectivity(vm_identifier, port=port),
                "nsg_check": None,  # Can't check NSG without VM context
            }

            report = format_diagnostic_report(diagnostic_data)
            click.echo(report)
            return

        # Get VMs
        if check_all:
            if not rg:
                click.echo("Error: --all requires resource group to be specified", err=True)
                sys.exit(1)

            vms = VMManager.list_vms(rg, include_stopped=True)
            vms = VMManager.filter_by_prefix(vms, "azlin")

            if not vms:
                click.echo("No VMs found.")
                return
        else:
            # Single VM check
            if not rg:
                click.echo("Error: Resource group required. Set via --rg or config.", err=True)
                sys.exit(1)

            vm_name = vm_identifier
            vms = VMManager.list_vms(rg, include_stopped=True)
            vms = [v for v in vms if v.name == vm_name]

            if not vms:
                click.echo(f"Error: VM '{vm_name}' not found in resource group '{rg}'.", err=True)
                sys.exit(1)

        # Run diagnostics on each VM
        for vm in vms:
            if not vm.public_ip:
                click.echo(f"\nVM: {vm.name}")
                click.echo("  Status: No public IP assigned (VM may be stopped)")
                continue

            click.echo(f"\nVM: {vm.name}")

            # Get NSG information if available
            # Note: NSG info would need to be extracted from VM details
            # For now, we'll skip NSG checking as it requires additional Azure API calls

            diagnostic_data = {
                "ip": vm.public_ip,
                "classification": classify_ip_address(vm.public_ip),
                "connectivity": check_connectivity(vm.public_ip, port=port),
                "nsg_check": None,  # Would require additional Azure NSG query
            }

            report = format_diagnostic_report(diagnostic_data)
            click.echo(report)

            if check_all:
                click.echo("\n" + "=" * 70 + "\n")

    except VMManagerError as e:
        click.echo(f"Error: {e}", err=True)
        sys.exit(1)
    except Exception as e:
        click.echo(f"Error: {e}", err=True)
        sys.exit(1)


def _do_impl(
    request: str,
    dry_run: bool,
    yes: bool,
    resource_group: str | None,
    config: str | None,
    verbose: bool,
):
    """Shared implementation for natural language command execution.

    This function contains the core logic used by both 'azlin do' and 'azdoit'
    commands to parse and execute natural language requests.

    Args:
        request: Natural language request describing desired action
        dry_run: If True, show execution plan without running commands
        yes: If True, skip confirmation prompts
        resource_group: Azure resource group name (optional)
        config: Path to config file (optional)
        verbose: If True, show detailed execution information

    Raises:
        SystemExit: On various error conditions with appropriate exit codes
    """
    try:
        # Check for API key
        import os

        if not os.getenv("ANTHROPIC_API_KEY"):
            click.echo("Error: ANTHROPIC_API_KEY environment variable is required", err=True)
            click.echo("\nSet your API key with:", err=True)
            click.echo("  export ANTHROPIC_API_KEY=your-key-here", err=True)
            sys.exit(1)

        # Get resource group for context
        rg = ConfigManager.get_resource_group(resource_group, config)

        # Build context for parser
        context = {}
        if rg:
            context["resource_group"] = rg
            # Get current VMs for context
            try:
                vms = VMManager.list_vms(rg, include_stopped=True)
                context["current_vms"] = [
                    {"name": v.name, "status": v.power_state, "ip": v.public_ip} for v in vms
                ]
            except Exception:
                # Context is optional - continue without VM list
                context["current_vms"] = []

        # Parse natural language intent
        if verbose:
            click.echo(f"Parsing request: {request}")

        parser = IntentParser()
        intent = parser.parse(request, context=context if context else None)

        if verbose:
            click.echo("\nParsed Intent:")
            click.echo(f"  Type: {intent['intent']}")
            click.echo(f"  Confidence: {intent['confidence']:.1%}")
            if "explanation" in intent:
                click.echo(f"  Plan: {intent['explanation']}")

        # Check confidence
        if intent["confidence"] < 0.7:
            click.echo(
                f"\nWarning: Low confidence ({intent['confidence']:.1%}) in understanding your request.",
                err=True,
            )
            if not yes and not click.confirm("Continue anyway?"):
                sys.exit(1)

        # Show commands to be executed
        click.echo("\nCommands to execute:")
        for i, cmd in enumerate(intent["azlin_commands"], 1):
            cmd_str = f"{cmd['command']} {' '.join(cmd['args'])}"
            click.echo(f"  {i}. {cmd_str}")

        if dry_run:
            click.echo("\n[DRY RUN] Would execute the above commands.")
            sys.exit(0)

        # Confirm execution
        if not yes and not click.confirm("\nExecute these commands?"):
            click.echo("Cancelled.")
            sys.exit(0)

        # Execute commands
        click.echo("\nExecuting commands...\n")
        executor = CommandExecutor(dry_run=False)
        results = executor.execute_plan(intent["azlin_commands"])

        # Display results
        for i, result in enumerate(results, 1):
            click.echo(f"\nCommand {i}: {result['command']}")
            if result["success"]:
                click.echo("  ✓ Success")
                if verbose and result["stdout"]:
                    click.echo(f"  Output: {result['stdout'][:200]}")
            else:
                click.echo(f"  ✗ Failed: {result['stderr']}")
                break  # Stop on first failure

        # Validate results
        validator = ResultValidator()
        validation = validator.validate(intent, results)

        click.echo("\n" + "=" * 80)
        if validation["success"]:
            click.echo("✓ " + validation["message"])
        else:
            click.echo("✗ " + validation["message"], err=True)
            if "issues" in validation:
                for issue in validation["issues"]:
                    click.echo(f"  - {issue}", err=True)
            sys.exit(1)

    except IntentParseError as e:
        click.echo(f"\nFailed to parse request: {e}", err=True)
        click.echo("\nTry rephrasing your request or use specific azlin commands.", err=True)
        sys.exit(1)

    except CommandExecutionError as e:
        click.echo(f"\nCommand execution failed: {e}", err=True)
        sys.exit(1)

    except Exception as e:
        click.echo(f"\nUnexpected error: {e}", err=True)
        if verbose:
            logger.exception("Unexpected error in do command")
        sys.exit(1)

    except KeyboardInterrupt:
        click.echo("\n\nCancelled by user.")
        sys.exit(130)


@main.command()
@click.argument("request", type=str)
@click.option("--dry-run", is_flag=True, help="Show execution plan without running commands")
@click.option("--yes", "-y", is_flag=True, help="Skip confirmation prompts")
@click.option("--resource-group", "--rg", help="Resource group", type=str)
@click.option("--config", help="Config file path", type=click.Path())
@click.option("--verbose", "-v", is_flag=True, help="Show detailed execution information")
def do(
    request: str,
    dry_run: bool,
    yes: bool,
    resource_group: str | None,
    config: str | None,
    verbose: bool,
):
    """Execute natural language azlin commands using AI.

    The 'do' command understands natural language and automatically translates
    your requests into the appropriate azlin commands. Just describe what you
    want in plain English.

    \b
    Quick Start:
        1. Set API key: export ANTHROPIC_API_KEY=your-key-here
        2. Get key from: https://console.anthropic.com/
        3. Try: azlin do "list all my vms"

    \b
    VM Management Examples:
        azlin do "create a new vm called Sam"
        azlin do "show me all my vms"
        azlin do "what is the status of my vms"
        azlin do "start my development vm"
        azlin do "stop all test vms"

    \b
    Cost & Monitoring:
        azlin do "what are my azure costs"
        azlin do "show me costs by vm"
        azlin do "what's my spending this month"

    \b
    File Operations:
        azlin do "sync all my vms"
        azlin do "sync my home directory to vm Sam"
        azlin do "copy myproject to the vm"

    \b
    Resource Cleanup:
        azlin do "delete vm called test-123" --dry-run  # Preview first
        azlin do "delete all test vms"                   # Then execute
        azlin do "stop idle vms to save costs"

    \b
    Complex Operations:
        azlin do "create 5 test vms and sync them all"
        azlin do "set up a new development environment"
        azlin do "show costs and stop any idle vms"

    \b
    Options:
        --dry-run      Preview actions without executing anything
        --yes, -y      Skip confirmation prompts (for automation)
        --verbose, -v  Show detailed parsing and confidence scores
        --rg NAME      Specify Azure resource group

    \b
    Safety Features:
        - Shows plan and asks for confirmation (unless --yes)
        - High accuracy: 95-100% confidence on VM operations
        - Graceful error handling for invalid requests
        - Dry-run mode to preview without executing

    \b
    Error Handling:
        - Invalid requests (0% confidence): No commands executed
        - Ambiguous requests (low confidence): Asks for confirmation
        - Always shows what will be executed before running

    \b
    Requirements:
        - ANTHROPIC_API_KEY environment variable (get from console.anthropic.com)
        - Azure CLI authenticated (az login)
        - Active Azure subscription

    \b
    For More Examples:
        See docs/AZDOIT.md for 50+ examples and comprehensive guide
        Integration tested: 7/7 tests passing with real Azure resources
    """
    _do_impl(request, dry_run, yes, resource_group, config, verbose)


@main.command()
@click.argument("objective", type=str)
@click.option("--dry-run", is_flag=True, help="Show execution plan without running")
@click.option("--resource-group", "--rg", help="Resource group", type=str)
@click.option("--config", help="Config file path", type=click.Path())
@click.option("--verbose", "-v", is_flag=True, help="Show detailed execution information")
def doit(
    objective: str,
    dry_run: bool,
    resource_group: str | None,
    config: str | None,
    verbose: bool,
):
    """Enhanced agentic Azure infrastructure management.

    This command provides multi-strategy execution with state persistence
    and intelligent fallback handling. It enhances the basic 'do' command
    with objective tracking, cost estimation, and failure recovery.

    \b
    Examples:
        azlin doit "provision an AKS cluster with 3 nodes"
        azlin doit "create a VM optimized for ML workloads" --dry-run
        azlin doit "set up a complete dev environment" --verbose

    \b
    Phase 1 Features (Current):
        - Objective state persistence at ~/.azlin/objectives/<uuid>.json
        - Audit logging to ~/.azlin/audit.log
        - Secure file permissions (0600)

    \b
    Future Phases (Not Yet Implemented):
        - Multi-strategy execution (CLI, Terraform, MCP, Custom)
        - Automatic fallback on failures
        - Cost estimation and optimization
        - MS Learn documentation research
        - Intelligent failure recovery

    \b
    Requirements:
        - ANTHROPIC_API_KEY environment variable must be set
        - Active Azure authentication
    """
    try:
        # Check for API key
        import os

        if not os.getenv("ANTHROPIC_API_KEY"):
            click.echo("Error: ANTHROPIC_API_KEY environment variable is required", err=True)
            click.echo("\nSet your API key with:", err=True)
            click.echo("  export ANTHROPIC_API_KEY=your-key-here", err=True)
            sys.exit(1)

        # Import azdoit components
        from azlin.agentic.audit_logger import AuditLogger
        from azlin.agentic.objective_manager import ObjectiveManager
        from azlin.agentic.types import Intent

        # Parse natural language intent (using existing parser)
        if verbose:
            click.echo(f"Parsing objective: {objective}")

        # Get resource group for context
        rg = ConfigManager.get_resource_group(resource_group, config)
        context = {}
        if rg:
            context["resource_group"] = rg

        # Parse intent
        parser = IntentParser()
        intent_dict = parser.parse(objective, context=context if context else None)

        # Convert to Intent dataclass
        intent = Intent(
            intent=intent_dict["intent"],
            parameters=intent_dict["parameters"],
            confidence=intent_dict["confidence"],
            azlin_commands=intent_dict["azlin_commands"],
            explanation=intent_dict.get("explanation"),
        )

        if verbose:
            click.echo("\nParsed Intent:")
            click.echo(f"  Type: {intent.intent}")
            click.echo(f"  Confidence: {intent.confidence:.1%}")
            if intent.explanation:
                click.echo(f"  Plan: {intent.explanation}")

        # Create objective state
        manager = ObjectiveManager()
        state = manager.create(
            natural_language=objective,
            intent=intent,
        )

        # Log creation
        logger_inst = AuditLogger()
        logger_inst.log(
            "OBJECTIVE_CREATED",
            objective_id=state.id,
            details={"objective": objective[:100], "confidence": f"{intent.confidence:.2f}"},
        )

        # Display objective info
        click.echo("\n" + "=" * 80)
        click.echo(f"Objective Created: {state.id}")
        click.echo("=" * 80)
        click.echo(f"\nObjective: {objective}")
        click.echo(f"Status: {state.status.value}")
        click.echo(f"State file: ~/.azlin/objectives/{state.id}.json")
        click.echo(f"Created at: {state.created_at.strftime('%Y-%m-%d %H:%M:%S')}")

        if verbose:
            click.echo("\nIntent details:")
            click.echo(f"  Type: {intent.intent}")
            click.echo(f"  Parameters: {intent.parameters}")

        # Phase 2: Strategy Selection and Execution
        from azlin.agentic.strategies import (
            AzureCLIStrategy,
            MCPClientStrategy,
            TerraformStrategy,
        )
        from azlin.agentic.strategy_selector import StrategySelector
        from azlin.agentic.types import ExecutionContext, ObjectiveStatus, Strategy

        # Select execution strategy
        click.echo("\n" + "=" * 80)
        click.echo("Phase 2: Strategy Selection")
        click.echo("=" * 80)

        selector = StrategySelector()
        strategy_plan = selector.select_strategy(intent, resource_group=rg)

        # Update objective with strategy plan
        manager.update(
            state.id,
            strategy_plan=strategy_plan,
            selected_strategy=strategy_plan.primary_strategy,
        )

        click.echo(f"\nSelected Strategy: {strategy_plan.primary_strategy.value}")
        click.echo(f"Reasoning: {strategy_plan.reasoning}")
        if strategy_plan.fallback_strategies:
            click.echo(f"Fallback: {', '.join(s.value for s in strategy_plan.fallback_strategies)}")
        if strategy_plan.estimated_duration_seconds:
            mins = strategy_plan.estimated_duration_seconds // 60
            click.echo(f"Estimated Duration: ~{mins} minutes")

        # Check prerequisites
        if not strategy_plan.prerequisites_met:
            click.echo("\n⚠️  Prerequisites not met!", err=True)
            click.echo(f"Unable to execute: {strategy_plan.reasoning}")

            # Log prerequisite failure
            logger_inst.log(
                "PREREQUISITES_FAILED",
                objective_id=state.id,
                details={"strategy": strategy_plan.primary_strategy.value},
            )

            # Update objective as failed
            manager.update(
                state.id, status=ObjectiveStatus.FAILED, error_message=strategy_plan.reasoning
            )
            sys.exit(1)

        # Log strategy selection
        logger_inst.log(
            "STRATEGY_SELECTED",
            objective_id=state.id,
            details={
                "strategy": strategy_plan.primary_strategy.value,
                "fallbacks": [s.value for s in strategy_plan.fallback_strategies],
            },
        )

        # Phase 3: Cost Estimation
        click.echo("\n" + "=" * 80)
        click.echo("Phase 3: Cost Estimation")
        click.echo("=" * 80)

        from azlin.agentic.budget_monitor import BudgetMonitor, BudgetPeriod
        from azlin.agentic.cost_estimator import CostEstimator, PricingRegion

        # Get strategy instance to extract cost factors
        strategy_map = {
            Strategy.AZURE_CLI: AzureCLIStrategy(),
            Strategy.TERRAFORM: TerraformStrategy(),
            Strategy.MCP_CLIENT: MCPClientStrategy(),
        }
        strategy = strategy_map.get(strategy_plan.primary_strategy)

        if strategy:
            # Get cost factors from strategy
            execution_context_temp = ExecutionContext(
                objective_id=state.id,
                intent=intent,
                strategy=strategy_plan.primary_strategy,
                dry_run=True,  # Dry run for cost estimation
                resource_group=rg,
            )
            cost_factors = strategy.get_cost_factors(execution_context_temp)

            if cost_factors:
                # Estimate costs using US_EAST pricing (most common region)
                estimator = CostEstimator(region=PricingRegion.US_EAST)
                cost_estimate = estimator.estimate(cost_factors)

                # Display estimate
                if verbose:
                    click.echo("\n" + estimator.format_estimate(cost_estimate, show_breakdown=True))
                else:
                    click.echo(f"\nEstimated Cost: ${float(cost_estimate.total_monthly):.2f}/month")
                    confidence_pct = {"high": "High", "medium": "Medium", "low": "Low"}
                    click.echo(
                        f"Confidence: {confidence_pct.get(cost_estimate.confidence, cost_estimate.confidence)}"
                    )

                # Check budget
                budget_monitor = BudgetMonitor()
                budget_alert = budget_monitor.check_budget(
                    cost_estimate,
                    period=BudgetPeriod.MONTHLY,
                    resource_group=rg,
                )

                if budget_alert:
                    # Show alert
                    if budget_alert.level.value == "exceeded":
                        click.echo(f"\n🛑 {budget_alert.message}", err=True)
                        click.echo(f"   {budget_alert.recommended_action}", err=True)
                        # Block execution if budget would be exceeded
                        if not dry_run:
                            click.echo("\nExecution blocked to prevent budget overrun.", err=True)
                            click.echo("Options:", err=True)
                            click.echo("  1. Use --dry-run to preview without executing", err=True)
                            click.echo("  2. Reduce resource requirements", err=True)
                            click.echo(
                                "  3. Increase budget limit in ~/.azlin/budget.json", err=True
                            )
                            manager.update(
                                state.id,
                                status=ObjectiveStatus.FAILED,
                                error_message="Budget limit would be exceeded",
                            )
                            sys.exit(1)
                    elif budget_alert.level.value == "critical":
                        click.echo(f"\n⚠️  {budget_alert.message}", err=True)
                        click.echo(f"   {budget_alert.recommended_action}", err=True)
                    else:
                        click.echo(f"\nINFO: {budget_alert.message}")

                # Store cost estimate in objective state
                # cost_estimate is already in the correct types.CostEstimate format
                # Update the objective state with it
                manager.update(state.id, cost_estimate=cost_estimate)

                # Log cost estimation
                logger_inst.log(
                    "COST_ESTIMATED",
                    objective_id=state.id,
                    details={
                        "monthly_cost": f"${float(cost_estimate.total_monthly):.2f}",
                        "confidence": cost_estimate.confidence,
                    },
                )
            else:
                click.echo("\nNo cost factors available for estimation")
        else:
            click.echo("\nCost estimation not available for this strategy")

        # Execute strategy
        click.echo("\n" + "=" * 80)
        click.echo("Phase 3: Execution")
        click.echo("=" * 80)

        # Create execution context
        execution_context = ExecutionContext(
            objective_id=state.id,
            intent=intent,
            strategy=strategy_plan.primary_strategy,
            dry_run=dry_run,
            resource_group=rg,
        )

        # Strategy was already obtained in Phase 3
        if not strategy:
            click.echo(
                f"\n⚠️  Strategy {strategy_plan.primary_strategy.value} not yet implemented",
                err=True,
            )
            manager.update(
                state.id,
                status=ObjectiveStatus.FAILED,
                error_message=f"Strategy {strategy_plan.primary_strategy.value} not implemented",
            )
            sys.exit(1)

        # Update status to IN_PROGRESS
        manager.update(state.id, status=ObjectiveStatus.IN_PROGRESS)

        # Log execution start
        logger_inst.log(
            "EXECUTION_STARTED",
            objective_id=state.id,
            details={"strategy": strategy_plan.primary_strategy.value},
        )

        # Phase 4: Execution Orchestrator (with fallback and retry)
        from azlin.agentic.execution_orchestrator import ExecutionOrchestrator

        orchestrator = ExecutionOrchestrator(
            max_retries=3,
            retry_delay_base=2.0,
            enable_rollback=True,
        )

        if verbose:
            click.echo("\nExecuting with orchestrated fallback chain:")
            click.echo(f"  Primary: {strategy_plan.primary_strategy.value}")
            if strategy_plan.fallback_strategies:
                click.echo(
                    f"  Fallbacks: {', '.join(s.value for s in strategy_plan.fallback_strategies)}"
                )

        # Execute with orchestrator (handles retries and fallback automatically)
        result = orchestrator.execute(execution_context, strategy_plan)

        # Show execution summary in verbose mode
        if verbose:
            summary = orchestrator.get_execution_summary()
            click.echo("\nExecution Summary:")
            click.echo(f"  Total Attempts: {summary['total_attempts']}")
            click.echo(f"  Strategies Tried: {', '.join(summary['strategies_tried'])}")
            click.echo(f"  Total Duration: {summary['total_duration']:.1f}s")

        # Update objective with execution result
        manager.update(
            state.id,
            execution_results=[result],
            resources_created=result.resources_created,
        )

        # Display result
        if result.success:
            click.echo("\n✅ Execution successful!")

            # Update objective status
            manager.update(state.id, status=ObjectiveStatus.COMPLETED)

            # Log success
            logger_inst.log(
                "EXECUTION_COMPLETED",
                objective_id=state.id,
                details={
                    "strategy": result.strategy.value,
                    "duration": f"{result.duration_seconds:.1f}s"
                    if result.duration_seconds
                    else None,
                    "resources": len(result.resources_created),
                },
            )

            if result.output and verbose:
                click.echo("\nOutput:")
                click.echo(result.output)

            if result.resources_created:
                click.echo(f"\nResources Created ({len(result.resources_created)}):")
                for resource_id in result.resources_created[:10]:  # Show first 10
                    click.echo(f"  - {resource_id}")
                if len(result.resources_created) > 10:
                    click.echo(f"  ... and {len(result.resources_created) - 10} more")

            if result.duration_seconds:
                click.echo(f"\nDuration: {result.duration_seconds:.1f} seconds")

        else:
            click.echo(f"\n❌ Execution failed: {result.error}", err=True)

            # Phase 5: Failure Analysis & MS Learn Research
            click.echo("\n" + "=" * 80)
            click.echo("Phase 5: Failure Analysis")
            click.echo("=" * 80)

            from azlin.agentic.failure_analyzer import FailureAnalyzer
            from azlin.agentic.ms_learn_client import MSLearnClient

            # Analyze failure
            ms_learn = MSLearnClient()
            analyzer = FailureAnalyzer(ms_learn_client=ms_learn)
            analysis = analyzer.analyze_failure(result)

            # Display analysis
            click.echo(f"\nFailure Type: {analysis.failure_type.value}")
            if analysis.error_signature.error_code:
                click.echo(f"Error Code: {analysis.error_signature.error_code}")
            if analysis.similar_failures > 0:
                click.echo(f"Similar Past Failures: {analysis.similar_failures}")

            # Show suggested fixes
            if analysis.suggested_fixes:
                click.echo("\n📋 Suggested Fixes:")
                for i, fix in enumerate(analysis.suggested_fixes, 1):
                    click.echo(f"  {i}. {fix}")

            # Show runnable commands
            if analysis.runnable_commands:
                click.echo("\n🔧 Diagnostic Commands:")
                for cmd in analysis.runnable_commands:
                    click.echo(f"  $ {cmd}")

            # Show MS Learn documentation
            if analysis.doc_links:
                click.echo("\n📚 MS Learn Documentation:")
                for doc in analysis.doc_links:
                    click.echo(f"  • {doc.title}")
                    click.echo(f"    {doc.url}")
                    if doc.summary and verbose:
                        click.echo(f"    {doc.summary}")

            # Ask user if they want to try suggested commands
            if analysis.runnable_commands and not dry_run:
                click.echo("\n❓ Would you like to run the diagnostic commands? [y/N]: ", nl=False)
                try:
                    if sys.stdin.isatty():
                        response = input().strip().lower()
                        if response == "y":
                            click.echo("\n🔍 Running diagnostic commands...")
                            for cmd in analysis.runnable_commands:
                                click.echo(f"\n$ {cmd}")
                                try:
                                    # Security: Use shlex.split() for safe command parsing
                                    # This protects against command injection
                                    import shlex

                                    # Check if command contains pipes or redirects (shell features)
                                    if any(
                                        char in cmd for char in ["|", ">", "<", ";", "&", "`", "$("]
                                    ):
                                        # For complex shell commands, validate they're safe Az CLI commands
                                        if not cmd.strip().startswith(
                                            ("az ", "terraform ", "kubectl ")
                                        ):
                                            click.echo(
                                                "  ⚠️  Skipped: Only az/terraform/kubectl commands allowed for shell execution",
                                                err=True,
                                            )
                                            continue
                                        # Execute with shell for piped commands, but limit risk
                                        proc_result = subprocess.run(
                                            cmd,
                                            shell=True,  # nosec B602 - Commands from failure analyzer, validated above
                                            capture_output=True,
                                            text=True,
                                            timeout=30,
                                        )
                                    else:
                                        # Simple commands: use safe list-based execution
                                        cmd_parts = shlex.split(cmd)
                                        proc_result = subprocess.run(
                                            cmd_parts,
                                            shell=False,
                                            capture_output=True,
                                            text=True,
                                            timeout=30,
                                        )

                                    if proc_result.stdout:
                                        click.echo(proc_result.stdout)
                                    if proc_result.stderr:
                                        click.echo(proc_result.stderr, err=True)
                                except subprocess.TimeoutExpired:
                                    click.echo("  (command timed out)", err=True)
                                except Exception as e:
                                    click.echo(f"  Error: {e}", err=True)
                except (EOFError, KeyboardInterrupt):
                    click.echo("N")

            # Update objective as failed
            manager.update(
                state.id,
                status=ObjectiveStatus.FAILED,
                error_message=result.error,
                failure_type=result.failure_type,
            )

            # Log failure
            logger_inst.log(
                "EXECUTION_FAILED",
                objective_id=state.id,
                details={
                    "strategy": result.strategy.value,
                    "error": result.error,
                    "failure_type": result.failure_type.value if result.failure_type else None,
                },
            )

            if result.output and verbose:
                click.echo("\nOutput:")
                click.echo(result.output)

            sys.exit(1)

        # Show audit trail
        click.echo("\nAudit trail:")
        timeline = logger_inst.get_objective_timeline(state.id)
        for event in timeline:
            click.echo(f"  {event['timestamp']}: {event['event']}")

        click.echo("\nTo view objective state:")
        click.echo(f"  cat ~/.azlin/objectives/{state.id}.json")
        click.echo("\nTo view audit log:")
        click.echo("  tail ~/.azlin/audit.log")

    except IntentParseError as e:
        click.echo(f"\nFailed to parse objective: {e}", err=True)
        click.echo("\nTry rephrasing your objective or use specific azlin commands.", err=True)
        sys.exit(1)

    except Exception as e:
        click.echo(f"\nUnexpected error: {e}", err=True)
        if verbose:
            logger.exception("Unexpected error in doit command")
        sys.exit(1)

    except KeyboardInterrupt:
        click.echo("\n\nCancelled by user.")
        sys.exit(130)


@main.group()
def batch():
    """Batch operations on multiple VMs.

    Execute operations on multiple VMs simultaneously using
    tag-based selection, pattern matching, or all VMs.

    \b
    Examples:
        azlin batch stop --tag 'env=dev'
        azlin batch start --vm-pattern 'test-*'
        azlin batch command 'git pull' --all
        azlin batch sync --tag 'env=dev'
    """
    pass


@batch.command(name="stop")
@click.option("--tag", help="Filter VMs by tag (format: key=value)", type=str)
@click.option("--vm-pattern", help="Filter VMs by name pattern (glob)", type=str)
@click.option("--all", "select_all", is_flag=True, help="Select all VMs in resource group")
@click.option("--resource-group", "--rg", help="Resource group", type=str)
@click.option("--config", help="Config file path", type=click.Path())
@click.option(
    "--deallocate/--no-deallocate", default=True, help="Deallocate to save costs (default: yes)"
)
@click.option("--max-workers", default=10, help="Maximum parallel workers (default: 10)", type=int)
@click.option("--confirm", is_flag=True, help="Skip confirmation prompt")
def batch_stop(
    tag: str | None,
    vm_pattern: str | None,
    select_all: bool,
    resource_group: str | None,
    config: str | None,
    deallocate: bool,
    max_workers: int,
    confirm: bool,
):
    """Batch stop/deallocate VMs.

    Stop multiple VMs simultaneously. By default, VMs are deallocated
    to stop billing for compute resources.

    \b
    Examples:
        azlin batch stop --tag 'env=dev'
        azlin batch stop --vm-pattern 'test-*'
        azlin batch stop --all --confirm
    """
    pass


@main.group(name="keys")
def keys_group():
    """SSH key management and rotation.

    Manage SSH keys across Azure VMs with rotation, backup, and export functionality.
    """
    pass


@main.group(name="template")
def template():
    """Manage VM configuration templates.

    Templates allow you to save and reuse VM configurations.
    Stored in ~/.azlin/templates/ as YAML files.

    \b
    SUBCOMMANDS:
        create   Create a new template
        list     List all templates
        delete   Delete a template
        export   Export template to file
        import   Import template from file

    \b
    EXAMPLES:
        # Create a template interactively
        azlin template create dev-vm

        # List all templates
        azlin template list

        # Delete a template
        azlin template delete dev-vm

        # Export a template
        azlin template export dev-vm my-template.yaml

        # Import a template
        azlin template import my-template.yaml

        # Use a template when creating VM
        azlin new --template dev-vm
    """
    pass


@main.group(name="snapshot")
@click.pass_context
def snapshot(ctx: click.Context) -> None:
    """Manage VM snapshots and scheduled backups.

    Enable scheduled snapshots, sync snapshots manually, or manage snapshot schedules.

    \b
    EXAMPLES:
        # Enable scheduled snapshots (every 24 hours, keep 2)
        $ azlin snapshot enable my-vm --every 24

        # Enable with custom retention (every 12 hours, keep 5)
        $ azlin snapshot enable my-vm --every 12 --keep 5

        # Sync snapshots now (checks all VMs with schedules)
        $ azlin snapshot sync

        # Sync specific VM
        $ azlin snapshot sync --vm my-vm

        # Disable scheduled snapshots
        $ azlin snapshot disable my-vm

        # Show snapshot schedule
        $ azlin snapshot status my-vm
    """
    pass


@snapshot.command(name="enable")
@click.argument("vm_name", type=str)
@click.option("--resource-group", "--rg", help="Resource group", type=str)
@click.option("--config", help="Config file path", type=click.Path())
@click.option(
    "--every",
    "interval_hours",
    type=int,
    required=True,
    help="Snapshot interval in hours (e.g., 24 for daily)",
)
@click.option(
    "--keep", "keep_count", type=int, default=2, help="Number of snapshots to keep (default: 2)"
)
def snapshot_enable(
    vm_name: str,
    resource_group: str | None,
    config: str | None,
    interval_hours: int,
    keep_count: int,
):
    """Enable scheduled snapshots for a VM.

    Configures the VM to take snapshots every N hours, keeping only the most recent snapshots.
    Schedule is stored in VM tags and triggered by `azlin snapshot sync`.

    \b
    Examples:
        azlin snapshot enable my-vm --every 24          # Daily, keep 2
        azlin snapshot enable my-vm --every 12 --keep 5 # Every 12h, keep 5
    """
    try:
        rg = ConfigManager.get_resource_group(resource_group, config)
        if not rg:
            click.echo("Error: No resource group specified.", err=True)
            sys.exit(1)

        SnapshotManager.enable_snapshots(vm_name, rg, interval_hours, keep_count)

        click.echo(f"✓ Enabled scheduled snapshots for {vm_name}")
        click.echo(f"  Interval: every {interval_hours} hours")
        click.echo(f"  Retention: keep {keep_count} snapshots")
        click.echo("\nRun 'azlin snapshot sync' to trigger snapshot creation.")

    except SnapshotError as e:
        click.echo(f"Error: {e}", err=True)
        sys.exit(1)
    except Exception as e:
        click.echo(f"Unexpected error: {e}", err=True)
        sys.exit(1)


@snapshot.command(name="disable")
@click.argument("vm_name", type=str)
@click.option("--resource-group", "--rg", help="Resource group", type=str)
@click.option("--config", help="Config file path", type=click.Path())
def snapshot_disable(vm_name: str, resource_group: str | None, config: str | None):
    """Disable scheduled snapshots for a VM.

    Removes the snapshot schedule from the VM. Existing snapshots are not deleted.

    \b
    Example:
        azlin snapshot disable my-vm
    """
    try:
        rg = ConfigManager.get_resource_group(resource_group, config)
        if not rg:
            click.echo("Error: No resource group specified.", err=True)
            sys.exit(1)

        SnapshotManager.disable_snapshots(vm_name, rg)

        click.echo(f"✓ Disabled scheduled snapshots for {vm_name}")
        click.echo("Existing snapshots were not deleted.")

    except SnapshotError as e:
        click.echo(f"Error: {e}", err=True)
        sys.exit(1)
    except Exception as e:
        click.echo(f"Unexpected error: {e}", err=True)
        sys.exit(1)


@snapshot.command(name="sync")
@click.option("--resource-group", "--rg", help="Resource group", type=str)
@click.option("--config", help="Config file path", type=click.Path())
@click.option("--vm", "vm_name", help="Sync specific VM only", type=str)
def snapshot_sync(resource_group: str | None, config: str | None, vm_name: str | None):
    """Sync snapshots for VMs with schedules.

    Checks all VMs (or specific VM) and creates snapshots if needed based on their schedules.
    Old snapshots beyond retention count are automatically deleted (FIFO).

    This is the main command to run periodically (e.g., via cron) to trigger snapshot creation.

    \b
    Examples:
        azlin snapshot sync                # Sync all VMs
        azlin snapshot sync --vm my-vm     # Sync specific VM
    """
    try:
        rg = ConfigManager.get_resource_group(resource_group, config)
        if not rg:
            click.echo("Error: No resource group specified.", err=True)
            sys.exit(1)

        click.echo("Syncing scheduled snapshots...")

        results = SnapshotManager.sync_snapshots(rg, vm_name)

        click.echo("\n✓ Sync complete:")
        click.echo(f"  VMs checked: {results['checked']}")
        click.echo(f"  Snapshots created: {results['created']}")
        click.echo(f"  Old snapshots cleaned: {results['cleaned']}")
        click.echo(f"  VMs skipped: {results['skipped']}")

    except SnapshotError as e:
        click.echo(f"Error: {e}", err=True)
        sys.exit(1)
    except Exception as e:
        click.echo(f"Unexpected error: {e}", err=True)
        sys.exit(1)


@snapshot.command(name="status")
@click.argument("vm_name", type=str)
@click.option("--resource-group", "--rg", help="Resource group", type=str)
@click.option("--config", help="Config file path", type=click.Path())
def snapshot_status(vm_name: str, resource_group: str | None, config: str | None):
    """Show snapshot schedule status for a VM.

    \b
    Example:
        azlin snapshot status my-vm
    """
    try:
        rg = ConfigManager.get_resource_group(resource_group, config)
        if not rg:
            click.echo("Error: No resource group specified.", err=True)
            sys.exit(1)

        schedule = SnapshotManager.get_snapshot_schedule(vm_name, rg)

        if not schedule:
            click.echo(f"No snapshot schedule configured for {vm_name}")
            return

        click.echo(f"Snapshot schedule for {vm_name}:")
        click.echo(f"  Status: {'Enabled' if schedule.enabled else 'Disabled'}")
        click.echo(f"  Interval: every {schedule.interval_hours} hours")
        click.echo(f"  Retention: keep {schedule.keep_count} snapshots")

        if schedule.last_snapshot_time:
            click.echo(f"  Last snapshot: {schedule.last_snapshot_time.isoformat()}")
        else:
            click.echo("  Last snapshot: Never")

    except SnapshotError as e:
        click.echo(f"Error: {e}", err=True)
        sys.exit(1)
    except Exception as e:
        click.echo(f"Unexpected error: {e}", err=True)
        sys.exit(1)


@keys_group.command(name="rotate")
@click.option("--resource-group", "--rg", help="Resource group", type=str)
@click.option("--config", help="Config file path", type=click.Path())
@click.option("--all-vms", is_flag=True, help="Rotate keys for all VMs (not just azlin prefix)")
@click.option("--no-backup", is_flag=True, help="Skip backup before rotation")
@click.option("--vm-prefix", default="azlin", help="Only update VMs with this prefix")
def keys_rotate(
    resource_group: str | None, config: str | None, all_vms: bool, no_backup: bool, vm_prefix: str
):
    """Rotate SSH keys for all VMs in resource group.

    Generates a new SSH key pair and updates all VMs to use the new key.
    Automatically backs up old keys before rotation for safety.

    \b
    Examples:
        azlin keys rotate
        azlin keys rotate --rg my-resource-group
        azlin keys rotate --all-vms
        azlin keys rotate --no-backup
    """
    try:
        # Get resource group
        rg = ConfigManager.get_resource_group(resource_group, config)
        if not rg:
            click.echo("Error: No resource group specified.", err=True)
            sys.exit(1)

        # Determine VM prefix
        prefix = "" if all_vms else vm_prefix

        click.echo(f"Rotating SSH keys for VMs in resource group: {rg}")
        if prefix:
            click.echo(f"Only updating VMs with prefix: {prefix}")
        click.echo()

        # Confirm
        confirm = input("Continue with key rotation? [y/N]: ").lower()
        if confirm not in ["y", "yes"]:
            click.echo("Cancelled.")
            return

        # Rotate keys
        result = SSHKeyRotator.rotate_keys(
            resource_group=rg, create_backup=not no_backup, enable_rollback=True, vm_prefix=prefix
        )

        # Display results
        click.echo()
        if result.success:
            click.echo(f"Success! {result.message}")
            if result.new_key_path:
                click.echo(f"New key: {result.new_key_path}")
            if result.backup_path:
                click.echo(f"Backup: {result.backup_path}")
            if result.vms_updated:
                click.echo(f"\nUpdated VMs ({len(result.vms_updated)}):")
                for vm in result.vms_updated:
                    click.echo(f"  - {vm}")
            sys.exit(0)
        else:
            click.echo(f"Failed: {result.message}", err=True)
            if result.vms_failed:
                click.echo(f"\nFailed VMs ({len(result.vms_failed)}):")
                for vm in result.vms_failed:
                    click.echo(f"  - {vm}")
            sys.exit(1)

    except KeyRotationError as e:
        click.echo(f"Error: {e}", err=True)
        sys.exit(1)


@template.command(name="create")
@click.argument("name", type=str)
@click.option("--description", help="Template description", type=str)
@click.option("--vm-size", help="Azure VM size", type=str)
@click.option("--region", help="Azure region", type=str)
@click.option("--cloud-init", help="Path to cloud-init script file", type=click.Path(exists=True))
def template_create(
    name: str,
    description: str | None,
    vm_size: str | None,
    region: str | None,
    cloud_init: str | None,
):
    """Create a new VM template.

    Templates are stored as YAML files in ~/.azlin/templates/ and can be
    used when creating VMs with the --template option.

    \b
    Examples:
        azlin template create dev-vm --vm-size Standard_B2s --region westus2
        azlin template create prod-vm --description "Production configuration"
    """
    try:
        # Load config for defaults
        try:
            config = ConfigManager.load_config(None)
        except ConfigError:
            config = AzlinConfig()

        # Use provided values or defaults
        final_description = description or f"Template: {name}"
        final_vm_size = vm_size or config.default_vm_size
        final_region = region or config.default_region

        # Load cloud-init if provided
        cloud_init_content = None
        if cloud_init:
            cloud_init_path = Path(cloud_init).expanduser().resolve()
            cloud_init_content = cloud_init_path.read_text()

        # Create template
        template = VMTemplateConfig(
            name=name,
            description=final_description,
            vm_size=final_vm_size,
            region=final_region,
            cloud_init=cloud_init_content,
        )

        TemplateManager.create_template(template)

        click.echo(f"Created template: {name}")
        click.echo(f"  Description: {final_description}")
        click.echo(f"  VM Size:     {final_vm_size}")
        click.echo(f"  Region:      {final_region}")
        if cloud_init_content:
            click.echo("  Cloud-init:  Custom script included")

    except TemplateError as e:
        click.echo(f"Error: {e}", err=True)
        sys.exit(1)
    except Exception as e:
        click.echo(f"Unexpected error: {e}", err=True)
        logger.exception("Unexpected error in keys rotate")
        sys.exit(1)


@keys_group.command(name="list")
@click.option("--resource-group", "--rg", help="Resource group", type=str)
@click.option("--config", help="Config file path", type=click.Path())
@click.option("--all-vms", is_flag=True, help="List all VMs (not just azlin prefix)")
@click.option("--vm-prefix", default="azlin", help="Only list VMs with this prefix")
def keys_list(resource_group: str | None, config: str | None, all_vms: bool, vm_prefix: str):
    """List VMs and their SSH public keys.

    Shows which SSH public key is configured on each VM.

    \b
    Examples:
        azlin keys list
        azlin keys list --rg my-resource-group
        azlin keys list --all-vms
    """
    try:
        # Get resource group
        rg = ConfigManager.get_resource_group(resource_group, config)
        if not rg:
            click.echo("Error: No resource group specified.", err=True)
            sys.exit(1)

        # Determine VM prefix
        prefix = "" if all_vms else vm_prefix

        click.echo(f"Listing SSH keys for VMs in resource group: {rg}\n")

        # List VM keys
        vm_keys = SSHKeyRotator.list_vm_keys(resource_group=rg, vm_prefix=prefix)

        if not vm_keys:
            click.echo("No VMs found.")
            return

        # Display table
        click.echo("=" * 100)
        click.echo(f"{'VM NAME':<35} {'PUBLIC KEY (first 50 chars)':<65}")
        click.echo("=" * 100)

        for vm_key in vm_keys:
            key_display = vm_key.public_key[:50] + "..." if vm_key.public_key else "N/A"
            click.echo(f"{vm_key.vm_name:<35} {key_display:<65}")

        click.echo("=" * 100)
        click.echo(f"\nTotal: {len(vm_keys)} VMs")

    except Exception as e:
        click.echo(f"Error: {e}", err=True)
        logger.exception("Unexpected error in keys list")
        sys.exit(1)


def _validate_batch_selection(tag: str | None, vm_pattern: str | None, select_all: bool):
    """Validate that exactly one batch selection option is provided."""
    selection_count = sum([bool(tag), bool(vm_pattern), select_all])
    if selection_count == 0:
        click.echo("Error: Must specify --tag, --vm-pattern, or --all", err=True)
        sys.exit(1)
    if selection_count > 1:
        click.echo("Error: Can only use one of --tag, --vm-pattern, or --all", err=True)
        sys.exit(1)


def _select_vms_by_criteria(
    all_vms: list[VMInfo], tag: str | None, vm_pattern: str | None, select_all: bool
) -> tuple[list[VMInfo], str]:
    """Select VMs based on criteria and return (selected_vms, selection_description)."""
    if tag:
        selected_vms = BatchSelector.select_by_tag(all_vms, tag)
        selection_desc = f"tag '{tag}'"
    elif vm_pattern:
        selected_vms = BatchSelector.select_by_pattern(all_vms, vm_pattern)
        selection_desc = f"pattern '{vm_pattern}'"
    else:  # select_all
        selected_vms = all_vms
        selection_desc = "all VMs"
    return selected_vms, selection_desc


def _confirm_batch_operation(num_vms: int, operation: str, confirm: bool) -> bool:
    """Confirm batch operation with user. Returns True if should proceed."""
    if not confirm:
        click.echo(f"\nThis will {operation} {num_vms} VM(s).")
        confirm_input = input("Continue? [y/N]: ").lower()
        if confirm_input not in ["y", "yes"]:
            click.echo("Cancelled.")
            return False
    return True


def _display_batch_summary(batch_result: BatchResult, operation_name: str) -> None:
    """Display batch operation summary."""
    click.echo("\n" + "=" * 80)
    click.echo(f"Batch {operation_name} Summary")
    click.echo("=" * 80)
    click.echo(batch_result.format_summary())
    click.echo("=" * 80)

    if batch_result.failed > 0:
        click.echo("\nFailed VMs:")
        for failure in batch_result.get_failures():
            click.echo(f"  - {failure.vm_name}: {failure.message}")


@batch.command(name="start")
@click.option("--tag", help="Filter VMs by tag (format: key=value)", type=str)
@click.option("--vm-pattern", help="Filter VMs by name pattern (glob)", type=str)
@click.option("--all", "select_all", is_flag=True, help="Select all VMs in resource group")
@click.option("--resource-group", "--rg", help="Resource group", type=str)
@click.option("--config", help="Config file path", type=click.Path())
@click.option("--max-workers", default=10, help="Maximum parallel workers (default: 10)", type=int)
@click.option("--confirm", is_flag=True, help="Skip confirmation prompt")
def batch_start(
    tag: str | None,
    vm_pattern: str | None,
    select_all: bool,
    resource_group: str | None,
    config: str | None,
    max_workers: int,
    confirm: bool,
):
    """Batch start VMs.

    Start multiple stopped/deallocated VMs simultaneously.

    \b
    Examples:
        azlin batch start --tag 'env=dev'
        azlin batch start --vm-pattern 'test-*'
        azlin batch start --all --confirm
    """
    try:
        # Validate selection options
        _validate_batch_selection(tag, vm_pattern, select_all)

        # Get resource group
        rg = ConfigManager.get_resource_group(resource_group, config)
        if not rg:
            click.echo("Error: No resource group specified.", err=True)
            sys.exit(1)

        # List and select VMs
        click.echo(f"Loading VMs from resource group: {rg}...")
        all_vms = VMManager.list_vms(rg, include_stopped=True)
        selected_vms, selection_desc = _select_vms_by_criteria(all_vms, tag, vm_pattern, select_all)

        # Filter to only stopped VMs
        stopped_vms = [vm for vm in selected_vms if vm.is_stopped()]
        if not stopped_vms:
            click.echo(f"No stopped VMs found matching {selection_desc}.")
            return

        # Show summary
        click.echo(f"\nFound {len(stopped_vms)} stopped VM(s) matching {selection_desc}:")
        click.echo("=" * 80)
        for vm in stopped_vms:
            click.echo(f"  {vm.name:<35} {vm.power_state:<20} {vm.location}")
        click.echo("=" * 80)

        # Confirmation
        if not _confirm_batch_operation(len(stopped_vms), "start", confirm):
            return

        # Execute batch start
        click.echo(f"\nStarting {len(stopped_vms)} VM(s)...")
        executor = BatchExecutor(max_workers=max_workers)

        def progress_callback(msg: str):
            click.echo(f"  {msg}")

        results = executor.execute_start(stopped_vms, rg, progress_callback=progress_callback)

        # Show results
        batch_result = BatchResult(results)
        _display_batch_summary(batch_result, "Start")

        sys.exit(0 if batch_result.all_succeeded else 1)

    except BatchExecutorError as e:
        click.echo(f"Error: {e}", err=True)
        sys.exit(1)
    except VMManagerError as e:
        click.echo(f"Error: {e}", err=True)
        sys.exit(1)
    except KeyboardInterrupt:
        click.echo("\nCancelled by user.")
        sys.exit(130)
    except Exception as e:
        click.echo(f"Unexpected error: {e}", err=True)
        logger.exception("Unexpected error in batch start")
        sys.exit(1)


@batch.command()
@click.argument("command", type=str)
@click.option("--tag", help="Filter VMs by tag (format: key=value)", type=str)
@click.option("--vm-pattern", help="Filter VMs by name pattern (glob)", type=str)
@click.option("--all", "select_all", is_flag=True, help="Select all VMs in resource group")
@click.option("--resource-group", "--rg", help="Resource group", type=str)
@click.option("--config", help="Config file path", type=click.Path())
@click.option("--max-workers", default=10, help="Maximum parallel workers (default: 10)", type=int)
@click.option("--timeout", default=300, help="Command timeout in seconds (default: 300)", type=int)
@click.option("--show-output", is_flag=True, help="Show command output from each VM")
def command(
    command: str,
    tag: str | None,
    vm_pattern: str | None,
    select_all: bool,
    resource_group: str | None,
    config: str | None,
    max_workers: int,
    timeout: int,
    show_output: bool,
):
    """Execute command on multiple VMs.

    Execute a shell command on multiple VMs simultaneously.

    \b
    Examples:
        azlin batch command 'git pull' --tag 'env=dev'
        azlin batch command 'df -h' --vm-pattern 'web-*'
        azlin batch command 'uptime' --all --show-output
    """
    try:
        # Validate selection options
        _validate_batch_selection(tag, vm_pattern, select_all)

        # Get resource group
        rg = ConfigManager.get_resource_group(resource_group, config)
        if not rg:
            click.echo("Error: No resource group specified.", err=True)
            sys.exit(1)

        # List and select VMs
        click.echo(f"Loading VMs from resource group: {rg}...")
        all_vms = VMManager.list_vms(rg, include_stopped=False)
        selected_vms, selection_desc = _select_vms_by_criteria(all_vms, tag, vm_pattern, select_all)

        # Filter to running VMs with IPs
        running_vms = [vm for vm in selected_vms if vm.is_running() and vm.public_ip]
        if not running_vms:
            click.echo(f"No running VMs with public IPs found matching {selection_desc}.")
            return

        # Show summary
        click.echo(f"\nFound {len(running_vms)} VM(s) matching {selection_desc}:")
        click.echo("=" * 80)
        for vm in running_vms:
            click.echo(f"  {vm.name:<35} {vm.public_ip:<15}")
        click.echo("=" * 80)
        click.echo(f"\nCommand: {command}")

        # Execute batch command
        click.echo(f"\nExecuting command on {len(running_vms)} VM(s)...")
        executor = BatchExecutor(max_workers=max_workers)

        def progress_callback(msg: str):
            click.echo(f"  {msg}")

        results = executor.execute_command(
            running_vms, command, rg, timeout=timeout, progress_callback=progress_callback
        )

        # Show results
        batch_result = BatchResult(results)
        _display_batch_summary(batch_result, "Command")

        # Show output if requested
        if show_output:
            click.echo("\nCommand Output:")
            click.echo("=" * 80)
            for result in results:
                click.echo(f"\n[{result.vm_name}]")
                if result.output:
                    click.echo(result.output)
                else:
                    click.echo("  (no output)")
            click.echo("=" * 80)

        sys.exit(0 if batch_result.all_succeeded else 1)

    except BatchExecutorError as e:
        click.echo(f"Error: {e}", err=True)
        sys.exit(1)
    except VMManagerError as e:
        click.echo(f"Error: {e}", err=True)
        sys.exit(1)
    except KeyboardInterrupt:
        click.echo("\nCancelled by user.")
        sys.exit(130)
    except Exception as e:
        click.echo(f"Unexpected error: {e}", err=True)
        logger.exception("Unexpected error in batch command")
        sys.exit(1)


@batch.command(name="sync")
@click.option("--tag", help="Filter VMs by tag (format: key=value)", type=str)
@click.option("--vm-pattern", help="Filter VMs by name pattern (glob)", type=str)
@click.option("--all", "select_all", is_flag=True, help="Select all VMs in resource group")
@click.option("--resource-group", "--rg", help="Resource group", type=str)
@click.option("--config", help="Config file path", type=click.Path())
@click.option("--max-workers", default=10, help="Maximum parallel workers (default: 10)", type=int)
@click.option("--dry-run", is_flag=True, help="Show what would be synced without syncing")
def batch_sync(
    tag: str | None,
    vm_pattern: str | None,
    select_all: bool,
    resource_group: str | None,
    config: str | None,
    max_workers: int,
    dry_run: bool,
):
    """Batch sync home directory to VMs.

    Sync ~/.azlin/home/ to multiple VMs simultaneously.

    \b
    Examples:
        azlin batch sync --tag 'env=dev'
        azlin batch sync --vm-pattern 'web-*'
        azlin batch sync --all --dry-run
    """
    try:
        # Validate selection options
        _validate_batch_selection(tag, vm_pattern, select_all)

        # Get resource group
        rg = ConfigManager.get_resource_group(resource_group, config)
        if not rg:
            click.echo("Error: No resource group specified.", err=True)
            sys.exit(1)

        # List and select VMs
        click.echo(f"Loading VMs from resource group: {rg}...")
        all_vms = VMManager.list_vms(rg, include_stopped=False)
        selected_vms, selection_desc = _select_vms_by_criteria(all_vms, tag, vm_pattern, select_all)

        # Filter to running VMs with IPs
        running_vms = [vm for vm in selected_vms if vm.is_running() and vm.public_ip]
        if not running_vms:
            click.echo(f"No running VMs with public IPs found matching {selection_desc}.")
            return

        # Show summary
        click.echo(f"\nFound {len(running_vms)} VM(s) matching {selection_desc}:")
        click.echo("=" * 80)
        for vm in running_vms:
            click.echo(f"  {vm.name:<35} {vm.public_ip:<15}")
        click.echo("=" * 80)

        if dry_run:
            click.echo("\n[DRY RUN] No files will be synced")

        # Execute batch sync
        click.echo(f"\nSyncing to {len(running_vms)} VM(s)...")
        executor = BatchExecutor(max_workers=max_workers)

        def progress_callback(msg: str):
            click.echo(f"  {msg}")

        results = executor.execute_sync(
            running_vms, rg, dry_run=dry_run, progress_callback=progress_callback
        )

        # Show results
        batch_result = BatchResult(results)
        _display_batch_summary(batch_result, "Sync")

        sys.exit(0 if batch_result.all_succeeded else 1)

    except BatchExecutorError as e:
        click.echo(f"Error: {e}", err=True)
        sys.exit(1)
    except VMManagerError as e:
        click.echo(f"Error: {e}", err=True)
        sys.exit(1)
    except KeyboardInterrupt:
        click.echo("\nCancelled by user.")
        sys.exit(130)
    except Exception as e:
        click.echo(f"Unexpected error: {e}", err=True)
        logger.exception("Unexpected error in batch sync")
        sys.exit(1)


@keys_group.command(name="export")
@click.option("--output", help="Output file path", type=click.Path(), required=True)
def keys_export(output: str):
    """Export current SSH public key to file.

    Exports the azlin SSH public key to a specified file.

    \b
    Examples:
        azlin keys export --output ~/my-keys/azlin.pub
        azlin keys export --output ./keys.txt
    """
    try:
        output_path = Path(output).expanduser().resolve()

        click.echo(f"Exporting public key to: {output_path}")

        success = SSHKeyRotator.export_public_key(output_file=output_path)

        if success:
            click.echo(f"\nSuccess! Public key exported to: {output_path}")
        else:
            click.echo("\nFailed to export public key", err=True)
            sys.exit(1)

    except Exception as e:
        click.echo(f"Error: {e}", err=True)
        logger.exception("Unexpected error in keys export")
        sys.exit(1)


@keys_group.command(name="backup")
@click.option(
    "--destination", help="Backup destination (default: ~/.azlin/key_backups/)", type=click.Path()
)
def keys_backup(destination: str | None):
    """Backup current SSH keys.

    Creates a timestamped backup of current SSH keys.

    \b
    Examples:
        azlin keys backup
        azlin keys backup --destination ~/backups/
    """
    try:
        click.echo("Backing up SSH keys...")

        backup = SSHKeyRotator.backup_keys()

        click.echo("\nSuccess! Keys backed up to:")
        click.echo(f"  Directory: {backup.backup_dir}")
        click.echo(f"  Timestamp: {backup.timestamp.strftime('%Y-%m-%d %H:%M:%S')}")
        click.echo(f"  Private key: {backup.old_private_key}")
        click.echo(f"  Public key: {backup.old_public_key}")

    except KeyRotationError as e:
        click.echo(f"Error: {e}", err=True)
        sys.exit(1)
    except Exception as e:
        click.echo(f"Unexpected error: {e}", err=True)
        logger.exception("Unexpected error in keys backup")

        sys.exit(1)


@template.command(name="list")
def template_list():
    """List all available templates.

    Shows all templates stored in ~/.azlin/templates/.

    \b
    Examples:
        azlin template list
    """
    try:
        templates = TemplateManager.list_templates()

        if not templates:
            click.echo("No templates found.")
            click.echo("\nCreate a template with: azlin template create <name>")
            return

        click.echo(f"\nAvailable Templates ({len(templates)}):")
        click.echo("=" * 90)
        click.echo(f"{'NAME':<25} {'VM SIZE':<20} {'REGION':<15} {'DESCRIPTION':<30}")
        click.echo("=" * 90)

        for t in templates:
            desc = t.description[:27] + "..." if len(t.description) > 30 else t.description
            click.echo(f"{t.name:<25} {t.vm_size:<20} {t.region:<15} {desc:<30}")

        click.echo("=" * 90)
        click.echo("\nUse with: azlin new --template <name>")

    except TemplateError as e:
        click.echo(f"Error: {e}", err=True)
        sys.exit(1)
    except Exception as e:
        click.echo(f"Unexpected error: {e}", err=True)
        sys.exit(1)


@template.command(name="delete")
@click.argument("name", type=str)
@click.option("--force", is_flag=True, help="Skip confirmation prompt")
def template_delete(name: str, force: bool):
    """Delete a template.

    Removes the template file from ~/.azlin/templates/.

    \b
    Examples:
        azlin template delete dev-vm
        azlin template delete dev-vm --force
    """
    try:
        # Verify template exists
        template = TemplateManager.get_template(name)

        # Confirm deletion unless --force
        if not force:
            click.echo(f"\nTemplate: {template.name}")
            click.echo(f"  Description: {template.description}")
            click.echo(f"  VM Size:     {template.vm_size}")
            click.echo(f"  Region:      {template.region}")
            click.echo("\nThis action cannot be undone.")

            confirm = input("\nDelete this template? [y/N]: ").lower()
            if confirm not in ["y", "yes"]:
                click.echo("Cancelled.")
                return

        # Delete template
        TemplateManager.delete_template(name)
        click.echo(f"Deleted template: {name}")

    except TemplateError as e:
        click.echo(f"Error: {e}", err=True)
        sys.exit(1)
    except Exception as e:
        click.echo(f"Unexpected error: {e}", err=True)
        sys.exit(1)


@template.command(name="export")
@click.argument("name", type=str)
@click.argument("output_file", type=click.Path())
def template_export(name: str, output_file: str):
    """Export a template to a YAML file.

    Exports the template configuration to a file that can be shared
    or imported on another machine.

    \b
    Examples:
        azlin template export dev-vm my-template.yaml
        azlin template export dev-vm ~/shared/template.yaml
    """
    try:
        output_path = Path(output_file).expanduser().resolve()

        # Check if file exists
        if output_path.exists():
            confirm = input(f"\nFile '{output_path}' exists. Overwrite? [y/N]: ").lower()
            if confirm not in ["y", "yes"]:
                click.echo("Cancelled.")
                return

        TemplateManager.export_template(name, output_path)
        click.echo(f"Exported template '{name}' to: {output_path}")

    except TemplateError as e:
        click.echo(f"Error: {e}", err=True)
        sys.exit(1)
    except Exception as e:
        click.echo(f"Unexpected error: {e}", err=True)
        sys.exit(1)


@template.command(name="import")
@click.argument("input_file", type=click.Path(exists=True))
def template_import(input_file: str):
    """Import a template from a YAML file.

    Imports a template configuration from a file and saves it
    to ~/.azlin/templates/.

    \b
    Examples:
        azlin template import my-template.yaml
        azlin template import ~/shared/template.yaml
    """
    try:
        input_path = Path(input_file).expanduser().resolve()

        template = TemplateManager.import_template(input_path)

        click.echo(f"Imported template: {template.name}")
        click.echo(f"  Description: {template.description}")
        click.echo(f"  VM Size:     {template.vm_size}")
        click.echo(f"  Region:      {template.region}")

    except TemplateError as e:
        click.echo(f"Error: {e}", err=True)
        sys.exit(1)


@snapshot.command(name="create")
@click.argument("vm_name")
@click.option("--resource-group", "--rg", help="Resource group name", type=str)
@click.option("--config", help="Config file path", type=click.Path())
def snapshot_create(vm_name: str, resource_group: str | None, config: str | None):
    """Create a snapshot of a VM's OS disk.

    Creates a point-in-time snapshot of the VM's OS disk for backup purposes.
    Snapshots are automatically named with timestamps.

    \b
    EXAMPLES:
        # Create snapshot using default resource group
        $ azlin snapshot create my-vm

        # Create snapshot with specific resource group
        $ azlin snapshot create my-vm --rg my-resource-group
    """
    try:
        # Load config for defaults
        try:
            azlin_config = ConfigManager.load_config(config)
        except ConfigError:
            azlin_config = AzlinConfig()

        # Get resource group
        rg = resource_group or azlin_config.default_resource_group
        if not rg:
            click.echo(
                "Error: No resource group specified. Use --rg or set default_resource_group in config.",
                err=True,
            )
            sys.exit(1)

        # Create snapshot
        click.echo(f"\nCreating snapshot for VM: {vm_name}")
        manager = SnapshotManager()
        snapshot = manager.create_snapshot(vm_name, rg)

        # Show cost estimate
        size_gb = snapshot.size_gb or 0
        monthly_cost = manager.get_snapshot_cost_estimate(size_gb, 30)
        click.echo("\n✓ Snapshot created successfully!")
        click.echo(f"  Name:     {snapshot.name}")
        click.echo(f"  Size:     {size_gb} GB")
        click.echo(f"  Created:  {snapshot.creation_time}")
        click.echo(f"\nEstimated storage cost: ${monthly_cost:.2f}/month")

    except SnapshotError as e:
        click.echo(f"Error: {e}", err=True)
        sys.exit(1)
    except Exception as e:
        click.echo(f"Unexpected error: {e}", err=True)
        sys.exit(1)


@snapshot.command(name="list")
@click.argument("vm_name")
@click.option("--resource-group", "--rg", help="Resource group name", type=str)
@click.option("--config", help="Config file path", type=click.Path())
def snapshot_list(vm_name: str, resource_group: str | None, config: str | None):
    """List all snapshots for a VM.

    Shows all snapshots created for the specified VM, sorted by creation time.

    \b
    EXAMPLES:
        # List snapshots for a VM
        $ azlin snapshot list my-vm

        # List snapshots with specific resource group
        $ azlin snapshot list my-vm --rg my-resource-group
    """
    try:
        # Load config for defaults
        try:
            azlin_config = ConfigManager.load_config(config)
        except ConfigError:
            azlin_config = AzlinConfig()

        # Get resource group
        rg = resource_group or azlin_config.default_resource_group
        if not rg:
            click.echo(
                "Error: No resource group specified. Use --rg or set default_resource_group in config.",
                err=True,
            )
            sys.exit(1)

        # List snapshots
        manager = SnapshotManager()
        snapshots = manager.list_snapshots(vm_name, rg)

        if not snapshots:
            click.echo(f"\nNo snapshots found for VM: {vm_name}")
            return

        # Display snapshots table
        click.echo(f"\nSnapshots for VM: {vm_name}")
        click.echo("=" * 90)
        click.echo(f"{'NAME':<50} {'SIZE':<10} {'CREATED':<30}")
        click.echo("=" * 90)

        total_size = 0
        for snap in snapshots:
            created = str(snap.creation_time)[:19].replace("T", " ")
            size_gb = snap.size_gb or 0
            click.echo(f"{snap.name:<50} {size_gb:<10} {created:<30}")
            total_size += size_gb

        click.echo("=" * 90)
        click.echo(f"\nTotal: {len(snapshots)} snapshots ({total_size} GB)")

        # Show cost estimate
        monthly_cost = manager.get_snapshot_cost_estimate(total_size, 30)
        click.echo(f"Estimated total storage cost: ${monthly_cost:.2f}/month\n")

    except SnapshotError as e:
        click.echo(f"Error: {e}", err=True)
        sys.exit(1)
    except Exception as e:
        click.echo(f"Unexpected error: {e}", err=True)
        sys.exit(1)


@snapshot.command(name="restore")
@click.argument("vm_name")
@click.argument("snapshot_name")
@click.option("--resource-group", "--rg", help="Resource group name", type=str)
@click.option("--config", help="Config file path", type=click.Path())
@click.option("--force", is_flag=True, help="Skip confirmation prompt")
def snapshot_restore(
    vm_name: str, snapshot_name: str, resource_group: str | None, config: str | None, force: bool
):
    """Restore a VM from a snapshot.

    WARNING: This will stop the VM, delete the current OS disk, and replace it
    with a disk created from the snapshot. All data on the current disk will be lost.

    \b
    EXAMPLES:
        # Restore VM from a snapshot (with confirmation)
        $ azlin snapshot restore my-vm my-vm-snapshot-20251015-053000

        # Restore without confirmation
        $ azlin snapshot restore my-vm my-vm-snapshot-20251015-053000 --force
    """
    try:
        # Load config for defaults
        try:
            azlin_config = ConfigManager.load_config(config)
        except ConfigError:
            azlin_config = AzlinConfig()

        # Get resource group
        rg = resource_group or azlin_config.default_resource_group
        if not rg:
            click.echo(
                "Error: No resource group specified. Use --rg or set default_resource_group in config.",
                err=True,
            )
            sys.exit(1)

        # Confirm restoration
        if not force:
            click.echo(
                f"\nWARNING: This will restore VM '{vm_name}' from snapshot '{snapshot_name}'"
            )
            click.echo("This operation will:")
            click.echo("  1. Stop/deallocate the VM")
            click.echo("  2. Delete the current OS disk")
            click.echo("  3. Create a new disk from the snapshot")
            click.echo("  4. Attach the new disk to the VM")
            click.echo("  5. Start the VM")
            click.echo("\nAll current data on the VM disk will be lost!")
            click.echo("\nContinue? [y/N]: ", nl=False)
            response = input().lower()
            if response not in ["y", "yes"]:
                click.echo("Cancelled.")
                return

        # Restore snapshot
        click.echo(f"\nRestoring VM '{vm_name}' from snapshot '{snapshot_name}'...")
        click.echo("This may take several minutes...\n")

        manager = SnapshotManager()
        manager.restore_snapshot(vm_name, snapshot_name, rg)

        click.echo(f"\n✓ VM '{vm_name}' successfully restored from snapshot!")
        click.echo(f"  The VM is now running with the disk from: {snapshot_name}\n")

    except SnapshotError as e:
        click.echo(f"Error: {e}", err=True)
        sys.exit(1)
    except Exception as e:
        click.echo(f"Unexpected error: {e}", err=True)
        sys.exit(1)


@snapshot.command(name="delete")
@click.argument("snapshot_name")
@click.option("--resource-group", "--rg", help="Resource group name", type=str)
@click.option("--config", help="Config file path", type=click.Path())
@click.option("--force", is_flag=True, help="Skip confirmation prompt")
def snapshot_delete(
    snapshot_name: str, resource_group: str | None, config: str | None, force: bool
):
    """Delete a snapshot.

    Permanently deletes a snapshot to free up storage and reduce costs.

    \b
    EXAMPLES:
        # Delete a snapshot (with confirmation)
        $ azlin snapshot delete my-vm-snapshot-20251015-053000

        # Delete without confirmation
        $ azlin snapshot delete my-vm-snapshot-20251015-053000 --force
    """
    try:
        # Load config for defaults
        try:
            azlin_config = ConfigManager.load_config(config)
        except ConfigError:
            azlin_config = AzlinConfig()

        # Get resource group
        rg = resource_group or azlin_config.default_resource_group
        if not rg:
            click.echo(
                "Error: No resource group specified. Use --rg or set default_resource_group in config.",
                err=True,
            )
            sys.exit(1)

        # Confirm deletion
        if not force:
            click.echo(f"\nAre you sure you want to delete snapshot '{snapshot_name}'?")
            click.echo("This action cannot be undone!")
            click.echo("\nContinue? [y/N]: ", nl=False)
            response = input().lower()
            if response not in ["y", "yes"]:
                click.echo("Cancelled.")
                return

        # Delete snapshot
        manager = SnapshotManager()
        manager.delete_snapshot(snapshot_name, rg)

        click.echo(f"\n✓ Snapshot '{snapshot_name}' deleted successfully!\n")

    except SnapshotError as e:
        click.echo(f"Error: {e}", err=True)
        sys.exit(1)


# Register auth commands
main.add_command(auth)

# Register bastion commands
main.add_command(bastion_group)

# Register storage commands
main.add_command(storage_group)
main.add_command(tag_group)


@main.group()
def env():
    """Manage environment variables on VMs.

    Commands to set, list, delete, and export environment variables
    stored in ~/.bashrc on remote VMs.

    \b
    Examples:
        azlin env set my-vm DATABASE_URL="postgres://localhost/db"
        azlin env list my-vm
        azlin env delete my-vm API_KEY
        azlin env export my-vm prod.env
    """
    pass


@env.command(name="set")
@click.argument("vm_identifier", type=str)
@click.argument("env_var", type=str)
@click.option("--resource-group", "--rg", help="Resource group", type=str)
@click.option("--config", help="Config file path", type=click.Path())
@click.option("--force", is_flag=True, help="Skip secret detection warnings")
def env_set(
    vm_identifier: str, env_var: str, resource_group: str | None, config: str | None, force: bool
):
    """Set environment variable on VM.

    ENV_VAR should be in format KEY=VALUE.

    \b
    Examples:
        azlin env set my-vm DATABASE_URL="postgres://localhost/db"
        azlin env set my-vm API_KEY=secret123 --force
        azlin env set 20.1.2.3 NODE_ENV=production
    """
    try:
        # Parse KEY=VALUE
        if "=" not in env_var:
            click.echo("Error: ENV_VAR must be in format KEY=VALUE", err=True)
            sys.exit(1)

        key, value = env_var.split("=", 1)
        key = key.strip()
        value = value.strip()

        # Remove quotes if present
        if (value.startswith('"') and value.endswith('"')) or (
            value.startswith("'") and value.endswith("'")
        ):
            value = value[1:-1]

        # Get SSH config
        ssh_config = _get_ssh_config_for_vm(vm_identifier, resource_group, config)

        # Detect secrets and warn
        if not force:
            warnings = EnvManager.detect_secrets(value)
            if warnings:
                click.echo("WARNING: Potential secret detected!", err=True)
                for warning in warnings:
                    click.echo(f"  - {warning}", err=True)
                click.echo("\nAre you sure you want to set this value? [y/N]: ", nl=False)
                response = input().lower()
                if response not in ["y", "yes"]:
                    click.echo("Cancelled.")
                    return

        # Set the variable
        EnvManager.set_env_var(ssh_config, key, value)

        click.echo(f"Set {key} on {vm_identifier}")

    except EnvManagerError as e:
        click.echo(f"Error: {e}", err=True)
        sys.exit(1)

    except Exception as e:
        click.echo(f"Unexpected error: {e}", err=True)
        sys.exit(1)


@env.command(name="list")
@click.argument("vm_identifier", type=str)
@click.option("--resource-group", "--rg", help="Resource group", type=str)
@click.option("--config", help="Config file path", type=click.Path())
@click.option("--show-values", is_flag=True, help="Show full values (default: masked)")
def env_list(vm_identifier: str, resource_group: str | None, config: str | None, show_values: bool):
    """List environment variables on VM.

    \b
    Examples:
        azlin env list my-vm
        azlin env list my-vm --show-values
        azlin env list 20.1.2.3
    """
    try:
        # Get SSH config
        ssh_config = _get_ssh_config_for_vm(vm_identifier, resource_group, config)

        # List variables
        env_vars = EnvManager.list_env_vars(ssh_config)

        if not env_vars:
            click.echo(f"No environment variables set on {vm_identifier}")
            return

        click.echo(f"\nEnvironment variables on {vm_identifier}:")
        click.echo("=" * 80)

        for key, value in sorted(env_vars.items()):
            if show_values:
                click.echo(f"  {key}={value}")
            else:
                # Mask values that might be secrets
                warnings = EnvManager.detect_secrets(value)
                if warnings or len(value) > 20:
                    masked = "***" if warnings else value[:20] + "..."
                    click.echo(f"  {key}={masked}")
                else:
                    click.echo(f"  {key}={value}")

        click.echo("=" * 80)
        click.echo(f"\nTotal: {len(env_vars)} variables")
        if not show_values:
            click.echo("Use --show-values to display full values\n")

    except EnvManagerError as e:
        click.echo(f"Error: {e}", err=True)
        sys.exit(1)
    except Exception as e:
        click.echo(f"Unexpected error: {e}", err=True)
        sys.exit(1)


@env.command(name="delete")
@click.argument("vm_identifier", type=str)
@click.argument("key", type=str)
@click.option("--resource-group", "--rg", help="Resource group", type=str)
@click.option("--config", help="Config file path", type=click.Path())
def env_delete(vm_identifier: str, key: str, resource_group: str | None, config: str | None):
    """Delete environment variable from VM.

    \b
    Examples:
        azlin env delete my-vm API_KEY
        azlin env delete 20.1.2.3 DATABASE_URL
    """
    try:
        # Get SSH config
        ssh_config = _get_ssh_config_for_vm(vm_identifier, resource_group, config)

        # Delete the variable
        result = EnvManager.delete_env_var(ssh_config, key)

        if result:
            click.echo(f"Deleted {key} from {vm_identifier}")
        else:
            click.echo(f"Variable {key} not found on {vm_identifier}", err=True)
            sys.exit(1)

    except EnvManagerError as e:
        click.echo(f"Error: {e}", err=True)
        sys.exit(1)
    except Exception as e:
        click.echo(f"Unexpected error: {e}", err=True)
        sys.exit(1)


@env.command(name="export")
@click.argument("vm_identifier", type=str)
@click.argument("output_file", type=str, required=False)
@click.option("--resource-group", "--rg", help="Resource group", type=str)
@click.option("--config", help="Config file path", type=click.Path())
def env_export(
    vm_identifier: str, output_file: str | None, resource_group: str | None, config: str | None
):
    """Export environment variables to .env file format.

    \b
    Examples:
        azlin env export my-vm prod.env
        azlin env export my-vm  # Print to stdout
    """
    try:
        # Get SSH config
        ssh_config = _get_ssh_config_for_vm(vm_identifier, resource_group, config)

        # Export variables
        result = EnvManager.export_env_vars(ssh_config, output_file)

        if output_file:
            click.echo(f"Exported environment variables to {output_file}")
        else:
            click.echo(result)

    except EnvManagerError as e:
        click.echo(f"Error: {e}", err=True)
        sys.exit(1)
    except Exception as e:
        click.echo(f"Unexpected error: {e}", err=True)
        sys.exit(1)


@env.command(name="import")
@click.argument("vm_identifier", type=str)
@click.argument("env_file", type=click.Path(exists=True))
@click.option("--resource-group", "--rg", help="Resource group", type=str)
@click.option("--config", help="Config file path", type=click.Path())
def env_import(vm_identifier: str, env_file: str, resource_group: str | None, config: str | None):
    """Import environment variables from .env file.

    \b
    Examples:
        azlin env import my-vm .env
        azlin env import my-vm prod.env
    """
    try:
        # Get SSH config
        ssh_config = _get_ssh_config_for_vm(vm_identifier, resource_group, config)

        # Import variables
        count = EnvManager.import_env_file(ssh_config, env_file)

        click.echo(f"Imported {count} variables to {vm_identifier}")

    except EnvManagerError as e:
        click.echo(f"Error: {e}", err=True)
        sys.exit(1)
    except Exception as e:
        click.echo(f"Unexpected error: {e}", err=True)
        sys.exit(1)


@env.command(name="clear")
@click.argument("vm_identifier", type=str)
@click.option("--resource-group", "--rg", help="Resource group", type=str)
@click.option("--config", help="Config file path", type=click.Path())
@click.option("--force", is_flag=True, help="Skip confirmation prompt")
def env_clear(vm_identifier: str, resource_group: str | None, config: str | None, force: bool):
    """Clear all environment variables from VM.

    \b
    Examples:
        azlin env clear my-vm
        azlin env clear my-vm --force
    """
    try:
        # Get SSH config
        ssh_config = _get_ssh_config_for_vm(vm_identifier, resource_group, config)

        # Confirm unless --force
        if not force:
            env_vars = EnvManager.list_env_vars(ssh_config)
            if not env_vars:
                click.echo(f"No environment variables set on {vm_identifier}")
                return

            click.echo(
                f"This will delete {len(env_vars)} environment variable(s) from {vm_identifier}"
            )
            click.echo("Are you sure? [y/N]: ", nl=False)
            response = input().lower()
            if response not in ["y", "yes"]:
                click.echo("Cancelled.")
                return

        # Clear all variables
        EnvManager.clear_all_env_vars(ssh_config)

        click.echo(f"Cleared all environment variables from {vm_identifier}")

    except EnvManagerError as e:
        click.echo(f"Error: {e}", err=True)
        sys.exit(1)
    except Exception as e:
        click.echo(f"Unexpected error: {e}", err=True)
        sys.exit(1)


def _get_ssh_config_for_vm(
    vm_identifier: str, resource_group: str | None, config: str | None
) -> SSHConfig:
    """Helper to get SSH config for VM identifier.

    Args:
        vm_identifier: VM name, session name, or IP address
        resource_group: Resource group (required for VM name)
        config: Config file path

    Returns:
        SSHConfig object

    Raises:
        SystemExit on error
    """
    # Get SSH key
    ssh_key_pair = SSHKeyManager.ensure_key_exists()

    # Check if VM identifier is IP address
    if VMConnector.is_valid_ip(vm_identifier):
        # Direct IP connection
        return SSHConfig(host=vm_identifier, user="azureuser", key_path=ssh_key_pair.private_path)

    # Resolve session name to VM name if applicable
    resolved_vm_name = ConfigManager.get_vm_name_by_session(vm_identifier, config)
    if resolved_vm_name:
        vm_identifier = resolved_vm_name

    # VM name - need resource group
    rg = ConfigManager.get_resource_group(resource_group, config)
    if not rg:
        click.echo(
            "Error: Resource group required for VM name.\n"
            "Use --resource-group or set default in ~/.azlin/config.toml",
            err=True,
        )
        sys.exit(1)

    # Get VM
    vm = VMManager.get_vm(vm_identifier, rg)
    if not vm:
        click.echo(f"Error: VM '{vm_identifier}' not found in resource group '{rg}'.", err=True)
        sys.exit(1)

    if not vm.is_running():
        click.echo(f"Error: VM '{vm_identifier}' is not running.", err=True)
        sys.exit(1)

    if not vm.public_ip:
        click.echo(f"Error: VM '{vm_identifier}' has no public IP.", err=True)
        sys.exit(1)

    return SSHConfig(host=vm.public_ip, user="azureuser", key_path=ssh_key_pair.private_path)


@click.command()
@click.argument("request", type=str)
@click.option("--dry-run", is_flag=True, help="Show execution plan without running commands")
@click.option("--yes", "-y", is_flag=True, help="Skip confirmation prompts")
@click.option("--resource-group", "--rg", help="Resource group", type=str)
@click.option("--config", help="Config file path", type=click.Path())
@click.option("--verbose", "-v", is_flag=True, help="Show detailed execution information")
def azdoit_main(
    request: str,
    dry_run: bool,
    yes: bool,
    resource_group: str | None,
    config: str | None,
    verbose: bool,
):
    """Execute natural language Azure commands using AI (standalone CLI).

    azdoit v2.0 uses amplihack's autonomous goal-seeking engine to iteratively
    pursue Azure infrastructure objectives and generate example scripts.

    \b
    Quick Start:
        1. Set API key: export ANTHROPIC_API_KEY=your-key-here
        2. Get key from: https://console.anthropic.com/
        3. Try: azdoit "create 3 VMs called test-vm-{1,2,3}"

    \b
    Examples:
        azdoit "create a VM called dev-box"
        azdoit "provision an AKS cluster with monitoring"
        azdoit "set up a storage account with blob containers"
        azdoit --max-turns 30 "set up a complete dev environment"

    \b
    How It Works:
        - azdoit constructs a prompt template from your request
        - Delegates to amplihack auto mode for iterative execution
        - Auto mode researches Azure docs and generates example scripts
        - Output includes reusable infrastructure-as-code

    \b
    Requirements:
        - ANTHROPIC_API_KEY environment variable (get from console.anthropic.com)
        - amplihack CLI installed (pip install amplihack)
        - Azure CLI authenticated (az login)

    \b
    For More Information:
        See docs/AZDOIT_REQUIREMENTS_V2.md for architecture details
    """
    # Import the new azdoit CLI module
    from .azdoit.cli import main as azdoit_cli_main

    # Delegate to new implementation
    # Note: The new implementation does not support --dry-run, --yes, --resource-group
    # flags. These are handled by auto mode's internal decision making.
    if dry_run or yes or resource_group or config or verbose:
        click.echo(
            "Warning: azdoit v2.0 does not support --dry-run, --yes, --resource-group, "
            "--config, or --verbose flags.\n"
            "These options were part of the old architecture.\n"
            "The new auto mode handles execution iteratively with built-in safety.\n",
            err=True,
        )

    # Call the new azdoit CLI with just the request
    # This will handle everything internally
    import sys

    sys.argv = ["azdoit", request]
    azdoit_cli_main()


if __name__ == "__main__":
    main()


__all__ = ["AzlinError", "CLIOrchestrator", "azdoit_main", "main"]<|MERGE_RESOLUTION|>--- conflicted
+++ resolved
@@ -588,12 +588,6 @@
             # Re-raise critical errors - don't fall back to public IP
             raise
         except Exception as e:
-<<<<<<< HEAD
-            # Only detection errors (not provisioning/user cancellation) fall back to public IP
-            logger.debug(f"Bastion detection failed: {e}")
-            self.progress.update("Bastion detection failed, using public IP", ProgressStage.WARNING)
-            return (False, None)
-=======
             # Any error in detection - abort (no public IP fallback)
             logger.error(f"Bastion detection failed: {e}")
             self.progress.update("Bastion detection failed", ProgressStage.FAILED)
@@ -607,7 +601,6 @@
                 )
             )
             raise ProvisioningError(f"Bastion detection failed: {e}") from e
->>>>>>> 74404ecd
 
     def _provision_vm(self, vm_name: str, rg_name: str, public_key: str) -> VMDetails:
         """Provision Azure VM with dev tools.
