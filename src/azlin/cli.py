--- conflicted
+++ resolved
@@ -55,16 +55,13 @@
 # Bastion commands
 # Storage commands
 from azlin.commands.bastion import bastion_group
-<<<<<<< HEAD
 from azlin.commands.compose import compose_group
-=======
 
 # Context commands
 from azlin.commands.context import context_group
 
 # Doit commands
 from azlin.commands.doit import doit_group
->>>>>>> 04537923
 from azlin.commands.storage import storage_group
 from azlin.commands.tag import tag_group
 
