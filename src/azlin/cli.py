"""CLI entry point for azlin v2.0.

This module provides the enhanced command-line interface with:
- Config storage and resource group management
- VM listing and status
- Interactive session selection
- Parallel VM provisioning (pools)
- Remote command execution
- Enhanced help

Commands:
    azlin                    # Show help
    azlin new                # Provision new VM
    azlin list               # List VMs in resource group
    azlin w                  # Run 'w' command on all VMs
    azlin -- <command>       # Execute command on VM(s)
"""

import logging
import subprocess
import sys
import time
from datetime import datetime
from pathlib import Path

import click

from azlin import __version__
from azlin.azure_auth import AuthenticationError, AzureAuthenticator

# New modules for v2.0
from azlin.config_manager import AzlinConfig, ConfigError, ConfigManager
from azlin.cost_tracker import CostTracker, CostTrackerError
<<<<<<< HEAD
from azlin.key_rotator import KeyRotationError, SSHKeyRotator
=======
from azlin.env_manager import EnvManager, EnvManagerError
from azlin.tag_manager import TagManager, TagManagerError
>>>>>>> b0146d16
from azlin.modules.file_transfer import (
    FileTransfer,
    FileTransferError,
    PathParser,
    SessionManager,
    TransferEndpoint,
)
from azlin.modules.github_setup import GitHubSetupError, GitHubSetupHandler
from azlin.modules.home_sync import (
    HomeSyncError,
    HomeSyncManager,
    RsyncError,
    SecurityValidationError,
)
from azlin.modules.notifications import NotificationHandler
from azlin.modules.prerequisites import PrerequisiteChecker, PrerequisiteError
from azlin.modules.progress import ProgressDisplay, ProgressStage
from azlin.modules.ssh_connector import SSHConfig, SSHConnectionError, SSHConnector
from azlin.modules.ssh_keys import SSHKeyError, SSHKeyManager
from azlin.remote_exec import PSCommandExecutor, RemoteExecError, RemoteExecutor, WCommandExecutor
from azlin.snapshot_manager import SnapshotManager, SnapshotManagerError
from azlin.vm_connector import VMConnector, VMConnectorError
from azlin.vm_lifecycle import VMLifecycleError, VMLifecycleManager
from azlin.vm_lifecycle_control import VMLifecycleControlError, VMLifecycleController
from azlin.vm_manager import VMInfo, VMManager, VMManagerError
from azlin.vm_provisioning import (
    ProvisioningError,
    VMDetails,
    VMProvisioner,
)
from azlin.template_manager import TemplateManager, VMTemplateConfig, TemplateError

logger = logging.getLogger(__name__)


class AzlinError(Exception):
    """Base exception for azlin errors."""

    exit_code = 1


class CLIOrchestrator:
    """Orchestrate azlin workflow.

    This class coordinates all modules to execute the complete workflow:
    1. Prerequisites check
    2. Azure authentication
    3. SSH key generation
    4. VM provisioning
    5. Wait for VM ready
    6. SSH connection
    7. GitHub setup (if --repo provided)
    8. tmux session
    9. Notification (optional)
    """

    def __init__(
        self,
        repo: str | None = None,
        vm_size: str = "Standard_D2s_v3",
        region: str = "eastus",
        resource_group: str | None = None,
        auto_connect: bool = True,
        config_file: str | None = None
    ):
        """Initialize CLI orchestrator.

        Args:
            repo: GitHub repository URL (optional)
            vm_size: Azure VM size
            region: Azure region
            resource_group: Resource group name (optional)
            auto_connect: Whether to auto-connect via SSH
            config_file: Configuration file path (optional)
        """
        self.repo = repo
        self.vm_size = vm_size
        self.region = region
        self.resource_group = resource_group
        self.auto_connect = auto_connect
        self.config_file = config_file

        # Initialize modules
        self.auth = AzureAuthenticator()
        self.provisioner = VMProvisioner()
        self.progress = ProgressDisplay()

        # Track resources for cleanup
        self.vm_details: VMDetails | None = None
        self.ssh_keys: Path | None = None

    def run(self) -> int:
        """Execute main workflow.

        Returns:
            Exit code (0 = success, non-zero = error)
        """
        try:
            # STEP 1: Check prerequisites
            self.progress.start_operation("Prerequisites Check")
            self._check_prerequisites()
            self.progress.complete(success=True, message="All prerequisites available")

            # STEP 2: Authenticate with Azure
            self.progress.start_operation("Azure Authentication")
            subscription_id = self._authenticate_azure()
            self.progress.complete(
                success=True, message=f"Authenticated with subscription: {subscription_id[:8]}..."
            )

            # STEP 3: Generate or retrieve SSH keys
            self.progress.start_operation("SSH Key Setup")
            ssh_key_pair = self._setup_ssh_keys()
            self.progress.complete(
                success=True, message=f"SSH keys ready: {ssh_key_pair.private_path.name}"
            )

            # STEP 4: Provision VM
            timestamp = int(time.time())
            vm_name = f"azlin-vm-{timestamp}"
            rg_name = self.resource_group or f"azlin-rg-{timestamp}"

            self.progress.start_operation(f"Provisioning VM: {vm_name}", estimated_seconds=300)
            vm_details = self._provision_vm(vm_name, rg_name, ssh_key_pair.public_key_content)
            self.vm_details = vm_details
            self.progress.complete(success=True, message=f"VM ready at {vm_details.public_ip}")

            # STEP 5: Wait for VM to be fully ready (cloud-init to complete)
            self.progress.start_operation(
                "Waiting for cloud-init to complete", estimated_seconds=180
            )
            self._wait_for_cloud_init(vm_details, ssh_key_pair.private_path)
            self.progress.complete(success=True, message="All development tools installed")

            # STEP 5.5: Sync home directory (NEW)
            self.progress.start_operation("Syncing home directory")
            self._sync_home_directory(vm_details, ssh_key_pair.private_path)
            self.progress.complete(success=True, message="Home directory synced")

            # STEP 6: GitHub setup (if repo provided)
            if self.repo:
                self.progress.start_operation("GitHub Setup", estimated_seconds=60)
                self._setup_github(vm_details, ssh_key_pair.private_path)
                self.progress.complete(success=True, message=f"Repository cloned: {self.repo}")

            # STEP 7: Send completion notification
            self._send_notification(vm_details, success=True)

            # STEP 8: Display connection info
            self._display_connection_info(vm_details)

            # STEP 9: Auto-connect via SSH with tmux
            if self.auto_connect:
                self.progress.update("Connecting via SSH...", ProgressStage.STARTED)
                exit_code = self._connect_ssh(vm_details, ssh_key_pair.private_path)
                return exit_code

            return 0

        except PrerequisiteError as e:
            self.progress.update(str(e), ProgressStage.FAILED)
            return 2
        except AuthenticationError as e:
            self.progress.update(f"Authentication failed: {e}", ProgressStage.FAILED)
            self._send_notification_error(str(e))
            return 3
        except (ProvisioningError, SSHKeyError) as e:
            self.progress.update(f"Provisioning failed: {e}", ProgressStage.FAILED)
            self._send_notification_error(str(e))
            self._cleanup_on_failure()
            return 4
        except SSHConnectionError as e:
            self.progress.update(f"SSH connection failed: {e}", ProgressStage.FAILED)
            # Don't cleanup - VM is still running
            return 5
        except GitHubSetupError as e:
            self.progress.update(f"GitHub setup failed: {e}", ProgressStage.WARNING)
            # Continue - GitHub setup is optional
            self._display_connection_info(self.vm_details)
            if self.auto_connect and self.vm_details:
                return self._connect_ssh(self.vm_details, self.ssh_keys)
            return 0
        except KeyboardInterrupt:
            self.progress.update("Cancelled by user", ProgressStage.FAILED)
            self._cleanup_on_failure()
            return 130
        except Exception as e:
            self.progress.update(f"Unexpected error: {e}", ProgressStage.FAILED)
            logger.exception("Unexpected error in main workflow")
            self._send_notification_error(str(e))
            self._cleanup_on_failure()
            return 1

    def _check_prerequisites(self) -> None:
        """Check all prerequisites are installed.

        Raises:
            PrerequisiteError: If prerequisites missing
        """
        result = PrerequisiteChecker.check_all()

        if not result.all_available:
            message = PrerequisiteChecker.format_missing_message(
                result.missing, result.platform_name
            )
            click.echo(message, err=True)
            raise PrerequisiteError(f"Missing required tools: {', '.join(result.missing)}")

        self.progress.update(
            f"Platform: {result.platform_name}, Tools: {', '.join(result.available)}"
        )

    def _authenticate_azure(self) -> str:
        """Authenticate with Azure and get subscription ID.

        Returns:
            str: Subscription ID

        Raises:
            AuthenticationError: If authentication fails
        """
        self.progress.update("Checking Azure CLI authentication...")

        # Verify az CLI is available
        if not self.auth.check_az_cli_available():
            raise AuthenticationError("Azure CLI not available. Please install az CLI.")

        # Get credentials (triggers az login if needed)
        self.auth.get_credentials()

        # Get subscription ID
        subscription_id = self.auth.get_subscription_id()

        self.progress.update(f"Using subscription: {subscription_id}")

        return subscription_id

    def _setup_ssh_keys(self) -> object:
        """Generate or retrieve SSH keys.

        Returns:
            SSHKeyPair object

        Raises:
            SSHKeyError: If key generation fails
        """
        self.progress.update("Checking for existing SSH keys...")

        ssh_key_pair = SSHKeyManager.ensure_key_exists()
        self.ssh_keys = ssh_key_pair.private_path

        self.progress.update(f"Using key: {ssh_key_pair.private_path}", ProgressStage.IN_PROGRESS)

        return ssh_key_pair

    def _provision_vm(self, vm_name: str, rg_name: str, public_key: str) -> VMDetails:
        """Provision Azure VM with dev tools.

        Args:
            vm_name: VM name
            rg_name: Resource group name
            public_key: SSH public key content

        Returns:
            VMDetails object

        Raises:
            ProvisioningError: If provisioning fails
        """
        self.progress.update(f"Creating VM: {vm_name}")
        self.progress.update(f"Region: {self.region}, Size: {self.vm_size}")

        # Create VM config
        config = self.provisioner.create_vm_config(
            name=vm_name,
            resource_group=rg_name,
            location=self.region,
            size=self.vm_size,
            ssh_public_key=public_key,
        )

        # Progress callback
        def progress_callback(msg: str):
            self.progress.update(msg, ProgressStage.IN_PROGRESS)

        # Provision VM
        vm_details = self.provisioner.provision_vm(config, progress_callback)

        self.progress.update(f"VM created with IP: {vm_details.public_ip}")

        return vm_details

    def _wait_for_cloud_init(self, vm_details: VMDetails, key_path: Path) -> None:
        """Wait for cloud-init to complete on VM.

        Args:
            vm_details: VM details
            key_path: SSH private key path

        Raises:
            SSHConnectionError: If cloud-init check fails
        """
        self.progress.update("Waiting for SSH to be available...")

        # Wait for SSH port to be accessible
        ssh_ready = SSHConnector.wait_for_ssh_ready(
            vm_details.public_ip, key_path, timeout=300, interval=5
        )

        if not ssh_ready:
            raise SSHConnectionError("SSH did not become available")

        self.progress.update("SSH available, checking cloud-init status...")

        # Check cloud-init status
        ssh_config = SSHConfig(host=vm_details.public_ip, user="azureuser", key_path=key_path)

        # Wait for cloud-init to complete (check every 10s for up to 3 minutes)
        max_attempts = 18
        for attempt in range(max_attempts):
            try:
                output = SSHConnector.execute_remote_command(
                    ssh_config, "cloud-init status", timeout=30
                )

                if "status: done" in output:
                    self.progress.update("cloud-init completed successfully")
                    return
                elif "status: running" in output:
                    self.progress.update(
                        f"cloud-init still running... (attempt {attempt + 1}/{max_attempts})"
                    )
                    time.sleep(10)
                else:
                    self.progress.update(f"cloud-init status: {output.strip()}")
                    time.sleep(10)

            except Exception as e:
                logger.debug(f"Error checking cloud-init status: {e}")
                time.sleep(10)

        # If we get here, cloud-init didn't complete but we'll proceed anyway
        self.progress.update(
            "cloud-init status check timed out, proceeding anyway", ProgressStage.WARNING
        )

    def _sync_home_directory(self, vm_details: VMDetails, key_path: Path) -> None:
        """Sync home directory to VM.

        Args:
            vm_details: VM details
            key_path: SSH private key path

        Note:
            Sync failures are logged as warnings but don't block VM provisioning.
        """
        try:
            # Create SSH config
            ssh_config = SSHConfig(host=vm_details.public_ip, user="azureuser", key_path=key_path)

            # Progress callback
            def progress_callback(msg: str):
                self.progress.update(msg, ProgressStage.IN_PROGRESS)

            # Attempt sync
            result = HomeSyncManager.sync_to_vm(
                ssh_config, dry_run=False, progress_callback=progress_callback
            )

            if result.success:
                if result.files_synced > 0:
                    self.progress.update(
                        f"Synced {result.files_synced} files "
                        f"({result.bytes_transferred / 1024:.1f} KB) "
                        f"in {result.duration_seconds:.1f}s"
                    )
                else:
                    self.progress.update("No files to sync")
            else:
                # Log errors but don't fail
                for error in result.errors:
                    logger.warning(f"Sync error: {error}")

        except SecurityValidationError as e:
            # Don't fail VM provisioning, just warn
            self.progress.update(f"Home sync skipped: {e}", ProgressStage.WARNING)
            logger.warning(f"Security validation failed: {e}")

        except (RsyncError, HomeSyncError) as e:
            # Don't fail VM provisioning, just warn
            self.progress.update(f"Home sync failed: {e}", ProgressStage.WARNING)
            logger.warning(f"Home sync failed: {e}")

        except Exception:
            # Catch all other errors
            self.progress.update("Home sync failed (unexpected error)", ProgressStage.WARNING)
            logger.exception("Unexpected error during home sync")

    def _setup_github(self, vm_details: VMDetails, key_path: Path) -> None:
        """Setup GitHub on VM and clone repository.

        Args:
            vm_details: VM details
            key_path: SSH private key path

        Raises:
            GitHubSetupError: If GitHub setup fails
        """
        if not self.repo:
            return

        self.progress.update(f"Setting up GitHub for: {self.repo}")

        # Validate repo URL
        valid, message = GitHubSetupHandler.validate_repo_url(self.repo)
        if not valid:
            raise GitHubSetupError(f"Invalid repository URL: {message}")

        # Create SSH config
        ssh_config = SSHConfig(host=vm_details.public_ip, user="azureuser", key_path=key_path)

        # Setup GitHub and clone repo
        self.progress.update("Authenticating with GitHub (may require browser)...")
        repo_details = GitHubSetupHandler.setup_github_on_vm(ssh_config, self.repo)

        self.progress.update(f"Repository cloned to: {repo_details.clone_path}")

    def _connect_ssh(self, vm_details: VMDetails, key_path: Path) -> int:
        """Connect to VM via SSH with tmux session.

        Args:
            vm_details: VM details
            key_path: SSH private key path

        Returns:
            int: SSH exit code

        Raises:
            SSHConnectionError: If connection fails
        """
        ssh_config = SSHConfig(host=vm_details.public_ip, user="azureuser", key_path=key_path)

        click.echo("\n" + "=" * 60)
        click.echo(f"Connecting to {vm_details.name} via SSH...")
        click.echo("Starting tmux session 'azlin'")
        click.echo("="*60 + "\n")

        # Connect with auto-tmux
        exit_code = SSHConnector.connect(ssh_config, tmux_session="azlin", auto_tmux=True)

        return exit_code

    def _send_notification(self, vm_details: VMDetails, success: bool = True) -> None:
        """Send completion notification via imessR if available.

        Args:
            vm_details: VM details
            success: Whether provisioning succeeded
        """
        result = NotificationHandler.send_completion_notification(
            vm_details.name, vm_details.public_ip, success=success
        )

        if result.sent:
            logger.info("Notification sent successfully")
        else:
            logger.debug(f"Notification not sent: {result.message}")

    def _send_notification_error(self, error_message: str) -> None:
        """Send error notification.

        Args:
            error_message: Error message
        """
        result = NotificationHandler.send_error_notification(error_message)

        if result.sent:
            logger.info("Error notification sent")
        else:
            logger.debug(f"Error notification not sent: {result.message}")

    def _display_connection_info(self, vm_details: VMDetails) -> None:
        """Display VM connection information.

        Args:
            vm_details: VM details
        """
        click.echo("\n" + "=" * 60)
        click.echo("VM Provisioning Complete!")
        click.echo("=" * 60)
        click.echo(f"  Name:           {vm_details.name}")
        click.echo(f"  IP Address:     {vm_details.public_ip}")
        click.echo(f"  Resource Group: {vm_details.resource_group}")
        click.echo(f"  Region:         {vm_details.location}")
        click.echo(f"  Size:           {vm_details.size}")
        click.echo("\nInstalled Tools:")
        click.echo("  - Docker, Azure CLI, GitHub CLI, Git")
        click.echo("  - Node.js, Python, Rust, Go, .NET 10 RC")
        click.echo("  - tmux")

        if self.repo:
            click.echo(f"\nRepository: {self.repo}")

        click.echo("\nSSH Connection:")
        click.echo(f"  ssh azureuser@{vm_details.public_ip}")
        click.echo(f"  (using key: {self.ssh_keys})")
        click.echo("=" * 60 + "\n")

    def _cleanup_on_failure(self) -> None:
        """Cleanup resources on failure (optional).

        Note: We don't automatically delete the VM on failure
        as the user may want to investigate or keep it.
        """
        if self.vm_details:
            click.echo("\n" + "=" * 60)
            click.echo("Provisioning Failed")
            click.echo("=" * 60)
            click.echo(f"VM may still exist: {self.vm_details.name}")
            click.echo(f"Resource Group: {self.vm_details.resource_group}")
            click.echo("\nTo delete VM and cleanup resources:")
            click.echo(f"  az group delete --name {self.vm_details.resource_group} --yes")
            click.echo("=" * 60 + "\n")


def _auto_sync_home_directory(ssh_config: SSHConfig) -> None:
    """Auto-sync home directory before SSH connection (silent).

    Args:
        ssh_config: SSH configuration for target VM

    Note:
        Sync failures are silently ignored to not disrupt connection flow.
    """
    try:
        result = HomeSyncManager.sync_to_vm(ssh_config, dry_run=False)
        if result.success and result.files_synced > 0:
            logger.info(f"Auto-synced {result.files_synced} files")
    except Exception as e:
        # Silent failure - log but don't interrupt connection
        logger.debug(f"Auto-sync failed: {e}")


def show_interactive_menu(
    vms: list[VMInfo],
    ssh_key_path: Path
) -> int | None:
    """Show interactive VM selection menu.

    Args:
        vms: List of available VMs
        ssh_key_path: Path to SSH private key

    Returns:
        Exit code or None to continue to provisioning
    """
    if not vms:
        click.echo("No VMs found. Create a new one? [Y/n]: ", nl=False)
        response = input().lower()
        if response in ["", "y", "yes"]:
            return None  # Continue to provisioning
        return 0

    # Auto-connect if only 1 VM
    if len(vms) == 1:
        vm = vms[0]
        click.echo(f"\nFound 1 VM: {vm.name}")
        click.echo(f"Status: {vm.get_status_display()}")
        click.echo(f"IP: {vm.public_ip}")
        click.echo("\nConnecting...")

        if vm.is_running() and vm.public_ip:
            ssh_config = SSHConfig(host=vm.public_ip, user="azureuser", key_path=ssh_key_path)

            # Sync home directory before connection (silent)
            _auto_sync_home_directory(ssh_config)

            exit_code = SSHConnector.connect(ssh_config, tmux_session="azlin", auto_tmux=True)
            return exit_code
        else:
            click.echo("VM is not running or has no public IP")
            return 1

    # Multiple VMs - show menu
    click.echo("\n" + "=" * 60)
    click.echo("Available VMs:")
    click.echo("=" * 60)

    for idx, vm in enumerate(vms, 1):
        status = vm.get_status_display()
        ip = vm.public_ip or "No IP"
        click.echo(f"  {idx}. {vm.name} - {status} - {ip}")

    click.echo("  n. Create new VM")
    click.echo("=" * 60)

    choice = input("\nSelect VM (number or 'n' for new): ").strip().lower()

    if choice == "n":
        return None  # Continue to provisioning

    try:
        idx = int(choice) - 1
        if 0 <= idx < len(vms):
            vm = vms[idx]

            if not vm.is_running():
                click.echo(f"\nVM '{vm.name}' is not running.")
                click.echo(f"Start it with: az vm start --name {vm.name} --resource-group {vm.resource_group}")
                return 1

            if not vm.public_ip:
                click.echo(f"\nVM '{vm.name}' has no public IP.")
                return 1

            click.echo(f"\nConnecting to {vm.name}...")
            ssh_config = SSHConfig(host=vm.public_ip, user="azureuser", key_path=ssh_key_path)

            # Sync home directory before connection (silent)
            _auto_sync_home_directory(ssh_config)

            exit_code = SSHConnector.connect(ssh_config, tmux_session="azlin", auto_tmux=True)
            return exit_code
        else:
            click.echo("Invalid selection")
            return 1
    except ValueError:
        click.echo("Invalid input")
        return 1


def generate_vm_name(
    custom_name: str | None = None,
    command: str | None = None
) -> str:
    """Generate VM name.

    Args:
        custom_name: Custom name from --name flag
        command: Command string for slug extraction

    Returns:
        VM name
    """
    if custom_name:
        return custom_name

    timestamp = datetime.now().strftime("%Y%m%d-%H%M%S")

    if command:
        slug = RemoteExecutor.extract_command_slug(command)
        return f"azlin-{timestamp}-{slug}"

    return f"azlin-{timestamp}"


def execute_command_on_vm(vm: VMInfo, command: str, ssh_key_path: Path) -> int:
    """Execute a command on a VM and display output.

    Args:
        vm: VM to execute command on
        command: Command to execute
        ssh_key_path: Path to SSH private key

    Returns:
        Exit code from command execution
    """
    if not vm.is_running():
        click.echo(
            f"Error: VM '{vm.name}' is not running (status: {vm.get_status_display()})", err=True
        )
        return 1

    if not vm.public_ip:
        click.echo(f"Error: VM '{vm.name}' has no public IP", err=True)
        return 1

    click.echo(f"\nExecuting on {vm.name} ({vm.public_ip}): {command}")
    click.echo("=" * 60)

    ssh_config = SSHConfig(host=vm.public_ip, user="azureuser", key_path=ssh_key_path)

    try:
        # Build SSH command with the remote command
        args = SSHConnector.build_ssh_command(ssh_config, command)

        # Execute and stream output
        result = subprocess.run(args)

        click.echo("=" * 60)
        if result.returncode == 0:
            click.echo(f"Command completed successfully on {vm.name}")
        else:
            click.echo(f"Command failed on {vm.name} with exit code {result.returncode}", err=True)

        return result.returncode

    except Exception as e:
        click.echo(f"Error executing command on {vm.name}: {e}", err=True)
        return 1


def select_vm_for_command(
    vms: list[VMInfo],
    command: str
) -> VMInfo | None:
    """Show interactive menu to select VM for command execution.

    Args:
        vms: List of available VMs
        command: Command that will be executed

    Returns:
        Selected VM or None to provision new VM
    """
    click.echo("\n" + "=" * 60)
    click.echo(f"Command to execute: {command}")
    click.echo("=" * 60)
    click.echo("\nAvailable VMs:")

    for idx, vm in enumerate(vms, 1):
        status = vm.get_status_display()
        ip = vm.public_ip or "No IP"
        click.echo(f"  {idx}. {vm.name} - {status} - {ip}")

    click.echo("  n. Create new VM and execute")
    click.echo("=" * 60)

    choice = input("\nSelect VM (number or 'n' for new): ").strip().lower()

    if choice == "n":
        return None  # Signal to create new VM

    try:
        idx = int(choice) - 1
        if 0 <= idx < len(vms):
            return vms[idx]
        else:
            click.echo("Invalid selection")
            return None
    except ValueError:
        click.echo("Invalid input")
        return None


class AzlinGroup(click.Group):
    """Custom Click group that handles -- delimiter for command passthrough."""

    def main(self, *args, **kwargs):
        """Override main to handle -- delimiter before any Click processing."""
        # Check if -- is in sys.argv BEFORE Click processes anything
        if "--" in sys.argv:
            delimiter_idx = sys.argv.index("--")
            # Store the command for later
            passthrough_args = sys.argv[delimiter_idx + 1 :]
            if passthrough_args:
                # Remove everything from -- onwards so Click doesn't see it
                sys.argv = sys.argv[:delimiter_idx]
                # We'll pass this through the context
                if not hasattr(self, "_passthrough_command"):
                    self._passthrough_command = " ".join(passthrough_args)

        return super().main(*args, **kwargs)

    def invoke(self, ctx):
        """Pass the passthrough command to the context."""
        if hasattr(self, "_passthrough_command"):
            ctx.obj = {"passthrough_command": self._passthrough_command}
        return super().invoke(ctx)


@click.group(
    cls=AzlinGroup,
    invoke_without_command=True,
    context_settings={
        "ignore_unknown_options": True,
        "allow_extra_args": True,
        "allow_interspersed_args": False,
    },
)
@click.pass_context
@click.version_option(version=__version__)
def main(ctx):
    """azlin - Azure Ubuntu VM provisioning and management.

    Provisions Azure Ubuntu VMs with development tools, manages existing VMs,
    and executes commands remotely.

    \b
    VM LIFECYCLE COMMANDS:
        new           Provision a new VM (aliases: vm, create)
        list          List VMs in resource group
        status        Show detailed status of VMs
        start         Start a stopped VM
        stop          Stop/deallocate a VM to save costs
        connect       Connect to existing VM via SSH
        tag           Manage VM tags (add, remove, list)

    \b
    ENVIRONMENT MANAGEMENT:
        env set       Set environment variable on VM
        env list      List environment variables on VM
        env delete    Delete environment variable from VM
        env export    Export variables to .env file
        env import    Import variables from .env file
        env clear     Clear all environment variables

    \b
    SNAPSHOT COMMANDS:
        snapshot create <vm>              Create snapshot of VM disk
        snapshot list <vm>                List snapshots for VM
        snapshot restore <vm> <snapshot>  Restore VM from snapshot
        snapshot delete <snapshot>        Delete a snapshot

    \b
    MONITORING COMMANDS:
        w             Run 'w' command on all VMs
        ps            Run 'ps aux' on all VMs
        cost          Show cost estimates for VMs
        logs          View VM logs without SSH connection

    \b
    DELETION COMMANDS:
        kill          Delete a VM and all resources
        destroy       Delete VM with dry-run and RG options
        killall       Delete all VMs in resource group
        cleanup       Find and remove orphaned resources

    \b
    SSH KEY MANAGEMENT:
        keys rotate   Rotate SSH keys across all VMs
        keys list     List VMs and their SSH keys
        keys export   Export public key to file
        keys backup   Backup current SSH keys

    \b
    EXAMPLES:
        # Show help
        $ azlin

        # Provision a new VM
        $ azlin new

        # List VMs and show status
        $ azlin list
        $ azlin list --tag env=dev
        $ azlin status

        # Environment variables
        $ azlin env set my-vm DATABASE_URL="postgres://localhost/db"
        $ azlin env list my-vm
        $ azlin env export my-vm prod.env

        # Manage tags
        $ azlin tag my-vm --add env=dev
        $ azlin tag my-vm --list
        $ azlin tag my-vm --remove env

        # Start/stop VMs
        $ azlin start my-vm
        $ azlin stop my-vm

        # Manage snapshots
        $ azlin snapshot create my-vm
        $ azlin snapshot list my-vm
        $ azlin snapshot restore my-vm my-vm-snapshot-20251015-053000

        # View costs
        $ azlin cost --by-vm
        $ azlin cost --from 2025-01-01 --to 2025-01-31

        # View VM logs
        $ azlin logs my-vm
        $ azlin logs my-vm --boot
        $ azlin logs my-vm --follow

        # Run 'w' and 'ps' on all VMs
        $ azlin w
        $ azlin ps

        # Delete VMs
        $ azlin kill azlin-vm-12345
        $ azlin destroy my-vm --dry-run
        $ azlin destroy my-vm --delete-rg --force

        # Provision VM with custom name
        $ azlin new --name my-dev-vm

        # Provision VM and clone repository
        $ azlin new --repo https://github.com/owner/repo

        # Provision 5 VMs in parallel
        $ azlin new --pool 5

    \b
    CONFIGURATION:
        Config file: ~/.azlin/config.toml
        Set defaults: default_resource_group, default_region, default_vm_size

    For help on any command: azlin <command> --help
    """
    # Set up logging
    logging.basicConfig(
        level=logging.INFO,
        format='%(message)s'
    )

    # If no subcommand provided, show help
    if ctx.invoked_subcommand is None:
        click.echo(ctx.get_help())
        ctx.exit(0)  # Use ctx.exit() instead of sys.exit() for Click compatibility


@main.command(name="new")
@click.pass_context
@click.option('--repo', help='GitHub repository URL to clone', type=str)
@click.option('--vm-size', help='Azure VM size', type=str)
@click.option('--region', help='Azure region', type=str)
@click.option('--resource-group', '--rg', help='Azure resource group', type=str)
@click.option('--name', help='Custom VM name', type=str)
@click.option('--pool', help='Number of VMs to create in parallel', type=int)
@click.option('--no-auto-connect', help='Do not auto-connect via SSH', is_flag=True)
@click.option('--config', help='Config file path', type=click.Path())
@click.option('--template', help='Template name to use for VM configuration', type=str)
def new_command(
    ctx,
    repo: str | None,
    vm_size: str | None,
    region: str | None,
    resource_group: str | None,
    name: str | None,
    pool: int | None,
    no_auto_connect: bool,
    config: Optional[str],
    template: Optional[str]
):
    """Provision a new Azure VM with development tools.

    Creates a new Ubuntu VM in Azure with all development tools pre-installed.
    Optionally connects via SSH and clones a GitHub repository.

    \b
    EXAMPLES:
        # Provision basic VM
        $ azlin new

        # Provision with custom name
        $ azlin new --name my-dev-vm

        # Provision and clone repository
        $ azlin new --repo https://github.com/owner/repo

        # Provision 5 VMs in parallel
        $ azlin new --pool 5
        
        # Provision from template
        $ azlin new --template dev-vm
        
        # Provision and execute command
        $ azlin new -- python train.py
    """
    # Check for passthrough command from custom AzlinGroup
    command = None
    if ctx.obj and "passthrough_command" in ctx.obj:
        command = ctx.obj["passthrough_command"]
    elif ctx.args:
        # If no explicit --, check if we have extra args from Click
        command = " ".join(ctx.args)

    # Load config for defaults
    try:
        azlin_config = ConfigManager.load_config(config)
    except ConfigError:
        azlin_config = AzlinConfig()

    # Load template if specified
    template_config = None
    if template:
        try:
            template_config = TemplateManager.get_template(template)
            click.echo(f"Using template: {template}")
        except TemplateError as e:
            click.echo(f"Error loading template: {e}", err=True)
            sys.exit(1)

    # Get settings with CLI override (template < config < CLI)
    if template_config:
        # Template provides defaults
        final_rg = resource_group or azlin_config.default_resource_group
        final_region = region or template_config.region
        final_vm_size = vm_size or template_config.vm_size
    else:
        # Use config defaults
        final_rg = resource_group or azlin_config.default_resource_group
        final_region = region or azlin_config.default_region
        final_vm_size = vm_size or azlin_config.default_vm_size

    # Generate VM name
    vm_name = generate_vm_name(name, command)

    # Warn if pool > 10
    if pool and pool > 10:
        estimated_cost = pool * 0.10  # Rough estimate
        click.echo(f"\nWARNING: Creating {pool} VMs")
        click.echo(f"Estimated cost: ~${estimated_cost:.2f}/hour")
        click.echo("Continue? [y/N]: ", nl=False)
        response = input().lower()
        if response not in ['y', 'yes']:
            click.echo("Cancelled.")
            sys.exit(0)

    # Validate repo URL if provided
    if repo:
        if not repo.startswith('https://github.com/'):
            click.echo(
                "Error: Invalid GitHub URL. Must start with https://github.com/",
                err=True
            )
            sys.exit(1)

    # Create orchestrator and run
    orchestrator = CLIOrchestrator(
        repo=repo,
        vm_size=final_vm_size,
        region=final_region,
        resource_group=final_rg,
        auto_connect=not no_auto_connect,
        config_file=config
    )

    # Update config with used resource group
    if final_rg:
        try:
            ConfigManager.update_config(
                config,
                default_resource_group=final_rg,
                last_vm_name=vm_name
            )
        except ConfigError as e:
            logger.debug(f"Failed to update config: {e}")

    # Execute command if specified
    if command and not pool:
        click.echo(f"\nCommand to execute: {command}")
        click.echo("Provisioning VM first...\n")

        # Disable auto-connect for command execution mode
        orchestrator.auto_connect = False
        exit_code = orchestrator.run()

        if exit_code == 0 and orchestrator.vm_details:
            # Create VMInfo from VMDetails for execute_command_on_vm
            vm_info = VMInfo(
                name=orchestrator.vm_details.name,
                resource_group=orchestrator.vm_details.resource_group,
                location=orchestrator.vm_details.location,
                power_state="VM running",
                public_ip=orchestrator.vm_details.public_ip,
                vm_size=orchestrator.vm_details.size
            )

            # Execute command on the newly provisioned VM
            cmd_exit_code = execute_command_on_vm(vm_info, command, orchestrator.ssh_keys)
            sys.exit(cmd_exit_code)
        else:
            click.echo(f"\nProvisioning failed with exit code {exit_code}", err=True)
            sys.exit(exit_code)

    # Pool provisioning
    if pool and pool > 1:
        click.echo(f"\nProvisioning pool of {pool} VMs in parallel...")

        # Generate SSH keys
        ssh_key_pair = SSHKeyManager.ensure_key_exists()

        # Create VM configs for pool
        configs = []
        for i in range(pool):
            vm_name_pool = f"{vm_name}-{i+1:02d}"
            config = orchestrator.provisioner.create_vm_config(
                name=vm_name_pool,
                resource_group=final_rg or f"azlin-rg-{int(time.time())}",
                location=final_region,
                size=final_vm_size,
                ssh_public_key=ssh_key_pair.public_key_content
            )
            configs.append(config)

        # Provision VMs in parallel (returns PoolProvisioningResult)
        try:
            result = orchestrator.provisioner.provision_vm_pool(
                configs,
                progress_callback=lambda msg: click.echo(f"  {msg}"),
                max_workers=min(10, pool)
            )

            # Display results
            click.echo(f"\n{result.get_summary()}")

            if result.successful:
                click.echo("\nSuccessfully Provisioned VMs:")
                click.echo("=" * 80)
                for vm in result.successful:
                    click.echo(f"  {vm.name:<30} {vm.public_ip:<15} {vm.location}")
                click.echo("=" * 80)

            if result.failed:
                click.echo("\nFailed VMs:")
                click.echo("=" * 80)
                for failure in result.failed:
                    click.echo(f"  {failure.config.name:<30} {failure.error_type:<20} {failure.error[:40]}")
                click.echo("=" * 80)

            if result.rg_failures:
                click.echo("\nResource Group Failures:")
                for rg_fail in result.rg_failures:
                    click.echo(f"  {rg_fail.rg_name}: {rg_fail.error}")

            # Exit with success if any VMs succeeded
            if result.any_succeeded:
                sys.exit(0)
            else:
                sys.exit(1)

        except ProvisioningError as e:
            click.echo(f"\nPool provisioning failed completely: {e}", err=True)
            sys.exit(1)
        except Exception as e:
            click.echo(f"\nUnexpected error: {e}", err=True)
            sys.exit(1)

    exit_code = orchestrator.run()
    sys.exit(exit_code)


# Alias: 'vm' for 'new'
@main.command(name="vm")
@click.pass_context
@click.option('--repo', help='GitHub repository URL to clone', type=str)
@click.option('--vm-size', help='Azure VM size', type=str)
@click.option('--region', help='Azure region', type=str)
@click.option('--resource-group', '--rg', help='Azure resource group', type=str)
@click.option('--name', help='Custom VM name', type=str)
@click.option('--pool', help='Number of VMs to create in parallel', type=int)
@click.option('--no-auto-connect', help='Do not auto-connect via SSH', is_flag=True)
@click.option('--config', help='Config file path', type=click.Path())
@click.option('--template', help='Template name to use for VM configuration', type=str)
def vm_command(ctx, **kwargs):
    """Alias for 'new' command. Provision a new Azure VM."""
    return ctx.invoke(new_command, **kwargs)


# Alias: 'create' for 'new'
@main.command(name="create")
@click.pass_context
@click.option('--repo', help='GitHub repository URL to clone', type=str)
@click.option('--vm-size', help='Azure VM size', type=str)
@click.option('--region', help='Azure region', type=str)
@click.option('--resource-group', '--rg', help='Azure resource group', type=str)
@click.option('--name', help='Custom VM name', type=str)
@click.option('--pool', help='Number of VMs to create in parallel', type=int)
@click.option('--no-auto-connect', help='Do not auto-connect via SSH', is_flag=True)
@click.option('--config', help='Config file path', type=click.Path())
@click.option('--template', help='Template name to use for VM configuration', type=str)
def create_command(ctx, **kwargs):
    """Alias for 'new' command. Provision a new Azure VM."""
    return ctx.invoke(new_command, **kwargs)


@main.command(name='list')
@click.option('--resource-group', '--rg', help='Resource group to list VMs from', type=str)
@click.option('--config', help='Config file path', type=click.Path())
@click.option('--all', 'show_all', help='Show all VMs (including stopped)', is_flag=True)
@click.option('--tag', help='Filter VMs by tag (format: key or key=value)', type=str)
def list_command(resource_group: Optional[str], config: Optional[str], show_all: bool, tag: Optional[str]):
    """List VMs in resource group.

    Shows VM name, status, IP address, region, and size.

    \b
    Examples:
        azlin list
        azlin list --rg my-resource-group
        azlin list --all
        azlin list --tag env=dev
        azlin list --tag team
    """
    try:
        # Get resource group from config or CLI
        rg = ConfigManager.get_resource_group(resource_group, config)

        if not rg:
            click.echo("Error: No resource group specified and no default configured.", err=True)
            click.echo("Use --resource-group or set default in ~/.azlin/config.toml", err=True)
            sys.exit(1)

        click.echo(f"Listing VMs in resource group: {rg}\n")

        # List VMs
        vms = VMManager.list_vms(rg, include_stopped=show_all)

        # Filter to azlin VMs
        vms = VMManager.filter_by_prefix(vms, "azlin")
        
        # Filter by tag if specified
        if tag:
            try:
                vms = TagManager.filter_vms_by_tag(vms, tag)
            except Exception as e:
                click.echo(f"Error filtering by tag: {e}", err=True)
                sys.exit(1)
        
        vms = VMManager.sort_by_created_time(vms)

        if not vms:
            click.echo("No VMs found.")
            return

        # Display table
        click.echo("=" * 90)
        click.echo(f"{'NAME':<35} {'STATUS':<15} {'IP':<15} {'REGION':<15} {'SIZE':<10}")
        click.echo("=" * 90)

        for vm in vms:
            status = vm.get_status_display()
            ip = vm.public_ip or "N/A"
            size = vm.vm_size or "N/A"
            click.echo(f"{vm.name:<35} {status:<15} {ip:<15} {vm.location:<15} {size:<10}")

        click.echo("=" * 90)
        click.echo(f"\nTotal: {len(vms)} VMs")

    except VMManagerError as e:
        click.echo(f"Error: {e}", err=True)
        sys.exit(1)
    except ConfigError as e:
        click.echo(f"Config error: {e}", err=True)
        sys.exit(1)


@main.command()
@click.option('--resource-group', '--rg', help='Resource group', type=str)
@click.option('--config', help='Config file path', type=click.Path())
def w(resource_group: str | None, config: str | None):
    """Run 'w' command on all VMs.

    Shows who is logged in and what they are doing on each VM.

    \b
    Examples:
        azlin w
        azlin w --rg my-resource-group
    """
    try:
        # Get resource group
        rg = ConfigManager.get_resource_group(resource_group, config)

        if not rg:
            click.echo("Error: No resource group specified.", err=True)
            sys.exit(1)

        # Get SSH key
        ssh_key_pair = SSHKeyManager.ensure_key_exists()

        # List running VMs
        vms = VMManager.list_vms(rg, include_stopped=False)
        vms = VMManager.filter_by_prefix(vms, "azlin")

        if not vms:
            click.echo("No running VMs found.")
            return

        running_vms = [vm for vm in vms if vm.is_running() and vm.public_ip]

        if not running_vms:
            click.echo("No running VMs with public IPs found.")
            return

        click.echo(f"Running 'w' on {len(running_vms)} VMs...\n")

        # Build SSH configs
        ssh_configs = [
            SSHConfig(host=vm.public_ip, user="azureuser", key_path=ssh_key_pair.private_path)
            for vm in running_vms
        ]

        # Execute in parallel
        results = WCommandExecutor.execute_w_on_vms(ssh_configs, timeout=30)

        # Display output
        output = WCommandExecutor.format_w_output(results)
        click.echo(output)

    except VMManagerError as e:
        click.echo(f"Error: {e}", err=True)
        sys.exit(1)
    except Exception as e:
        click.echo(f"Error: {e}", err=True)
        sys.exit(1)


@main.command()
@click.argument('vm_name', type=str)
@click.option('--resource-group', '--rg', help='Resource group', type=str)
@click.option('--config', help='Config file path', type=click.Path())
@click.option('--force', is_flag=True, help='Skip confirmation prompt')
def kill(
    vm_name: str,
    resource_group: str | None,
    config: str | None,
    force: bool
):
    """Delete a VM and all associated resources.

    Deletes the VM, NICs, disks, and public IPs.

    \b
    Examples:
        azlin kill azlin-vm-12345
        azlin kill my-vm --rg my-resource-group
        azlin kill my-vm --force
    """
    try:
        # Get resource group
        rg = ConfigManager.get_resource_group(resource_group, config)

        if not rg:
            click.echo("Error: No resource group specified.", err=True)
            sys.exit(1)

        # Validate VM exists
        vm = VMManager.get_vm(vm_name, rg)

        if not vm:
            click.echo(f"Error: VM '{vm_name}' not found in resource group '{rg}'.", err=True)
            sys.exit(1)

        # Show confirmation prompt unless --force
        if not force:
            click.echo("\nVM Details:")
            click.echo(f"  Name:           {vm.name}")
            click.echo(f"  Resource Group: {vm.resource_group}")
            click.echo(f"  Status:         {vm.get_status_display()}")
            click.echo(f"  IP:             {vm.public_ip or 'N/A'}")
            click.echo(f"  Size:           {vm.vm_size or 'N/A'}")
            click.echo("\nThis will delete the VM and all associated resources (NICs, disks, IPs).")
            click.echo("This action cannot be undone.\n")

            confirm = input("Are you sure you want to delete this VM? [y/N]: ").lower()
            if confirm not in ["y", "yes"]:
                click.echo("Cancelled.")
                return

        # Delete VM
        click.echo(f"\nDeleting VM '{vm_name}'...")

        result = VMLifecycleManager.delete_vm(
            vm_name=vm_name, resource_group=rg, force=True, no_wait=False
        )

        if result.success:
            click.echo(f"\nSuccess! {result.message}")
            if result.resources_deleted:
                click.echo("\nDeleted resources:")
                for resource in result.resources_deleted:
                    click.echo(f"  - {resource}")
        else:
            click.echo(f"\nError: {result.message}", err=True)
            sys.exit(1)

    except VMManagerError as e:
        click.echo(f"Error: {e}", err=True)
        sys.exit(1)
    except VMLifecycleError as e:
        click.echo(f"Error: {e}", err=True)
        sys.exit(1)
    except KeyboardInterrupt:
        click.echo("\nCancelled by user.")
        sys.exit(130)
    except Exception as e:
        click.echo(f"Unexpected error: {e}", err=True)
        sys.exit(1)


@main.command(name="destroy")
@click.argument("vm_name", type=str)
@click.option("--resource-group", "--rg", help="Resource group", type=str)
@click.option("--config", help="Config file path", type=click.Path())
@click.option("--force", is_flag=True, help="Skip confirmation prompt")
@click.option(
    "--dry-run", is_flag=True, help="Show what would be deleted without actually deleting"
)
@click.option(
    "--delete-rg", is_flag=True, help="Delete the entire resource group (use with caution)"
)
def destroy(
    vm_name: str,
    resource_group: str | None,
    config: str | None,
    force: bool,
    dry_run: bool,
    delete_rg: bool,
):
    """Destroy a VM and optionally the entire resource group.

    This is an alias for the 'kill' command with additional options.
    Deletes the VM, NICs, disks, and public IPs.

    \b
    Examples:
        azlin destroy azlin-vm-12345
        azlin destroy my-vm --dry-run
        azlin destroy my-vm --delete-rg --force
        azlin destroy my-vm --rg my-resource-group
    """
    try:
        # Get resource group
        rg = ConfigManager.get_resource_group(resource_group, config)

        if not rg:
            click.echo("Error: No resource group specified.", err=True)
            sys.exit(1)

        # Handle --delete-rg option
        if delete_rg:
            if dry_run:
                click.echo(f"\n[DRY RUN] Would delete entire resource group: {rg}")
                click.echo(f"This would delete ALL resources in the group, not just '{vm_name}'")
                return

            # Show warning and confirmation
            if not force:
                click.echo(f"\nWARNING: You are about to delete the ENTIRE resource group: {rg}")
                click.echo(
                    f"This will delete ALL resources in the group, not just the VM '{vm_name}'!"
                )
                click.echo("\nThis action cannot be undone.\n")

                confirm = input("Type the resource group name to confirm deletion: ").strip()
                if confirm != rg:
                    click.echo("Cancelled. Resource group name did not match.")
                    return

            click.echo(f"\nDeleting resource group '{rg}'...")

            # Use Azure CLI to delete resource group
            import subprocess

            cmd = ["az", "group", "delete", "--name", rg, "--yes"]

            try:
                result = subprocess.run(
                    cmd, capture_output=True, text=True, timeout=600, check=True
                )
                click.echo(f"\nSuccess! Resource group '{rg}' and all resources deleted.")
                return
            except subprocess.CalledProcessError as e:
                click.echo(f"\nError deleting resource group: {e.stderr}", err=True)
                sys.exit(1)
            except subprocess.TimeoutExpired:
                click.echo("\nError: Resource group deletion timed out.", err=True)
                sys.exit(1)

        # Handle dry-run for single VM
        if dry_run:
            vm = VMManager.get_vm(vm_name, rg)
            if not vm:
                click.echo(f"Error: VM '{vm_name}' not found in resource group '{rg}'.", err=True)
                sys.exit(1)

            click.echo(f"\n[DRY RUN] Would delete VM: {vm_name}")
            click.echo(f"  Resource Group: {rg}")
            click.echo(f"  Status:         {vm.get_status_display()}")
            click.echo(f"  IP:             {vm.public_ip or 'N/A'}")
            click.echo(f"  Size:           {vm.vm_size or 'N/A'}")
            click.echo("\nResources that would be deleted:")
            click.echo(f"  - VM: {vm_name}")
            click.echo("  - Associated NICs")
            click.echo("  - Associated disks")
            click.echo("  - Associated public IPs")
            return

        # Normal deletion (same as kill command)
        vm = VMManager.get_vm(vm_name, rg)

        if not vm:
            click.echo(f"Error: VM '{vm_name}' not found in resource group '{rg}'.", err=True)
            sys.exit(1)

        # Show confirmation prompt unless --force
        if not force:
            click.echo("\nVM Details:")
            click.echo(f"  Name:           {vm.name}")
            click.echo(f"  Resource Group: {vm.resource_group}")
            click.echo(f"  Status:         {vm.get_status_display()}")
            click.echo(f"  IP:             {vm.public_ip or 'N/A'}")
            click.echo(f"  Size:           {vm.vm_size or 'N/A'}")
            click.echo("\nThis will delete the VM and all associated resources (NICs, disks, IPs).")
            click.echo("This action cannot be undone.\n")

            confirm = input("Are you sure you want to delete this VM? [y/N]: ").lower()
            if confirm not in ["y", "yes"]:
                click.echo("Cancelled.")
                return

        # Delete VM
        click.echo(f"\nDeleting VM '{vm_name}'...")

        result = VMLifecycleManager.delete_vm(
            vm_name=vm_name, resource_group=rg, force=True, no_wait=False
        )

        if result.success:
            click.echo(f"\nSuccess! {result.message}")
            if result.resources_deleted:
                click.echo("\nDeleted resources:")
                for resource in result.resources_deleted:
                    click.echo(f"  - {resource}")
        else:
            click.echo(f"\nError: {result.message}", err=True)
            sys.exit(1)

    except VMManagerError as e:
        click.echo(f"Error: {e}", err=True)
        sys.exit(1)
    except VMLifecycleError as e:
        click.echo(f"Error: {e}", err=True)
        sys.exit(1)
    except KeyboardInterrupt:
        click.echo("\nCancelled by user.")
        sys.exit(130)
    except Exception as e:
        click.echo(f"Unexpected error: {e}", err=True)
        sys.exit(1)


@main.command()
@click.option('--resource-group', '--rg', help='Resource group', type=str)
@click.option('--config', help='Config file path', type=click.Path())
@click.option('--force', is_flag=True, help='Skip confirmation prompt')
@click.option('--prefix', default='azlin', help='Only delete VMs with this prefix')
def killall(
    resource_group: str | None,
    config: str | None,
    force: bool,
    prefix: str
):
    """Delete all VMs in resource group.

    Deletes all VMs matching the prefix and their associated resources.

    \b
    Examples:
        azlin killall
        azlin killall --rg my-resource-group
        azlin killall --prefix test-vm
        azlin killall --force
    """
    try:
        # Get resource group
        rg = ConfigManager.get_resource_group(resource_group, config)

        if not rg:
            click.echo("Error: No resource group specified.", err=True)
            sys.exit(1)

        # List VMs
        vms = VMManager.list_vms(rg, include_stopped=True)
        vms = VMManager.filter_by_prefix(vms, prefix)

        if not vms:
            click.echo(f"No VMs found with prefix '{prefix}' in resource group '{rg}'.")
            return

        # Show confirmation prompt unless --force
        if not force:
            click.echo(f"\nFound {len(vms)} VM(s) in resource group '{rg}':")
            click.echo("=" * 80)
            for vm in vms:
                status = vm.get_status_display()
                ip = vm.public_ip or "N/A"
                click.echo(f"  {vm.name:<35} {status:<15} {ip:<15}")
            click.echo("=" * 80)

            click.echo(f"\nThis will delete all {len(vms)} VM(s) and their associated resources.")
            click.echo("This action cannot be undone.\n")

            confirm = input(f"Are you sure you want to delete {len(vms)} VM(s)? [y/N]: ").lower()
            if confirm not in ["y", "yes"]:
                click.echo("Cancelled.")
                return

        # Delete all VMs
        click.echo(f"\nDeleting {len(vms)} VM(s) in parallel...")

        summary = VMLifecycleManager.delete_all_vms(
            resource_group=rg, force=True, vm_prefix=prefix, max_workers=5
        )

        # Display results
        click.echo("\n" + "=" * 80)
        click.echo("Deletion Summary")
        click.echo("=" * 80)
        click.echo(f"Total VMs:     {summary.total}")
        click.echo(f"Succeeded:     {summary.succeeded}")
        click.echo(f"Failed:        {summary.failed}")
        click.echo("=" * 80)

        # Show details
        if summary.succeeded > 0:
            click.echo("\nSuccessfully deleted:")
            for result in summary.results:
                if result.success:
                    click.echo(f"  - {result.vm_name}")

        if summary.failed > 0:
            click.echo("\nFailed to delete:")
            for result in summary.results:
                if not result.success:
                    click.echo(f"  - {result.vm_name}: {result.message}")

        # Exit with error code if any failed
        if not summary.all_succeeded:
            sys.exit(1)

    except VMManagerError as e:
        click.echo(f"Error: {e}", err=True)
        sys.exit(1)
    except VMLifecycleError as e:
        click.echo(f"Error: {e}", err=True)
        sys.exit(1)
    except KeyboardInterrupt:
        click.echo("\nCancelled by user.")
        sys.exit(130)
    except Exception as e:
        click.echo(f"Unexpected error: {e}", err=True)
        sys.exit(1)


@main.command()
@click.option('--resource-group', '--rg', help='Resource group', type=str)
@click.option('--config', help='Config file path', type=click.Path())
@click.option('--grouped', is_flag=True, help='Group output by VM instead of prefixing')
def ps(
    resource_group: str | None,
    config: str | None,
    grouped: bool
):
    """Run 'ps aux' command on all VMs.

    Shows running processes on each VM. Output is prefixed with [vm-name].
    SSH processes are automatically filtered out.

    \b
    Examples:
        azlin ps
        azlin ps --rg my-resource-group
        azlin ps --grouped
    """
    try:
        # Get resource group
        rg = ConfigManager.get_resource_group(resource_group, config)

        if not rg:
            click.echo("Error: No resource group specified.", err=True)
            sys.exit(1)

        # Get SSH key
        ssh_key_pair = SSHKeyManager.ensure_key_exists()

        # List running VMs
        vms = VMManager.list_vms(rg, include_stopped=False)
        vms = VMManager.filter_by_prefix(vms, "azlin")

        if not vms:
            click.echo("No running VMs found.")
            return

        running_vms = [vm for vm in vms if vm.is_running() and vm.public_ip]

        if not running_vms:
            click.echo("No running VMs with public IPs found.")
            return

        click.echo(f"Running 'ps aux' on {len(running_vms)} VMs...\n")

        # Build SSH configs
        ssh_configs = [
            SSHConfig(host=vm.public_ip, user="azureuser", key_path=ssh_key_pair.private_path)
            for vm in running_vms
        ]

        # Execute in parallel
        results = PSCommandExecutor.execute_ps_on_vms(ssh_configs, timeout=30)

        # Display output
        if grouped:
            output = PSCommandExecutor.format_ps_output_grouped(results, filter_ssh=True)
        else:
            output = PSCommandExecutor.format_ps_output(results, filter_ssh=True)

        click.echo(output)

    except VMManagerError as e:
        click.echo(f"Error: {e}", err=True)
        sys.exit(1)
    except RemoteExecError as e:
        click.echo(f"Error: {e}", err=True)
        sys.exit(1)
    except Exception as e:
        click.echo(f"Error: {e}", err=True)
        sys.exit(1)


@main.command()
@click.option("--resource-group", "--rg", help="Resource group", type=str)
@click.option("--config", help="Config file path", type=click.Path())
@click.option("--by-vm", is_flag=True, help="Show per-VM breakdown")
@click.option("--from", "from_date", help="Start date (YYYY-MM-DD)", type=str)
@click.option("--to", "to_date", help="End date (YYYY-MM-DD)", type=str)
@click.option("--estimate", is_flag=True, help="Show monthly cost estimate")
def cost(
    resource_group: str | None,
    config: str | None,
    by_vm: bool,
    from_date: str | None,
    to_date: str | None,
    estimate: bool
):
    """Show cost estimates for VMs.

    Displays cost estimates based on VM size and uptime.
    Costs are approximate based on Azure pay-as-you-go pricing.

    \b
    Examples:
        azlin cost
        azlin cost --by-vm
        azlin cost --from 2025-01-01 --to 2025-01-31
        azlin cost --estimate
        azlin cost --rg my-resource-group --by-vm
    """
    try:
        # Get resource group
        rg = ConfigManager.get_resource_group(resource_group, config)

        if not rg:
            click.echo("Error: No resource group specified.", err=True)
            sys.exit(1)

        # Parse dates if provided
        start_date = None
        end_date = None

        if from_date:
            try:
                start_date = datetime.strptime(from_date, "%Y-%m-%d")
            except ValueError:
                click.echo("Error: Invalid from date format. Use YYYY-MM-DD", err=True)
                sys.exit(1)

        if to_date:
            try:
                end_date = datetime.strptime(to_date, "%Y-%m-%d")
            except ValueError:
                click.echo("Error: Invalid to date format. Use YYYY-MM-DD", err=True)
                sys.exit(1)

        # Get cost estimates
        click.echo(f"Calculating costs for resource group: {rg}\n")

        summary = CostTracker.estimate_costs(
            resource_group=rg, from_date=start_date, to_date=end_date, include_stopped=True
        )

        # Display formatted table
        output = CostTracker.format_cost_table(summary, by_vm=by_vm)
        click.echo(output)

        # Show estimate if requested
        if estimate and summary.running_vms > 0:
            monthly = summary.get_monthly_estimate()
            click.echo(f"Monthly estimate for running VMs: ${monthly:.2f}")
            click.echo("")

    except CostTrackerError as e:
        click.echo(f"Error: {e}", err=True)
        sys.exit(1)
    except VMManagerError as e:
        click.echo(f"Error: {e}", err=True)
        sys.exit(1)
    except Exception as e:
        click.echo(f"Unexpected error: {e}", err=True)
        sys.exit(1)


@main.command()
@click.argument("vm_identifier", type=str)
@click.option("--resource-group", "--rg", help="Resource group (required for VM name)", type=str)
@click.option("--config", help="Config file path", type=click.Path())
@click.option("--no-tmux", is_flag=True, help="Skip tmux session")
@click.option("--tmux-session", help="Tmux session name (default: vm_identifier)", type=str)
@click.option("--user", default="azureuser", help="SSH username (default: azureuser)", type=str)
@click.option("--key", help="SSH private key path", type=click.Path(exists=True))
@click.option("--no-reconnect", is_flag=True, help="Disable auto-reconnect on disconnect")
@click.option(
    "--max-retries", default=3, help="Maximum reconnection attempts (default: 3)", type=int
)
@click.argument("remote_command", nargs=-1, type=str)
def connect(
    vm_identifier: str,
    resource_group: str | None,
    config: str | None,
    no_tmux: bool,
    tmux_session: str | None,
    user: str,
    key: str | None,
    no_reconnect: bool,
    max_retries: int,
    remote_command: tuple,
):
    """Connect to existing VM via SSH.

    VM_IDENTIFIER can be either:
    - VM name (requires --resource-group or default config)
    - IP address (direct connection)

    Use -- to separate remote command from options.

    By default, auto-reconnect is ENABLED. If your SSH session disconnects,
    you will be prompted to reconnect. Use --no-reconnect to disable this.

    \b
    Examples:
        # Connect to VM by name
        azlin connect my-vm

        # Connect to VM by name with explicit resource group
        azlin connect my-vm --rg my-resource-group

        # Connect by IP address
        azlin connect 20.1.2.3

        # Connect without tmux
        azlin connect my-vm --no-tmux

        # Connect with custom tmux session name
        azlin connect my-vm --tmux-session dev

        # Connect and run command
        azlin connect my-vm -- ls -la

        # Connect with custom SSH user
        azlin connect my-vm --user myuser

        # Connect with custom SSH key
        azlin connect my-vm --key ~/.ssh/custom_key

        # Disable auto-reconnect
        azlin connect my-vm --no-reconnect

        # Set maximum reconnection attempts
        azlin connect my-vm --max-retries 5
    """
    try:
        # Parse remote command
        command = " ".join(remote_command) if remote_command else None

        # Convert key path to Path object
        key_path = Path(key).expanduser() if key else None

        # Get resource group from config if not specified
        if not VMConnector._is_valid_ip(vm_identifier):
            rg = ConfigManager.get_resource_group(resource_group, config)
            if not rg:
                click.echo(
                    "Error: Resource group required for VM name.\n"
                    "Use --resource-group or set default in ~/.azlin/config.toml",
                    err=True,
                )
                sys.exit(1)
        else:
            rg = resource_group

        # Connect to VM
        click.echo(f"Connecting to {vm_identifier}...")

        success = VMConnector.connect(
            vm_identifier=vm_identifier,
            resource_group=rg,
            use_tmux=not no_tmux,
            tmux_session=tmux_session,
            remote_command=command,
            ssh_user=user,
            ssh_key_path=key_path,
            enable_reconnect=not no_reconnect,
            max_reconnect_retries=max_retries,
        )

        sys.exit(0 if success else 1)

    except VMConnectorError as e:
        click.echo(f"Error: {e}", err=True)
        sys.exit(1)
    except ConfigError as e:
        click.echo(f"Config error: {e}", err=True)
        sys.exit(1)
    except KeyboardInterrupt:
        click.echo("\nCancelled by user.")
        sys.exit(130)
    except Exception as e:
        click.echo(f"Unexpected error: {e}", err=True)
        logger.exception("Unexpected error in connect command")
        sys.exit(1)


@main.command()
@click.argument('vm_name', type=str)
@click.option('--resource-group', '--rg', help='Resource group', type=str)
@click.option('--config', help='Config file path', type=click.Path())
@click.option('--deallocate/--no-deallocate', default=True, help='Deallocate to save costs (default: yes)')
def stop(
    vm_name: str,
    resource_group: str | None,
    config: str | None,
    deallocate: bool
):
    """Stop or deallocate a VM.

    Stopping a VM with --deallocate (default) fully releases compute resources
    and stops billing for the VM (storage charges still apply).

    \b
    Examples:
        azlin stop my-vm
        azlin stop my-vm --rg my-resource-group
        azlin stop my-vm --no-deallocate
    """
    try:
        # Get resource group
        rg = ConfigManager.get_resource_group(resource_group, config)

        if not rg:
            click.echo("Error: No resource group specified.", err=True)
            sys.exit(1)

        click.echo(f"{'Deallocating' if deallocate else 'Stopping'} VM '{vm_name}'...")

        result = VMLifecycleController.stop_vm(
            vm_name=vm_name, resource_group=rg, deallocate=deallocate, no_wait=False
        )

        if result.success:
            click.echo(f"Success! {result.message}")
            if result.cost_impact:
                click.echo(f"Cost impact: {result.cost_impact}")
        else:
            click.echo(f"Error: {result.message}", err=True)
            sys.exit(1)

    except VMLifecycleControlError as e:
        click.echo(f"Error: {e}", err=True)
        sys.exit(1)
    except Exception as e:
        click.echo(f"Unexpected error: {e}", err=True)
        sys.exit(1)


@main.command()
@click.argument('vm_name', type=str)
@click.option('--resource-group', '--rg', help='Resource group', type=str)
@click.option('--config', help='Config file path', type=click.Path())
def start(
    vm_name: str,
    resource_group: str | None,
    config: str | None
):
    """Start a stopped or deallocated VM.

    \b
    Examples:
        azlin start my-vm
        azlin start my-vm --rg my-resource-group
    """
    try:
        # Get resource group
        rg = ConfigManager.get_resource_group(resource_group, config)

        if not rg:
            click.echo("Error: No resource group specified.", err=True)
            sys.exit(1)

        click.echo(f"Starting VM '{vm_name}'...")

        result = VMLifecycleController.start_vm(vm_name=vm_name, resource_group=rg, no_wait=False)

        if result.success:
            click.echo(f"Success! {result.message}")
            if result.cost_impact:
                click.echo(f"Cost impact: {result.cost_impact}")
        else:
            click.echo(f"Error: {result.message}", err=True)
            sys.exit(1)

    except VMLifecycleControlError as e:
        click.echo(f"Error: {e}", err=True)
        sys.exit(1)
    except Exception as e:
        click.echo(f"Unexpected error: {e}", err=True)
        sys.exit(1)


@main.command()
@click.option("--vm-name", help="VM name to sync to", type=str)
@click.option("--dry-run", help="Show what would be synced", is_flag=True)
@click.option("--resource-group", "--rg", help="Resource group", type=str)
@click.option("--config", help="Config file path", type=click.Path())
def sync(
    vm_name: str | None,
    dry_run: bool,
    resource_group: str | None,
    config: str | None
):
    """Sync ~/.azlin/home/ to VM home directory.

    Syncs local configuration files to remote VM for consistent
    development environment.

    \b
    Examples:
        azlin sync                    # Interactive VM selection
        azlin sync --vm-name myvm     # Sync to specific VM
        azlin sync --dry-run          # Show what would be synced
    """
    try:
        # Get SSH key
        ssh_key_pair = SSHKeyManager.ensure_key_exists()

        # Get resource group
        rg = ConfigManager.get_resource_group(resource_group, config)

        # Get VM
        if vm_name:
            # Sync to specific VM
            if not rg:
                click.echo("Error: Resource group required for VM name.", err=True)
                click.echo("Use --resource-group or set default in ~/.azlin/config.toml", err=True)
                sys.exit(1)

            vm = VMManager.get_vm(vm_name, rg)
            if not vm:
                click.echo(f"Error: VM '{vm_name}' not found in resource group '{rg}'.", err=True)
                sys.exit(1)

            if not vm.is_running():
                click.echo(f"Error: VM '{vm_name}' is not running.", err=True)
                sys.exit(1)

            if not vm.public_ip:
                click.echo(f"Error: VM '{vm_name}' has no public IP.", err=True)
                sys.exit(1)

            selected_vm = vm
        else:
            # Interactive selection
            if not rg:
                click.echo("Error: No resource group specified.", err=True)
                click.echo("Use --resource-group or set default in ~/.azlin/config.toml", err=True)
                sys.exit(1)

            vms = VMManager.list_vms(rg, include_stopped=False)
            vms = VMManager.filter_by_prefix(vms, "azlin")
            vms = [vm for vm in vms if vm.is_running() and vm.public_ip]

            if not vms:
                click.echo("No running VMs found.")
                sys.exit(1)

            if len(vms) == 1:
                selected_vm = vms[0]
                click.echo(f"Auto-selecting VM: {selected_vm.name}")
            else:
                # Show menu
                click.echo("\nSelect VM to sync to:")
                for idx, vm in enumerate(vms, 1):
                    click.echo(f"  {idx}. {vm.name} - {vm.public_ip}")

                choice = input("\nSelect VM (number): ").strip()
                try:
                    idx = int(choice) - 1
                    if 0 <= idx < len(vms):
                        selected_vm = vms[idx]
                    else:
                        click.echo("Invalid selection", err=True)
                        sys.exit(1)
                except ValueError:
                    click.echo("Invalid input", err=True)
                    sys.exit(1)

        # Create SSH config
        ssh_config = SSHConfig(
            host=selected_vm.public_ip, user="azureuser", key_path=ssh_key_pair.private_path
        )

        # Sync
        click.echo(f"\nSyncing to {selected_vm.name} ({selected_vm.public_ip})...")

        def progress_callback(msg: str):
            click.echo(f"  {msg}")

        result = HomeSyncManager.sync_to_vm(
            ssh_config, dry_run=dry_run, progress_callback=progress_callback
        )

        if result.success:
            click.echo(
                f"\nSuccess! Synced {result.files_synced} files "
                f"({result.bytes_transferred / 1024:.1f} KB) "
                f"in {result.duration_seconds:.1f}s"
            )
        else:
            click.echo("\nSync completed with errors:", err=True)
            for error in result.errors:
                click.echo(f"  - {error}", err=True)
            sys.exit(1)

    except SecurityValidationError as e:
        click.echo("\nSecurity validation failed:", err=True)
        click.echo(str(e), err=True)
        click.echo("\nRemove sensitive files from ~/.azlin/home/ and try again.", err=True)
        sys.exit(1)

    except (RsyncError, HomeSyncError) as e:
        click.echo(f"\nSync failed: {e}", err=True)
        sys.exit(1)

    except (VMManagerError, ConfigError) as e:
        click.echo(f"Error: {e}", err=True)
        sys.exit(1)

    except KeyboardInterrupt:
        click.echo("\nCancelled by user.")
        sys.exit(130)

    except Exception as e:
        click.echo(f"Unexpected error: {e}", err=True)
        logger.exception("Unexpected error in sync command")
        sys.exit(1)


@main.command()
@click.argument("source")
@click.argument("destination")
@click.option("--dry-run", is_flag=True, help="Show what would be transferred")
@click.option("--resource-group", "--rg", help="Resource group", type=str)
@click.option("--config", help="Config file path", type=click.Path())
def cp(
    source: str,
    destination: str,
    dry_run: bool,
    resource_group: str | None,
    config: str | None
):
    """Copy files between local machine and VMs.

    Supports bidirectional file transfer with security-hardened path validation.

    Arguments support session:path notation:
    - Local path: myfile.txt
    - Remote path: vm1:~/myfile.txt

    \b
    Examples:
        azlin cp myfile.txt vm1:~/          # Local to remote
        azlin cp vm1:~/data.txt ./          # Remote to local
        azlin cp vm1:~/src vm2:~/dest       # Remote to remote (not supported)
        azlin cp --dry-run test.txt vm1:~/  # Show transfer plan
    """
    try:
        # Get resource group
        rg = ConfigManager.get_resource_group(resource_group, config)

        # Get SSH key
        SSHKeyManager.ensure_key_exists()

        # Parse source
        source_session_name, source_path_str = SessionManager.parse_session_path(source)

        if source_session_name is None:
            # Local source
            source_path = PathParser.parse_and_validate(source_path_str, allow_absolute=False)
            source_endpoint = TransferEndpoint(path=source_path, session=None)
        else:
            # Remote source
            if not rg:
                click.echo("Error: Resource group required for remote sessions.", err=True)
                click.echo("Use --resource-group or set default in ~/.azlin/config.toml", err=True)
                sys.exit(1)

            vm_session = SessionManager.get_vm_session(
                source_session_name, VMManager, ConfigManager
            )

            # Parse remote path (allow relative to home)
            source_path = PathParser.parse_and_validate(
                source_path_str, allow_absolute=True, base_dir=Path("/home") / vm_session.user
            )

            source_endpoint = TransferEndpoint(path=source_path, session=vm_session)

        # Parse destination
        dest_session_name, dest_path_str = SessionManager.parse_session_path(destination)

        if dest_session_name is None:
            # Local destination
            dest_path = PathParser.parse_and_validate(dest_path_str, allow_absolute=False)
            dest_endpoint = TransferEndpoint(path=dest_path, session=None)
        else:
            # Remote destination
            if not rg:
                click.echo("Error: Resource group required for remote sessions.", err=True)
                click.echo("Use --resource-group or set default in ~/.azlin/config.toml", err=True)
                sys.exit(1)

            vm_session = SessionManager.get_vm_session(dest_session_name, VMManager, ConfigManager)

            # Parse remote path (allow relative to home)
            dest_path = PathParser.parse_and_validate(
                dest_path_str, allow_absolute=True, base_dir=Path("/home") / vm_session.user
            )

            dest_endpoint = TransferEndpoint(path=dest_path, session=vm_session)

        # Display transfer plan
        click.echo("\nTransfer Plan:")
        if source_endpoint.session is None:
            click.echo(f"  Source: {source_endpoint.path} (local)")
        else:
            click.echo(f"  Source: {source_endpoint.session.name}:{source_endpoint.path}")

        if dest_endpoint.session is None:
            click.echo(f"  Dest:   {dest_endpoint.path} (local)")
        else:
            click.echo(f"  Dest:   {dest_endpoint.session.name}:{dest_endpoint.path}")

        click.echo()

        if dry_run:
            click.echo("Dry run - no files transferred")
            return

        # Execute transfer
        result = FileTransfer.transfer(source_endpoint, dest_endpoint)

        if result.success:
            click.echo(
                f"Success! Transferred {result.files_transferred} files "
                f"({result.bytes_transferred / 1024:.1f} KB) "
                f"in {result.duration_seconds:.1f}s"
            )
        else:
            click.echo("Transfer failed:", err=True)
            for error in result.errors:
                click.echo(f"  {error}", err=True)
            sys.exit(1)

    except FileTransferError as e:
        click.echo(f"Error: {e}", err=True)
        sys.exit(1)
    except VMManagerError as e:
        click.echo(f"Error: {e}", err=True)
        sys.exit(1)
    except ConfigError as e:
        click.echo(f"Config error: {e}", err=True)
        sys.exit(1)
    except KeyboardInterrupt:
        click.echo("\nCancelled by user.")
        sys.exit(130)
    except Exception as e:
        click.echo(f"Unexpected error: {e}", err=True)
        logger.exception("Unexpected error in cp command")
        sys.exit(1)


@main.command()
@click.option('--resource-group', '--rg', help='Resource group', type=str)
@click.option('--config', help='Config file path', type=click.Path())
@click.option('--vm', help='Show status for specific VM only', type=str)
def status(
    resource_group: str | None,
    config: str | None,
    vm: str | None
):
    """Show status of VMs in resource group.

    Displays detailed status information including power state and IP addresses.

    \b
    Examples:
        azlin status
        azlin status --rg my-resource-group
        azlin status --vm my-vm
    """
    try:
        # Get resource group
        rg = ConfigManager.get_resource_group(resource_group, config)

        if not rg:
            click.echo("Error: No resource group specified.", err=True)
            sys.exit(1)

        # List VMs
        vms = VMManager.list_vms(rg, include_stopped=True)

        if vm:
            # Filter to specific VM
            vms = [v for v in vms if v.name == vm]
            if not vms:
                click.echo(f"Error: VM '{vm}' not found in resource group '{rg}'.", err=True)
                sys.exit(1)
        else:
            # Filter to azlin VMs
            vms = VMManager.filter_by_prefix(vms, "azlin")

        vms = VMManager.sort_by_created_time(vms)

        if not vms:
            click.echo("No VMs found.")
            return

        # Display status table
        click.echo(f"\nVM Status in resource group: {rg}")
        click.echo("=" * 100)
        click.echo(f"{'NAME':<35} {'POWER STATE':<18} {'IP':<16} {'REGION':<15} {'SIZE':<15}")
        click.echo("=" * 100)

        for v in vms:
            power_state = v.power_state if v.power_state else "Unknown"
            ip = v.public_ip or "N/A"
            size = v.vm_size or "N/A"
            location = v.location or "N/A"
            click.echo(f"{v.name:<35} {power_state:<18} {ip:<16} {location:<15} {size:<15}")

        click.echo("=" * 100)
        click.echo(f"\nTotal: {len(vms)} VMs")

        # Summary stats
        running = sum(1 for v in vms if v.is_running())
        stopped = len(vms) - running
        click.echo(f"Running: {running}, Stopped/Deallocated: {stopped}\n")

    except VMManagerError as e:
        click.echo(f"Error: {e}", err=True)
        sys.exit(1)
    except Exception as e:
        click.echo(f"Unexpected error: {e}", err=True)
        sys.exit(1)


<<<<<<< HEAD
@main.group(name='keys')
def keys_group():
    """SSH key management and rotation.
    
    Manage SSH keys across Azure VMs with rotation, backup, and export functionality.
=======
@main.group(name='template')
def template():
    """Manage VM configuration templates.

    Templates allow you to save and reuse VM configurations.
    Stored in ~/.azlin/templates/ as YAML files.

    \b
    SUBCOMMANDS:
        create   Create a new template
        list     List all templates
        delete   Delete a template
        export   Export template to file
        import   Import template from file

    \b
    EXAMPLES:
        # Create a template interactively
        azlin template create dev-vm

        # List all templates
        azlin template list

        # Delete a template
        azlin template delete dev-vm

        # Export a template
        azlin template export dev-vm my-template.yaml

        # Import a template
        azlin template import my-template.yaml

        # Use a template when creating VM
        azlin new --template dev-vm


@main.group(name='snapshot')
@click.pass_context
def snapshot(ctx):
    """Manage VM snapshots.

    Create, list, restore, and delete VM disk snapshots for backup and recovery.

    \b
    EXAMPLES:
        # Create a snapshot of a VM
        $ azlin snapshot create my-vm

        # List snapshots for a VM
        $ azlin snapshot list my-vm

        # Restore VM from a snapshot
        $ azlin snapshot restore my-vm my-vm-snapshot-20251015-053000

        # Delete a snapshot
        $ azlin snapshot delete my-vm-snapshot-20251015-053000
    """
    pass


@template.command(name='create')
@click.argument('name', type=str)
@click.option('--description', help='Template description', type=str)
@click.option('--vm-size', help='Azure VM size', type=str)
@click.option('--region', help='Azure region', type=str)
@click.option('--cloud-init', help='Path to cloud-init script file', type=click.Path(exists=True))
def template_create(
    name: str,
    description: Optional[str],
    vm_size: Optional[str],
    region: Optional[str],
    cloud_init: Optional[str]
):
    """Create a new VM template.

    Creates a template with the specified configuration.
    If options are not provided, uses defaults from config.

    \b
    Examples:
        azlin template create dev-vm
        azlin template create dev-vm --vm-size Standard_D2s_v3 --region eastus
        azlin template create dev-vm --description "My dev VM" --cloud-init custom.yaml
    """
    try:
        # Load config for defaults
        try:
            config = ConfigManager.load_config()
        except ConfigError:
            config = AzlinConfig()

        # Use provided values or defaults
        final_description = description or f"Template: {name}"
        final_vm_size = vm_size or config.default_vm_size
        final_region = region or config.default_region

        # Load cloud-init if provided
        cloud_init_content = None
        if cloud_init:
            cloud_init_path = Path(cloud_init).expanduser().resolve()
            cloud_init_content = cloud_init_path.read_text()

        # Create template
        template = VMTemplateConfig(
            name=name,
            description=final_description,
            vm_size=final_vm_size,
            region=final_region,
            cloud_init=cloud_init_content
        )

        TemplateManager.create_template(template)

        click.echo(f"Created template: {name}")
        click.echo(f"  Description: {final_description}")
        click.echo(f"  VM Size:     {final_vm_size}")
        click.echo(f"  Region:      {final_region}")
        if cloud_init_content:
            click.echo(f"  Cloud-init:  Custom script included")

    except TemplateError as e:
        click.echo(f"Error: {e}", err=True)
        sys.exit(1)
    except Exception as e:
        click.echo(f"Unexpected error: {e}", err=True)
        sys.exit(1)


@template.command(name='list')
def template_list():
    """List all available templates.

    Shows all templates stored in ~/.azlin/templates/.

    \b
    Examples:
        azlin template list
    """
    try:
        templates = TemplateManager.list_templates()

        if not templates:
            click.echo("No templates found.")
            click.echo("\nCreate a template with: azlin template create <name>")
            return

        click.echo(f"\nAvailable Templates ({len(templates)}):")
        click.echo("=" * 90)
        click.echo(f"{'NAME':<25} {'VM SIZE':<20} {'REGION':<15} {'DESCRIPTION':<30}")
        click.echo("=" * 90)

        for t in templates:
            desc = t.description[:27] + "..." if len(t.description) > 30 else t.description
            click.echo(f"{t.name:<25} {t.vm_size:<20} {t.region:<15} {desc:<30}")

        click.echo("=" * 90)
        click.echo(f"\nUse with: azlin new --template <name>")

    except TemplateError as e:
        click.echo(f"Error: {e}", err=True)
        sys.exit(1)
    except Exception as e:
        click.echo(f"Unexpected error: {e}", err=True)
        sys.exit(1)


@template.command(name='delete')
@click.argument('name', type=str)
@click.option('--force', is_flag=True, help='Skip confirmation prompt')
def template_delete(name: str, force: bool):
    """Delete a template.

    Removes the template file from ~/.azlin/templates/.

    \b
    Examples:
        azlin template delete dev-vm
        azlin template delete dev-vm --force
    """
    try:
        # Verify template exists
        template = TemplateManager.get_template(name)

        # Confirm deletion unless --force
        if not force:
            click.echo(f"\nTemplate: {template.name}")
            click.echo(f"  Description: {template.description}")
            click.echo(f"  VM Size:     {template.vm_size}")
            click.echo(f"  Region:      {template.region}")
            click.echo("\nThis action cannot be undone.")

            confirm = input("\nDelete this template? [y/N]: ").lower()
            if confirm not in ['y', 'yes']:
                click.echo("Cancelled.")
                return

        # Delete template
        TemplateManager.delete_template(name)
        click.echo(f"Deleted template: {name}")

    except TemplateError as e:
        click.echo(f"Error: {e}", err=True)
        sys.exit(1)
    except Exception as e:
        click.echo(f"Unexpected error: {e}", err=True)
        sys.exit(1)


@template.command(name='export')
@click.argument('name', type=str)
@click.argument('output_file', type=click.Path())
def template_export(name: str, output_file: str):
    """Export a template to a YAML file.

    Exports the template configuration to a file that can be shared
    or imported on another machine.

    \b
    Examples:
        azlin template export dev-vm my-template.yaml
        azlin template export dev-vm ~/shared/template.yaml
    """
    try:
        output_path = Path(output_file).expanduser().resolve()

        # Check if file exists
        if output_path.exists():
            confirm = input(f"\nFile '{output_path}' exists. Overwrite? [y/N]: ").lower()
            if confirm not in ['y', 'yes']:
                click.echo("Cancelled.")
                return

        TemplateManager.export_template(name, output_path)
        click.echo(f"Exported template '{name}' to: {output_path}")

    except TemplateError as e:
        click.echo(f"Error: {e}", err=True)
        sys.exit(1)
    except Exception as e:
        click.echo(f"Unexpected error: {e}", err=True)
        sys.exit(1)


@template.command(name='import')
@click.argument('input_file', type=click.Path(exists=True))
def template_import(input_file: str):
    """Import a template from a YAML file.

    Imports a template configuration from a file and saves it
    to ~/.azlin/templates/.

    \b
    Examples:
        azlin template import my-template.yaml
        azlin template import ~/shared/template.yaml
    """
    try:
        input_path = Path(input_file).expanduser().resolve()

        template = TemplateManager.import_template(input_path)

        click.echo(f"Imported template: {template.name}")
        click.echo(f"  Description: {template.description}")
        click.echo(f"  VM Size:     {template.vm_size}")
        click.echo(f"  Region:      {template.region}")

    except TemplateError as e:
        click.echo(f"Error: {e}", err=True)
        sys.exit(1)


@snapshot.command(name='create')
@click.argument('vm_name')
@click.option('--resource-group', '--rg', help='Resource group name', type=str)
@click.option('--config', help='Config file path', type=click.Path())
def snapshot_create(vm_name: str, resource_group: str | None, config: str | None):
    """Create a snapshot of a VM's OS disk.

    Creates a point-in-time snapshot of the VM's OS disk for backup purposes.
    Snapshots are automatically named with timestamps.

    \b
    EXAMPLES:
        # Create snapshot using default resource group
        $ azlin snapshot create my-vm

        # Create snapshot with specific resource group
        $ azlin snapshot create my-vm --rg my-resource-group
    """
    try:
        # Load config for defaults
        try:
            azlin_config = ConfigManager.load_config(config)
        except ConfigError:
            azlin_config = AzlinConfig()

        # Get resource group
        rg = resource_group or azlin_config.default_resource_group
        if not rg:
            click.echo("Error: No resource group specified. Use --rg or set default_resource_group in config.", err=True)
            sys.exit(1)

        # Create snapshot
        click.echo(f"\nCreating snapshot for VM: {vm_name}")
        manager = SnapshotManager()
        snapshot = manager.create_snapshot(vm_name, rg)

        # Show cost estimate
        monthly_cost = manager.get_snapshot_cost_estimate(snapshot.size_gb, 30)
        click.echo("\n✓ Snapshot created successfully!")
        click.echo(f"  Name:     {snapshot.name}")
        click.echo(f"  Size:     {snapshot.size_gb} GB")
        click.echo(f"  Location: {snapshot.location}")
        click.echo(f"  Created:  {snapshot.created_time}")
        click.echo(f"\nEstimated storage cost: ${monthly_cost:.2f}/month")

    except SnapshotManagerError as e:
        click.echo(f"Error: {e}", err=True)
        sys.exit(1)
    except Exception as e:
        click.echo(f"Unexpected error: {e}", err=True)
        sys.exit(1)


@snapshot.command(name='list')
@click.argument('vm_name')
@click.option('--resource-group', '--rg', help='Resource group name', type=str)
@click.option('--config', help='Config file path', type=click.Path())
def snapshot_list(vm_name: str, resource_group: str | None, config: str | None):
    """List all snapshots for a VM.

    Shows all snapshots created for the specified VM, sorted by creation time.

    \b
    EXAMPLES:
        # List snapshots for a VM
        $ azlin snapshot list my-vm

        # List snapshots with specific resource group
        $ azlin snapshot list my-vm --rg my-resource-group
    """
    try:
        # Load config for defaults
        try:
            azlin_config = ConfigManager.load_config(config)
        except ConfigError:
            azlin_config = AzlinConfig()

        # Get resource group
        rg = resource_group or azlin_config.default_resource_group
        if not rg:
            click.echo("Error: No resource group specified. Use --rg or set default_resource_group in config.", err=True)
            sys.exit(1)

        # List snapshots
        manager = SnapshotManager()
        snapshots = manager.list_snapshots(vm_name, rg)

        if not snapshots:
            click.echo(f"\nNo snapshots found for VM: {vm_name}")
            return

        # Display snapshots table
        click.echo(f"\nSnapshots for VM: {vm_name}")
        click.echo("=" * 110)
        click.echo(f"{'NAME':<50} {'SIZE':<10} {'CREATED':<30} {'STATUS':<20}")
        click.echo("=" * 110)

        total_size = 0
        for snap in snapshots:
            created = snap.created_time[:19].replace('T', ' ') if snap.created_time else 'N/A'
            status = snap.provisioning_state or 'Unknown'
            click.echo(f"{snap.name:<50} {snap.size_gb:<10} {created:<30} {status:<20}")
            total_size += snap.size_gb

        click.echo("=" * 110)
        click.echo(f"\nTotal: {len(snapshots)} snapshots ({total_size} GB)")

        # Show cost estimate
        monthly_cost = manager.get_snapshot_cost_estimate(total_size, 30)
        click.echo(f"Estimated total storage cost: ${monthly_cost:.2f}/month\n")

    except SnapshotManagerError as e:
        click.echo(f"Error: {e}", err=True)
        sys.exit(1)
    except Exception as e:
        click.echo(f"Unexpected error: {e}", err=True)
        sys.exit(1)


@snapshot.command(name='restore')
@click.argument('vm_name')
@click.argument('snapshot_name')
@click.option('--resource-group', '--rg', help='Resource group name', type=str)
@click.option('--config', help='Config file path', type=click.Path())
@click.option('--force', is_flag=True, help='Skip confirmation prompt')
def snapshot_restore(vm_name: str, snapshot_name: str, resource_group: str | None, config: str | None, force: bool):
    """Restore a VM from a snapshot.

    WARNING: This will stop the VM, delete the current OS disk, and replace it
    with a disk created from the snapshot. All data on the current disk will be lost.

    \b
    EXAMPLES:
        # Restore VM from a snapshot (with confirmation)
        $ azlin snapshot restore my-vm my-vm-snapshot-20251015-053000

        # Restore without confirmation
        $ azlin snapshot restore my-vm my-vm-snapshot-20251015-053000 --force
    """
    try:
        # Load config for defaults
        try:
            azlin_config = ConfigManager.load_config(config)
        except ConfigError:
            azlin_config = AzlinConfig()

        # Get resource group
        rg = resource_group or azlin_config.default_resource_group
        if not rg:
            click.echo("Error: No resource group specified. Use --rg or set default_resource_group in config.", err=True)
            sys.exit(1)

        # Confirm restoration
        if not force:
            click.echo(f"\nWARNING: This will restore VM '{vm_name}' from snapshot '{snapshot_name}'")
            click.echo("This operation will:")
            click.echo("  1. Stop/deallocate the VM")
            click.echo("  2. Delete the current OS disk")
            click.echo("  3. Create a new disk from the snapshot")
            click.echo("  4. Attach the new disk to the VM")
            click.echo("  5. Start the VM")
            click.echo("\nAll current data on the VM disk will be lost!")
            click.echo("\nContinue? [y/N]: ", nl=False)
            response = input().lower()
            if response not in ['y', 'yes']:
                click.echo("Cancelled.")
                return

        # Restore snapshot
        click.echo(f"\nRestoring VM '{vm_name}' from snapshot '{snapshot_name}'...")
        click.echo("This may take several minutes...\n")

        manager = SnapshotManager()
        manager.restore_snapshot(vm_name, snapshot_name, rg)

        click.echo(f"\n✓ VM '{vm_name}' successfully restored from snapshot!")
        click.echo(f"  The VM is now running with the disk from: {snapshot_name}\n")

    except SnapshotManagerError as e:
        click.echo(f"Error: {e}", err=True)
        sys.exit(1)
    except Exception as e:
        click.echo(f"Unexpected error: {e}", err=True)
        sys.exit(1)


@snapshot.command(name='delete')
@click.argument('snapshot_name')
@click.option('--resource-group', '--rg', help='Resource group name', type=str)
@click.option('--config', help='Config file path', type=click.Path())
@click.option('--force', is_flag=True, help='Skip confirmation prompt')
def snapshot_delete(snapshot_name: str, resource_group: str | None, config: str | None, force: bool):
    """Delete a snapshot.

    Permanently deletes a snapshot to free up storage and reduce costs.

    \b
    EXAMPLES:
        # Delete a snapshot (with confirmation)
        $ azlin snapshot delete my-vm-snapshot-20251015-053000

        # Delete without confirmation
        $ azlin snapshot delete my-vm-snapshot-20251015-053000 --force
    """
    try:
        # Load config for defaults
        try:
            azlin_config = ConfigManager.load_config(config)
        except ConfigError:
            azlin_config = AzlinConfig()

        # Get resource group
        rg = resource_group or azlin_config.default_resource_group
        if not rg:
            click.echo("Error: No resource group specified. Use --rg or set default_resource_group in config.", err=True)
            sys.exit(1)

        # Confirm deletion
        if not force:
            click.echo(f"\nAre you sure you want to delete snapshot '{snapshot_name}'?")
            click.echo("This action cannot be undone!")
            click.echo("\nContinue? [y/N]: ", nl=False)
            response = input().lower()
            if response not in ['y', 'yes']:
                click.echo("Cancelled.")
                return

        # Delete snapshot
        manager = SnapshotManager()
        manager.delete_snapshot(snapshot_name, rg)

        click.echo(f"\n✓ Snapshot '{snapshot_name}' deleted successfully!\n")

    except SnapshotManagerError as e:
        click.echo(f"Error: {e}", err=True)
        sys.exit(1)


@main.group()
def env():
    """Manage environment variables on VMs.

    Commands to set, list, delete, and export environment variables
    stored in ~/.bashrc on remote VMs.

    \b
    Examples:
        azlin env set my-vm DATABASE_URL="postgres://localhost/db"
        azlin env list my-vm
        azlin env delete my-vm API_KEY
        azlin env export my-vm prod.env
>>>>>>> b0146d16
    """
    pass


<<<<<<< HEAD
@keys_group.command(name='rotate')
@click.option('--resource-group', '--rg', help='Resource group', type=str)
@click.option('--config', help='Config file path', type=click.Path())
@click.option('--all-vms', is_flag=True, help='Rotate keys for all VMs (not just azlin prefix)')
@click.option('--no-backup', is_flag=True, help='Skip backup before rotation')
@click.option('--vm-prefix', default='azlin', help='Only update VMs with this prefix')
def keys_rotate(
    resource_group: str | None,
    config: str | None,
    all_vms: bool,
    no_backup: bool,
    vm_prefix: str
):
    """Rotate SSH keys for all VMs in resource group.
    
    Generates a new SSH key pair and updates all VMs to use the new key.
    Automatically backs up old keys before rotation for safety.
    
    \b
    Examples:
        azlin keys rotate
        azlin keys rotate --rg my-resource-group
        azlin keys rotate --all-vms
        azlin keys rotate --no-backup
    """
    try:
        # Get resource group
        rg = ConfigManager.get_resource_group(resource_group, config)

        if not rg:
            click.echo("Error: No resource group specified.", err=True)
            sys.exit(1)

        # Determine VM prefix
        prefix = "" if all_vms else vm_prefix

        click.echo(f"Rotating SSH keys for VMs in resource group: {rg}")
        if prefix:
            click.echo(f"Only updating VMs with prefix: {prefix}")
        click.echo()

        # Confirm
        confirm = input("Continue with key rotation? [y/N]: ").lower()
        if confirm not in ['y', 'yes']:
            click.echo("Cancelled.")
            return

        # Rotate keys
        result = SSHKeyRotator.rotate_keys(
            resource_group=rg,
            create_backup=not no_backup,
            enable_rollback=True,
            vm_prefix=prefix
        )

        # Display results
        click.echo()
        if result.success:
            click.echo(f"Success! {result.message}")
            if result.new_key_path:
                click.echo(f"New key: {result.new_key_path}")
            if result.backup_path:
                click.echo(f"Backup: {result.backup_path}")
            if result.vms_updated:
                click.echo(f"\nUpdated VMs ({len(result.vms_updated)}):")
                for vm in result.vms_updated:
                    click.echo(f"  - {vm}")
        else:
            click.echo(f"Failed: {result.message}", err=True)
            if result.vms_failed:
                click.echo(f"\nFailed VMs ({len(result.vms_failed)}):")
                for vm in result.vms_failed:
                    click.echo(f"  - {vm}")
            sys.exit(1)
        else:
            sys.exit(0)

    except KeyRotationError as e:
=======
@env.command(name='set')
@click.argument('vm_identifier', type=str)
@click.argument('env_var', type=str)
@click.option('--resource-group', '--rg', help='Resource group', type=str)
@click.option('--config', help='Config file path', type=click.Path())
@click.option('--force', is_flag=True, help='Skip secret detection warnings')
def env_set(
    vm_identifier: str,
    env_var: str,
    resource_group: str | None,
    config: str | None,
    force: bool
):
    """Set environment variable on VM.

    ENV_VAR should be in format KEY=VALUE.

    \b
    Examples:
        azlin env set my-vm DATABASE_URL="postgres://localhost/db"
        azlin env set my-vm API_KEY=secret123 --force
        azlin env set 20.1.2.3 NODE_ENV=production
    """
    try:
        # Parse KEY=VALUE
        if '=' not in env_var:
            click.echo("Error: ENV_VAR must be in format KEY=VALUE", err=True)
            sys.exit(1)

        key, value = env_var.split('=', 1)
        key = key.strip()
        value = value.strip()

        # Remove quotes if present
        if value.startswith('"') and value.endswith('"'):
            value = value[1:-1]
        elif value.startswith("'") and value.endswith("'"):
            value = value[1:-1]

        # Get SSH config
        ssh_config = _get_ssh_config_for_vm(vm_identifier, resource_group, config)

        # Detect secrets and warn
        if not force:
            warnings = EnvManager.detect_secrets(value)
            if warnings:
                click.echo("WARNING: Potential secret detected!", err=True)
                for warning in warnings:
                    click.echo(f"  - {warning}", err=True)
                click.echo("\nAre you sure you want to set this value? [y/N]: ", nl=False)
                response = input().lower()
                if response not in ['y', 'yes']:
                    click.echo("Cancelled.")
                    return

        # Set the variable
        EnvManager.set_env_var(ssh_config, key, value)

        click.echo(f"Set {key} on {vm_identifier}")

    except EnvManagerError as e:
        click.echo(f"Error: {e}", err=True)
        sys.exit(1)

    except Exception as e:
        click.echo(f"Unexpected error: {e}", err=True)
        sys.exit(1)


@env.command(name='list')
@click.argument('vm_identifier', type=str)
@click.option('--resource-group', '--rg', help='Resource group', type=str)
@click.option('--config', help='Config file path', type=click.Path())
@click.option('--show-values', is_flag=True, help='Show full values (default: masked)')
def env_list(
    vm_identifier: str,
    resource_group: str | None,
    config: str | None,
    show_values: bool
):
    """List environment variables on VM.

    \b
    Examples:
        azlin env list my-vm
        azlin env list my-vm --show-values
        azlin env list 20.1.2.3
    """
    try:
        # Get SSH config
        ssh_config = _get_ssh_config_for_vm(vm_identifier, resource_group, config)

        # List variables
        env_vars = EnvManager.list_env_vars(ssh_config)

        if not env_vars:
            click.echo(f"No environment variables set on {vm_identifier}")
            return

        click.echo(f"\nEnvironment variables on {vm_identifier}:")
        click.echo("=" * 80)

        for key, value in sorted(env_vars.items()):
            if show_values:
                click.echo(f"  {key}={value}")
            else:
                # Mask values that might be secrets
                warnings = EnvManager.detect_secrets(value)
                if warnings or len(value) > 20:
                    masked = "***" if warnings else value[:20] + "..."
                    click.echo(f"  {key}={masked}")
                else:
                    click.echo(f"  {key}={value}")

        click.echo("=" * 80)
        click.echo(f"\nTotal: {len(env_vars)} variables")
        if not show_values:
            click.echo("Use --show-values to display full values\n")

    except EnvManagerError as e:
>>>>>>> b0146d16
        click.echo(f"Error: {e}", err=True)
        sys.exit(1)
    except Exception as e:
        click.echo(f"Unexpected error: {e}", err=True)
<<<<<<< HEAD
        logger.exception("Unexpected error in keys rotate")
        sys.exit(1)


@keys_group.command(name='list')
@click.option('--resource-group', '--rg', help='Resource group', type=str)
@click.option('--config', help='Config file path', type=click.Path())
@click.option('--all-vms', is_flag=True, help='List all VMs (not just azlin prefix)')
@click.option('--vm-prefix', default='azlin', help='Only list VMs with this prefix')
def keys_list(
    resource_group: str | None,
    config: str | None,
    all_vms: bool,
    vm_prefix: str
):
    """List VMs and their SSH public keys.
    
    Shows which SSH public key is configured on each VM.
    
    \b
    Examples:
        azlin keys list
        azlin keys list --rg my-resource-group
        azlin keys list --all-vms
=======
        sys.exit(1)


@env.command(name='delete')
@click.argument('vm_identifier', type=str)
@click.argument('key', type=str)
@click.option('--resource-group', '--rg', help='Resource group', type=str)
@click.option('--config', help='Config file path', type=click.Path())
def env_delete(
    vm_identifier: str,
    key: str,
    resource_group: str | None,
    config: str | None
):
    """Delete environment variable from VM.

    \b
    Examples:
        azlin env delete my-vm API_KEY
        azlin env delete 20.1.2.3 DATABASE_URL
>>>>>>> b0146d16
    """
    try:
        # Get SSH config
        ssh_config = _get_ssh_config_for_vm(vm_identifier, resource_group, config)

<<<<<<< HEAD
        if not rg:
            click.echo("Error: No resource group specified.", err=True)
            sys.exit(1)

        # Determine VM prefix
        prefix = "" if all_vms else vm_prefix

        click.echo(f"Listing SSH keys for VMs in resource group: {rg}\n")

        # List VM keys
        vm_keys = SSHKeyRotator.list_vm_keys(
            resource_group=rg,
            vm_prefix=prefix
        )

        if not vm_keys:
            click.echo("No VMs found.")
            return

        # Display table
        click.echo("=" * 100)
        click.echo(f"{'VM NAME':<35} {'PUBLIC KEY (first 50 chars)':<65}")
        click.echo("=" * 100)

        for vm_key in vm_keys:
            key_display = vm_key.public_key[:50] + "..." if vm_key.public_key else "N/A"
            click.echo(f"{vm_key.vm_name:<35} {key_display:<65}")

        click.echo("=" * 100)
        click.echo(f"\nTotal: {len(vm_keys)} VMs")

    except Exception as e:
        click.echo(f"Error: {e}", err=True)
        logger.exception("Unexpected error in keys list")
        sys.exit(1)


@keys_group.command(name='export')
@click.option('--output', help='Output file path', type=click.Path(), required=True)
def keys_export(output: str):
    """Export current SSH public key to file.
    
    Exports the azlin SSH public key to a specified file.
    
    \b
    Examples:
        azlin keys export --output ~/my-keys/azlin.pub
        azlin keys export --output ./keys.txt
    """
    try:
        output_path = Path(output).expanduser().resolve()

        click.echo(f"Exporting public key to: {output_path}")

        success = SSHKeyRotator.export_public_key(output_file=output_path)

        if success:
            click.echo(f"\nSuccess! Public key exported to: {output_path}")
        else:
            click.echo("\nFailed to export public key", err=True)
            sys.exit(1)

    except Exception as e:
=======
        # Delete the variable
        result = EnvManager.delete_env_var(ssh_config, key)

        if result:
            click.echo(f"Deleted {key} from {vm_identifier}")
        else:
            click.echo(f"Variable {key} not found on {vm_identifier}", err=True)
            sys.exit(1)

    except EnvManagerError as e:
        click.echo(f"Error: {e}", err=True)
        sys.exit(1)
    except Exception as e:
        click.echo(f"Unexpected error: {e}", err=True)
        sys.exit(1)


@env.command(name='export')
@click.argument('vm_identifier', type=str)
@click.argument('output_file', type=str, required=False)
@click.option('--resource-group', '--rg', help='Resource group', type=str)
@click.option('--config', help='Config file path', type=click.Path())
def env_export(
    vm_identifier: str,
    output_file: str | None,
    resource_group: str | None,
    config: str | None
):
    """Export environment variables to .env file format.

    \b
    Examples:
        azlin env export my-vm prod.env
        azlin env export my-vm  # Print to stdout
    """
    try:
        # Get SSH config
        ssh_config = _get_ssh_config_for_vm(vm_identifier, resource_group, config)

        # Export variables
        result = EnvManager.export_env_vars(ssh_config, output_file)

        if output_file:
            click.echo(f"Exported environment variables to {output_file}")
        else:
            click.echo(result)

    except EnvManagerError as e:
>>>>>>> b0146d16
        click.echo(f"Error: {e}", err=True)
        logger.exception("Unexpected error in keys export")
        sys.exit(1)
<<<<<<< HEAD


@keys_group.command(name='backup')
@click.option('--destination', help='Backup destination (default: ~/.azlin/key_backups/)', type=click.Path())
def keys_backup(destination: str | None):
    """Backup current SSH keys.
    
    Creates a timestamped backup of current SSH keys.
    
    \b
    Examples:
        azlin keys backup
        azlin keys backup --destination ~/backups/
    """
    try:
        click.echo("Backing up SSH keys...")

        backup = SSHKeyRotator.backup_keys()

        click.echo("\nSuccess! Keys backed up to:")
        click.echo(f"  Directory: {backup.backup_dir}")
        click.echo(f"  Timestamp: {backup.timestamp.strftime('%Y-%m-%d %H:%M:%S')}")
        click.echo(f"  Private key: {backup.old_private_key}")
        click.echo(f"  Public key: {backup.old_public_key}")

    except KeyRotationError as e:
=======
    except Exception as e:
        click.echo(f"Unexpected error: {e}", err=True)
        sys.exit(1)


@env.command(name='import')
@click.argument('vm_identifier', type=str)
@click.argument('env_file', type=click.Path(exists=True))
@click.option('--resource-group', '--rg', help='Resource group', type=str)
@click.option('--config', help='Config file path', type=click.Path())
def env_import(
    vm_identifier: str,
    env_file: str,
    resource_group: str | None,
    config: str | None
):
    """Import environment variables from .env file.

    \b
    Examples:
        azlin env import my-vm .env
        azlin env import my-vm prod.env
    """
    try:
        # Get SSH config
        ssh_config = _get_ssh_config_for_vm(vm_identifier, resource_group, config)

        # Import variables
        count = EnvManager.import_env_file(ssh_config, env_file)

        click.echo(f"Imported {count} variables to {vm_identifier}")

    except EnvManagerError as e:
>>>>>>> b0146d16
        click.echo(f"Error: {e}", err=True)
        sys.exit(1)
    except Exception as e:
        click.echo(f"Unexpected error: {e}", err=True)
<<<<<<< HEAD
        logger.exception("Unexpected error in keys backup")
=======
>>>>>>> b0146d16
        sys.exit(1)


@env.command(name='clear')
@click.argument('vm_identifier', type=str)
@click.option('--resource-group', '--rg', help='Resource group', type=str)
@click.option('--config', help='Config file path', type=click.Path())
@click.option('--force', is_flag=True, help='Skip confirmation prompt')
def env_clear(
    vm_identifier: str,
    resource_group: str | None,
    config: str | None,
    force: bool
):
    """Clear all environment variables from VM.

    \b
    Examples:
        azlin env clear my-vm
        azlin env clear my-vm --force
    """
    try:
        # Get SSH config
        ssh_config = _get_ssh_config_for_vm(vm_identifier, resource_group, config)

        # Confirm unless --force
        if not force:
            env_vars = EnvManager.list_env_vars(ssh_config)
            if not env_vars:
                click.echo(f"No environment variables set on {vm_identifier}")
                return

            click.echo(f"This will delete {len(env_vars)} environment variable(s) from {vm_identifier}")
            click.echo("Are you sure? [y/N]: ", nl=False)
            response = input().lower()
            if response not in ['y', 'yes']:
                click.echo("Cancelled.")
                return

        # Clear all variables
        EnvManager.clear_all_env_vars(ssh_config)

        click.echo(f"Cleared all environment variables from {vm_identifier}")

    except EnvManagerError as e:
        click.echo(f"Error: {e}", err=True)
        sys.exit(1)
    except Exception as e:
        click.echo(f"Unexpected error: {e}", err=True)
        sys.exit(1)


def _get_ssh_config_for_vm(
    vm_identifier: str,
    resource_group: str | None,
    config: str | None
) -> SSHConfig:
    """Helper to get SSH config for VM identifier.

    Args:
        vm_identifier: VM name or IP address
        resource_group: Resource group (required for VM name)
        config: Config file path

    Returns:
        SSHConfig object

    Raises:
        SystemExit on error
    """
    # Get SSH key
    ssh_key_pair = SSHKeyManager.ensure_key_exists()

    # Check if VM identifier is IP address
    if VMConnector._is_valid_ip(vm_identifier):
        # Direct IP connection
        return SSHConfig(
            host=vm_identifier,
            user="azureuser",
            key_path=ssh_key_pair.private_path
        )

    # VM name - need resource group
    rg = ConfigManager.get_resource_group(resource_group, config)
    if not rg:
        click.echo(
            "Error: Resource group required for VM name.\n"
            "Use --resource-group or set default in ~/.azlin/config.toml",
            err=True
        )
        sys.exit(1)

    # Get VM
    vm = VMManager.get_vm(vm_identifier, rg)
    if not vm:
        click.echo(f"Error: VM '{vm_identifier}' not found in resource group '{rg}'.", err=True)
        sys.exit(1)

    if not vm.is_running():
        click.echo(f"Error: VM '{vm_identifier}' is not running.", err=True)
        sys.exit(1)

    if not vm.public_ip:
        click.echo(f"Error: VM '{vm_identifier}' has no public IP.", err=True)
        sys.exit(1)

    return SSHConfig(
        host=vm.public_ip,
        user="azureuser",
        key_path=ssh_key_pair.private_path
    )


if __name__ == '__main__':
    main()


__all__ = ["main", "CLIOrchestrator", "AzlinError"]<|MERGE_RESOLUTION|>--- conflicted
+++ resolved
@@ -31,12 +31,11 @@
 # New modules for v2.0
 from azlin.config_manager import AzlinConfig, ConfigError, ConfigManager
 from azlin.cost_tracker import CostTracker, CostTrackerError
-<<<<<<< HEAD
 from azlin.key_rotator import KeyRotationError, SSHKeyRotator
-=======
+
+
 from azlin.env_manager import EnvManager, EnvManagerError
 from azlin.tag_manager import TagManager, TagManagerError
->>>>>>> b0146d16
 from azlin.modules.file_transfer import (
     FileTransfer,
     FileTransferError,
@@ -2396,13 +2395,13 @@
         sys.exit(1)
 
 
-<<<<<<< HEAD
 @main.group(name='keys')
 def keys_group():
     """SSH key management and rotation.
     
     Manage SSH keys across Azure VMs with rotation, backup, and export functionality.
-=======
+
+
 @main.group(name='template')
 def template():
     """Manage VM configuration templates.
@@ -2463,474 +2462,6 @@
     pass
 
 
-@template.command(name='create')
-@click.argument('name', type=str)
-@click.option('--description', help='Template description', type=str)
-@click.option('--vm-size', help='Azure VM size', type=str)
-@click.option('--region', help='Azure region', type=str)
-@click.option('--cloud-init', help='Path to cloud-init script file', type=click.Path(exists=True))
-def template_create(
-    name: str,
-    description: Optional[str],
-    vm_size: Optional[str],
-    region: Optional[str],
-    cloud_init: Optional[str]
-):
-    """Create a new VM template.
-
-    Creates a template with the specified configuration.
-    If options are not provided, uses defaults from config.
-
-    \b
-    Examples:
-        azlin template create dev-vm
-        azlin template create dev-vm --vm-size Standard_D2s_v3 --region eastus
-        azlin template create dev-vm --description "My dev VM" --cloud-init custom.yaml
-    """
-    try:
-        # Load config for defaults
-        try:
-            config = ConfigManager.load_config()
-        except ConfigError:
-            config = AzlinConfig()
-
-        # Use provided values or defaults
-        final_description = description or f"Template: {name}"
-        final_vm_size = vm_size or config.default_vm_size
-        final_region = region or config.default_region
-
-        # Load cloud-init if provided
-        cloud_init_content = None
-        if cloud_init:
-            cloud_init_path = Path(cloud_init).expanduser().resolve()
-            cloud_init_content = cloud_init_path.read_text()
-
-        # Create template
-        template = VMTemplateConfig(
-            name=name,
-            description=final_description,
-            vm_size=final_vm_size,
-            region=final_region,
-            cloud_init=cloud_init_content
-        )
-
-        TemplateManager.create_template(template)
-
-        click.echo(f"Created template: {name}")
-        click.echo(f"  Description: {final_description}")
-        click.echo(f"  VM Size:     {final_vm_size}")
-        click.echo(f"  Region:      {final_region}")
-        if cloud_init_content:
-            click.echo(f"  Cloud-init:  Custom script included")
-
-    except TemplateError as e:
-        click.echo(f"Error: {e}", err=True)
-        sys.exit(1)
-    except Exception as e:
-        click.echo(f"Unexpected error: {e}", err=True)
-        sys.exit(1)
-
-
-@template.command(name='list')
-def template_list():
-    """List all available templates.
-
-    Shows all templates stored in ~/.azlin/templates/.
-
-    \b
-    Examples:
-        azlin template list
-    """
-    try:
-        templates = TemplateManager.list_templates()
-
-        if not templates:
-            click.echo("No templates found.")
-            click.echo("\nCreate a template with: azlin template create <name>")
-            return
-
-        click.echo(f"\nAvailable Templates ({len(templates)}):")
-        click.echo("=" * 90)
-        click.echo(f"{'NAME':<25} {'VM SIZE':<20} {'REGION':<15} {'DESCRIPTION':<30}")
-        click.echo("=" * 90)
-
-        for t in templates:
-            desc = t.description[:27] + "..." if len(t.description) > 30 else t.description
-            click.echo(f"{t.name:<25} {t.vm_size:<20} {t.region:<15} {desc:<30}")
-
-        click.echo("=" * 90)
-        click.echo(f"\nUse with: azlin new --template <name>")
-
-    except TemplateError as e:
-        click.echo(f"Error: {e}", err=True)
-        sys.exit(1)
-    except Exception as e:
-        click.echo(f"Unexpected error: {e}", err=True)
-        sys.exit(1)
-
-
-@template.command(name='delete')
-@click.argument('name', type=str)
-@click.option('--force', is_flag=True, help='Skip confirmation prompt')
-def template_delete(name: str, force: bool):
-    """Delete a template.
-
-    Removes the template file from ~/.azlin/templates/.
-
-    \b
-    Examples:
-        azlin template delete dev-vm
-        azlin template delete dev-vm --force
-    """
-    try:
-        # Verify template exists
-        template = TemplateManager.get_template(name)
-
-        # Confirm deletion unless --force
-        if not force:
-            click.echo(f"\nTemplate: {template.name}")
-            click.echo(f"  Description: {template.description}")
-            click.echo(f"  VM Size:     {template.vm_size}")
-            click.echo(f"  Region:      {template.region}")
-            click.echo("\nThis action cannot be undone.")
-
-            confirm = input("\nDelete this template? [y/N]: ").lower()
-            if confirm not in ['y', 'yes']:
-                click.echo("Cancelled.")
-                return
-
-        # Delete template
-        TemplateManager.delete_template(name)
-        click.echo(f"Deleted template: {name}")
-
-    except TemplateError as e:
-        click.echo(f"Error: {e}", err=True)
-        sys.exit(1)
-    except Exception as e:
-        click.echo(f"Unexpected error: {e}", err=True)
-        sys.exit(1)
-
-
-@template.command(name='export')
-@click.argument('name', type=str)
-@click.argument('output_file', type=click.Path())
-def template_export(name: str, output_file: str):
-    """Export a template to a YAML file.
-
-    Exports the template configuration to a file that can be shared
-    or imported on another machine.
-
-    \b
-    Examples:
-        azlin template export dev-vm my-template.yaml
-        azlin template export dev-vm ~/shared/template.yaml
-    """
-    try:
-        output_path = Path(output_file).expanduser().resolve()
-
-        # Check if file exists
-        if output_path.exists():
-            confirm = input(f"\nFile '{output_path}' exists. Overwrite? [y/N]: ").lower()
-            if confirm not in ['y', 'yes']:
-                click.echo("Cancelled.")
-                return
-
-        TemplateManager.export_template(name, output_path)
-        click.echo(f"Exported template '{name}' to: {output_path}")
-
-    except TemplateError as e:
-        click.echo(f"Error: {e}", err=True)
-        sys.exit(1)
-    except Exception as e:
-        click.echo(f"Unexpected error: {e}", err=True)
-        sys.exit(1)
-
-
-@template.command(name='import')
-@click.argument('input_file', type=click.Path(exists=True))
-def template_import(input_file: str):
-    """Import a template from a YAML file.
-
-    Imports a template configuration from a file and saves it
-    to ~/.azlin/templates/.
-
-    \b
-    Examples:
-        azlin template import my-template.yaml
-        azlin template import ~/shared/template.yaml
-    """
-    try:
-        input_path = Path(input_file).expanduser().resolve()
-
-        template = TemplateManager.import_template(input_path)
-
-        click.echo(f"Imported template: {template.name}")
-        click.echo(f"  Description: {template.description}")
-        click.echo(f"  VM Size:     {template.vm_size}")
-        click.echo(f"  Region:      {template.region}")
-
-    except TemplateError as e:
-        click.echo(f"Error: {e}", err=True)
-        sys.exit(1)
-
-
-@snapshot.command(name='create')
-@click.argument('vm_name')
-@click.option('--resource-group', '--rg', help='Resource group name', type=str)
-@click.option('--config', help='Config file path', type=click.Path())
-def snapshot_create(vm_name: str, resource_group: str | None, config: str | None):
-    """Create a snapshot of a VM's OS disk.
-
-    Creates a point-in-time snapshot of the VM's OS disk for backup purposes.
-    Snapshots are automatically named with timestamps.
-
-    \b
-    EXAMPLES:
-        # Create snapshot using default resource group
-        $ azlin snapshot create my-vm
-
-        # Create snapshot with specific resource group
-        $ azlin snapshot create my-vm --rg my-resource-group
-    """
-    try:
-        # Load config for defaults
-        try:
-            azlin_config = ConfigManager.load_config(config)
-        except ConfigError:
-            azlin_config = AzlinConfig()
-
-        # Get resource group
-        rg = resource_group or azlin_config.default_resource_group
-        if not rg:
-            click.echo("Error: No resource group specified. Use --rg or set default_resource_group in config.", err=True)
-            sys.exit(1)
-
-        # Create snapshot
-        click.echo(f"\nCreating snapshot for VM: {vm_name}")
-        manager = SnapshotManager()
-        snapshot = manager.create_snapshot(vm_name, rg)
-
-        # Show cost estimate
-        monthly_cost = manager.get_snapshot_cost_estimate(snapshot.size_gb, 30)
-        click.echo("\n✓ Snapshot created successfully!")
-        click.echo(f"  Name:     {snapshot.name}")
-        click.echo(f"  Size:     {snapshot.size_gb} GB")
-        click.echo(f"  Location: {snapshot.location}")
-        click.echo(f"  Created:  {snapshot.created_time}")
-        click.echo(f"\nEstimated storage cost: ${monthly_cost:.2f}/month")
-
-    except SnapshotManagerError as e:
-        click.echo(f"Error: {e}", err=True)
-        sys.exit(1)
-    except Exception as e:
-        click.echo(f"Unexpected error: {e}", err=True)
-        sys.exit(1)
-
-
-@snapshot.command(name='list')
-@click.argument('vm_name')
-@click.option('--resource-group', '--rg', help='Resource group name', type=str)
-@click.option('--config', help='Config file path', type=click.Path())
-def snapshot_list(vm_name: str, resource_group: str | None, config: str | None):
-    """List all snapshots for a VM.
-
-    Shows all snapshots created for the specified VM, sorted by creation time.
-
-    \b
-    EXAMPLES:
-        # List snapshots for a VM
-        $ azlin snapshot list my-vm
-
-        # List snapshots with specific resource group
-        $ azlin snapshot list my-vm --rg my-resource-group
-    """
-    try:
-        # Load config for defaults
-        try:
-            azlin_config = ConfigManager.load_config(config)
-        except ConfigError:
-            azlin_config = AzlinConfig()
-
-        # Get resource group
-        rg = resource_group or azlin_config.default_resource_group
-        if not rg:
-            click.echo("Error: No resource group specified. Use --rg or set default_resource_group in config.", err=True)
-            sys.exit(1)
-
-        # List snapshots
-        manager = SnapshotManager()
-        snapshots = manager.list_snapshots(vm_name, rg)
-
-        if not snapshots:
-            click.echo(f"\nNo snapshots found for VM: {vm_name}")
-            return
-
-        # Display snapshots table
-        click.echo(f"\nSnapshots for VM: {vm_name}")
-        click.echo("=" * 110)
-        click.echo(f"{'NAME':<50} {'SIZE':<10} {'CREATED':<30} {'STATUS':<20}")
-        click.echo("=" * 110)
-
-        total_size = 0
-        for snap in snapshots:
-            created = snap.created_time[:19].replace('T', ' ') if snap.created_time else 'N/A'
-            status = snap.provisioning_state or 'Unknown'
-            click.echo(f"{snap.name:<50} {snap.size_gb:<10} {created:<30} {status:<20}")
-            total_size += snap.size_gb
-
-        click.echo("=" * 110)
-        click.echo(f"\nTotal: {len(snapshots)} snapshots ({total_size} GB)")
-
-        # Show cost estimate
-        monthly_cost = manager.get_snapshot_cost_estimate(total_size, 30)
-        click.echo(f"Estimated total storage cost: ${monthly_cost:.2f}/month\n")
-
-    except SnapshotManagerError as e:
-        click.echo(f"Error: {e}", err=True)
-        sys.exit(1)
-    except Exception as e:
-        click.echo(f"Unexpected error: {e}", err=True)
-        sys.exit(1)
-
-
-@snapshot.command(name='restore')
-@click.argument('vm_name')
-@click.argument('snapshot_name')
-@click.option('--resource-group', '--rg', help='Resource group name', type=str)
-@click.option('--config', help='Config file path', type=click.Path())
-@click.option('--force', is_flag=True, help='Skip confirmation prompt')
-def snapshot_restore(vm_name: str, snapshot_name: str, resource_group: str | None, config: str | None, force: bool):
-    """Restore a VM from a snapshot.
-
-    WARNING: This will stop the VM, delete the current OS disk, and replace it
-    with a disk created from the snapshot. All data on the current disk will be lost.
-
-    \b
-    EXAMPLES:
-        # Restore VM from a snapshot (with confirmation)
-        $ azlin snapshot restore my-vm my-vm-snapshot-20251015-053000
-
-        # Restore without confirmation
-        $ azlin snapshot restore my-vm my-vm-snapshot-20251015-053000 --force
-    """
-    try:
-        # Load config for defaults
-        try:
-            azlin_config = ConfigManager.load_config(config)
-        except ConfigError:
-            azlin_config = AzlinConfig()
-
-        # Get resource group
-        rg = resource_group or azlin_config.default_resource_group
-        if not rg:
-            click.echo("Error: No resource group specified. Use --rg or set default_resource_group in config.", err=True)
-            sys.exit(1)
-
-        # Confirm restoration
-        if not force:
-            click.echo(f"\nWARNING: This will restore VM '{vm_name}' from snapshot '{snapshot_name}'")
-            click.echo("This operation will:")
-            click.echo("  1. Stop/deallocate the VM")
-            click.echo("  2. Delete the current OS disk")
-            click.echo("  3. Create a new disk from the snapshot")
-            click.echo("  4. Attach the new disk to the VM")
-            click.echo("  5. Start the VM")
-            click.echo("\nAll current data on the VM disk will be lost!")
-            click.echo("\nContinue? [y/N]: ", nl=False)
-            response = input().lower()
-            if response not in ['y', 'yes']:
-                click.echo("Cancelled.")
-                return
-
-        # Restore snapshot
-        click.echo(f"\nRestoring VM '{vm_name}' from snapshot '{snapshot_name}'...")
-        click.echo("This may take several minutes...\n")
-
-        manager = SnapshotManager()
-        manager.restore_snapshot(vm_name, snapshot_name, rg)
-
-        click.echo(f"\n✓ VM '{vm_name}' successfully restored from snapshot!")
-        click.echo(f"  The VM is now running with the disk from: {snapshot_name}\n")
-
-    except SnapshotManagerError as e:
-        click.echo(f"Error: {e}", err=True)
-        sys.exit(1)
-    except Exception as e:
-        click.echo(f"Unexpected error: {e}", err=True)
-        sys.exit(1)
-
-
-@snapshot.command(name='delete')
-@click.argument('snapshot_name')
-@click.option('--resource-group', '--rg', help='Resource group name', type=str)
-@click.option('--config', help='Config file path', type=click.Path())
-@click.option('--force', is_flag=True, help='Skip confirmation prompt')
-def snapshot_delete(snapshot_name: str, resource_group: str | None, config: str | None, force: bool):
-    """Delete a snapshot.
-
-    Permanently deletes a snapshot to free up storage and reduce costs.
-
-    \b
-    EXAMPLES:
-        # Delete a snapshot (with confirmation)
-        $ azlin snapshot delete my-vm-snapshot-20251015-053000
-
-        # Delete without confirmation
-        $ azlin snapshot delete my-vm-snapshot-20251015-053000 --force
-    """
-    try:
-        # Load config for defaults
-        try:
-            azlin_config = ConfigManager.load_config(config)
-        except ConfigError:
-            azlin_config = AzlinConfig()
-
-        # Get resource group
-        rg = resource_group or azlin_config.default_resource_group
-        if not rg:
-            click.echo("Error: No resource group specified. Use --rg or set default_resource_group in config.", err=True)
-            sys.exit(1)
-
-        # Confirm deletion
-        if not force:
-            click.echo(f"\nAre you sure you want to delete snapshot '{snapshot_name}'?")
-            click.echo("This action cannot be undone!")
-            click.echo("\nContinue? [y/N]: ", nl=False)
-            response = input().lower()
-            if response not in ['y', 'yes']:
-                click.echo("Cancelled.")
-                return
-
-        # Delete snapshot
-        manager = SnapshotManager()
-        manager.delete_snapshot(snapshot_name, rg)
-
-        click.echo(f"\n✓ Snapshot '{snapshot_name}' deleted successfully!\n")
-
-    except SnapshotManagerError as e:
-        click.echo(f"Error: {e}", err=True)
-        sys.exit(1)
-
-
-@main.group()
-def env():
-    """Manage environment variables on VMs.
-
-    Commands to set, list, delete, and export environment variables
-    stored in ~/.bashrc on remote VMs.
-
-    \b
-    Examples:
-        azlin env set my-vm DATABASE_URL="postgres://localhost/db"
-        azlin env list my-vm
-        azlin env delete my-vm API_KEY
-        azlin env export my-vm prod.env
->>>>>>> b0146d16
-    """
-    pass
-
-
-<<<<<<< HEAD
 @keys_group.command(name='rotate')
 @click.option('--resource-group', '--rg', help='Resource group', type=str)
 @click.option('--config', help='Config file path', type=click.Path())
@@ -2955,10 +2486,38 @@
         azlin keys rotate --rg my-resource-group
         azlin keys rotate --all-vms
         azlin keys rotate --no-backup
-    """
-    try:
-        # Get resource group
-        rg = ConfigManager.get_resource_group(resource_group, config)
+
+
+@template.command(name='create')
+@click.argument('name', type=str)
+@click.option('--description', help='Template description', type=str)
+@click.option('--vm-size', help='Azure VM size', type=str)
+@click.option('--region', help='Azure region', type=str)
+@click.option('--cloud-init', help='Path to cloud-init script file', type=click.Path(exists=True))
+def template_create(
+    name: str,
+    description: Optional[str],
+    vm_size: Optional[str],
+    region: Optional[str],
+    cloud_init: Optional[str]
+):
+    """Create a new VM template.
+
+    Creates a template with the specified configuration.
+    If options are not provided, uses defaults from config.
+
+    \b
+    Examples:
+        azlin template create dev-vm
+        azlin template create dev-vm --vm-size Standard_D2s_v3 --region eastus
+        azlin template create dev-vm --description "My dev VM" --cloud-init custom.yaml
+    """
+    try:
+        # Load config for defaults
+        try:
+            config = ConfigManager.load_config()
+        except ConfigError:
+            config = AzlinConfig()
 
         if not rg:
             click.echo("Error: No resource group specified.", err=True)
@@ -3009,133 +2568,42 @@
             sys.exit(0)
 
     except KeyRotationError as e:
-=======
-@env.command(name='set')
-@click.argument('vm_identifier', type=str)
-@click.argument('env_var', type=str)
-@click.option('--resource-group', '--rg', help='Resource group', type=str)
-@click.option('--config', help='Config file path', type=click.Path())
-@click.option('--force', is_flag=True, help='Skip secret detection warnings')
-def env_set(
-    vm_identifier: str,
-    env_var: str,
-    resource_group: str | None,
-    config: str | None,
-    force: bool
-):
-    """Set environment variable on VM.
-
-    ENV_VAR should be in format KEY=VALUE.
-
-    \b
-    Examples:
-        azlin env set my-vm DATABASE_URL="postgres://localhost/db"
-        azlin env set my-vm API_KEY=secret123 --force
-        azlin env set 20.1.2.3 NODE_ENV=production
-    """
-    try:
-        # Parse KEY=VALUE
-        if '=' not in env_var:
-            click.echo("Error: ENV_VAR must be in format KEY=VALUE", err=True)
-            sys.exit(1)
-
-        key, value = env_var.split('=', 1)
-        key = key.strip()
-        value = value.strip()
-
-        # Remove quotes if present
-        if value.startswith('"') and value.endswith('"'):
-            value = value[1:-1]
-        elif value.startswith("'") and value.endswith("'"):
-            value = value[1:-1]
-
-        # Get SSH config
-        ssh_config = _get_ssh_config_for_vm(vm_identifier, resource_group, config)
-
-        # Detect secrets and warn
-        if not force:
-            warnings = EnvManager.detect_secrets(value)
-            if warnings:
-                click.echo("WARNING: Potential secret detected!", err=True)
-                for warning in warnings:
-                    click.echo(f"  - {warning}", err=True)
-                click.echo("\nAre you sure you want to set this value? [y/N]: ", nl=False)
-                response = input().lower()
-                if response not in ['y', 'yes']:
-                    click.echo("Cancelled.")
-                    return
-
-        # Set the variable
-        EnvManager.set_env_var(ssh_config, key, value)
-
-        click.echo(f"Set {key} on {vm_identifier}")
-
-    except EnvManagerError as e:
-        click.echo(f"Error: {e}", err=True)
-        sys.exit(1)
-
+
+
+        # Use provided values or defaults
+        final_description = description or f"Template: {name}"
+        final_vm_size = vm_size or config.default_vm_size
+        final_region = region or config.default_region
+
+        # Load cloud-init if provided
+        cloud_init_content = None
+        if cloud_init:
+            cloud_init_path = Path(cloud_init).expanduser().resolve()
+            cloud_init_content = cloud_init_path.read_text()
+
+        # Create template
+        template = VMTemplateConfig(
+            name=name,
+            description=final_description,
+            vm_size=final_vm_size,
+            region=final_region,
+            cloud_init=cloud_init_content
+        )
+
+        TemplateManager.create_template(template)
+
+        click.echo(f"Created template: {name}")
+        click.echo(f"  Description: {final_description}")
+        click.echo(f"  VM Size:     {final_vm_size}")
+        click.echo(f"  Region:      {final_region}")
+        if cloud_init_content:
+            click.echo(f"  Cloud-init:  Custom script included")
+
+    except TemplateError as e:
+        click.echo(f"Error: {e}", err=True)
+        sys.exit(1)
     except Exception as e:
         click.echo(f"Unexpected error: {e}", err=True)
-        sys.exit(1)
-
-
-@env.command(name='list')
-@click.argument('vm_identifier', type=str)
-@click.option('--resource-group', '--rg', help='Resource group', type=str)
-@click.option('--config', help='Config file path', type=click.Path())
-@click.option('--show-values', is_flag=True, help='Show full values (default: masked)')
-def env_list(
-    vm_identifier: str,
-    resource_group: str | None,
-    config: str | None,
-    show_values: bool
-):
-    """List environment variables on VM.
-
-    \b
-    Examples:
-        azlin env list my-vm
-        azlin env list my-vm --show-values
-        azlin env list 20.1.2.3
-    """
-    try:
-        # Get SSH config
-        ssh_config = _get_ssh_config_for_vm(vm_identifier, resource_group, config)
-
-        # List variables
-        env_vars = EnvManager.list_env_vars(ssh_config)
-
-        if not env_vars:
-            click.echo(f"No environment variables set on {vm_identifier}")
-            return
-
-        click.echo(f"\nEnvironment variables on {vm_identifier}:")
-        click.echo("=" * 80)
-
-        for key, value in sorted(env_vars.items()):
-            if show_values:
-                click.echo(f"  {key}={value}")
-            else:
-                # Mask values that might be secrets
-                warnings = EnvManager.detect_secrets(value)
-                if warnings or len(value) > 20:
-                    masked = "***" if warnings else value[:20] + "..."
-                    click.echo(f"  {key}={masked}")
-                else:
-                    click.echo(f"  {key}={value}")
-
-        click.echo("=" * 80)
-        click.echo(f"\nTotal: {len(env_vars)} variables")
-        if not show_values:
-            click.echo("Use --show-values to display full values\n")
-
-    except EnvManagerError as e:
->>>>>>> b0146d16
-        click.echo(f"Error: {e}", err=True)
-        sys.exit(1)
-    except Exception as e:
-        click.echo(f"Unexpected error: {e}", err=True)
-<<<<<<< HEAD
         logger.exception("Unexpected error in keys rotate")
         sys.exit(1)
 
@@ -3160,7 +2628,635 @@
         azlin keys list
         azlin keys list --rg my-resource-group
         azlin keys list --all-vms
-=======
+    """
+    try:
+        # Get resource group
+        rg = ConfigManager.get_resource_group(resource_group, config)
+
+        if not rg:
+            click.echo("Error: No resource group specified.", err=True)
+            sys.exit(1)
+
+        # Determine VM prefix
+        prefix = "" if all_vms else vm_prefix
+
+        click.echo(f"Listing SSH keys for VMs in resource group: {rg}\n")
+
+        # List VM keys
+        vm_keys = SSHKeyRotator.list_vm_keys(
+            resource_group=rg,
+            vm_prefix=prefix
+        )
+
+        if not vm_keys:
+            click.echo("No VMs found.")
+            return
+
+        # Display table
+        click.echo("=" * 100)
+        click.echo(f"{'VM NAME':<35} {'PUBLIC KEY (first 50 chars)':<65}")
+        click.echo("=" * 100)
+
+        for vm_key in vm_keys:
+            key_display = vm_key.public_key[:50] + "..." if vm_key.public_key else "N/A"
+            click.echo(f"{vm_key.vm_name:<35} {key_display:<65}")
+
+        click.echo("=" * 100)
+        click.echo(f"\nTotal: {len(vm_keys)} VMs")
+
+    except Exception as e:
+        click.echo(f"Error: {e}", err=True)
+        logger.exception("Unexpected error in keys list")
+        sys.exit(1)
+
+
+@keys_group.command(name='export')
+@click.option('--output', help='Output file path', type=click.Path(), required=True)
+def keys_export(output: str):
+    """Export current SSH public key to file.
+    
+    Exports the azlin SSH public key to a specified file.
+    
+    \b
+    Examples:
+        azlin keys export --output ~/my-keys/azlin.pub
+        azlin keys export --output ./keys.txt
+    """
+    try:
+        output_path = Path(output).expanduser().resolve()
+
+        click.echo(f"Exporting public key to: {output_path}")
+
+        success = SSHKeyRotator.export_public_key(output_file=output_path)
+
+        if success:
+            click.echo(f"\nSuccess! Public key exported to: {output_path}")
+        else:
+            click.echo("\nFailed to export public key", err=True)
+            sys.exit(1)
+
+    except Exception as e:
+        click.echo(f"Error: {e}", err=True)
+        logger.exception("Unexpected error in keys export")
+        sys.exit(1)
+
+
+@keys_group.command(name='backup')
+@click.option('--destination', help='Backup destination (default: ~/.azlin/key_backups/)', type=click.Path())
+def keys_backup(destination: str | None):
+    """Backup current SSH keys.
+    
+    Creates a timestamped backup of current SSH keys.
+    
+    \b
+    Examples:
+        azlin keys backup
+        azlin keys backup --destination ~/backups/
+    """
+    try:
+        click.echo("Backing up SSH keys...")
+
+        backup = SSHKeyRotator.backup_keys()
+
+        click.echo("\nSuccess! Keys backed up to:")
+        click.echo(f"  Directory: {backup.backup_dir}")
+        click.echo(f"  Timestamp: {backup.timestamp.strftime('%Y-%m-%d %H:%M:%S')}")
+        click.echo(f"  Private key: {backup.old_private_key}")
+        click.echo(f"  Public key: {backup.old_public_key}")
+
+    except KeyRotationError as e:
+        click.echo(f"Error: {e}", err=True)
+        sys.exit(1)
+    except Exception as e:
+        click.echo(f"Unexpected error: {e}", err=True)
+        logger.exception("Unexpected error in keys backup")
+
+
+        sys.exit(1)
+
+
+@template.command(name='list')
+def template_list():
+    """List all available templates.
+
+    Shows all templates stored in ~/.azlin/templates/.
+
+    \b
+    Examples:
+        azlin template list
+    """
+    try:
+        templates = TemplateManager.list_templates()
+
+        if not templates:
+            click.echo("No templates found.")
+            click.echo("\nCreate a template with: azlin template create <name>")
+            return
+
+        click.echo(f"\nAvailable Templates ({len(templates)}):")
+        click.echo("=" * 90)
+        click.echo(f"{'NAME':<25} {'VM SIZE':<20} {'REGION':<15} {'DESCRIPTION':<30}")
+        click.echo("=" * 90)
+
+        for t in templates:
+            desc = t.description[:27] + "..." if len(t.description) > 30 else t.description
+            click.echo(f"{t.name:<25} {t.vm_size:<20} {t.region:<15} {desc:<30}")
+
+        click.echo("=" * 90)
+        click.echo(f"\nUse with: azlin new --template <name>")
+
+    except TemplateError as e:
+        click.echo(f"Error: {e}", err=True)
+        sys.exit(1)
+    except Exception as e:
+        click.echo(f"Unexpected error: {e}", err=True)
+        sys.exit(1)
+
+
+@template.command(name='delete')
+@click.argument('name', type=str)
+@click.option('--force', is_flag=True, help='Skip confirmation prompt')
+def template_delete(name: str, force: bool):
+    """Delete a template.
+
+    Removes the template file from ~/.azlin/templates/.
+
+    \b
+    Examples:
+        azlin template delete dev-vm
+        azlin template delete dev-vm --force
+    """
+    try:
+        # Verify template exists
+        template = TemplateManager.get_template(name)
+
+        # Confirm deletion unless --force
+        if not force:
+            click.echo(f"\nTemplate: {template.name}")
+            click.echo(f"  Description: {template.description}")
+            click.echo(f"  VM Size:     {template.vm_size}")
+            click.echo(f"  Region:      {template.region}")
+            click.echo("\nThis action cannot be undone.")
+
+            confirm = input("\nDelete this template? [y/N]: ").lower()
+            if confirm not in ['y', 'yes']:
+                click.echo("Cancelled.")
+                return
+
+        # Delete template
+        TemplateManager.delete_template(name)
+        click.echo(f"Deleted template: {name}")
+
+    except TemplateError as e:
+        click.echo(f"Error: {e}", err=True)
+        sys.exit(1)
+    except Exception as e:
+        click.echo(f"Unexpected error: {e}", err=True)
+        sys.exit(1)
+
+
+@template.command(name='export')
+@click.argument('name', type=str)
+@click.argument('output_file', type=click.Path())
+def template_export(name: str, output_file: str):
+    """Export a template to a YAML file.
+
+    Exports the template configuration to a file that can be shared
+    or imported on another machine.
+
+    \b
+    Examples:
+        azlin template export dev-vm my-template.yaml
+        azlin template export dev-vm ~/shared/template.yaml
+    """
+    try:
+        output_path = Path(output_file).expanduser().resolve()
+
+        # Check if file exists
+        if output_path.exists():
+            confirm = input(f"\nFile '{output_path}' exists. Overwrite? [y/N]: ").lower()
+            if confirm not in ['y', 'yes']:
+                click.echo("Cancelled.")
+                return
+
+        TemplateManager.export_template(name, output_path)
+        click.echo(f"Exported template '{name}' to: {output_path}")
+
+    except TemplateError as e:
+        click.echo(f"Error: {e}", err=True)
+        sys.exit(1)
+    except Exception as e:
+        click.echo(f"Unexpected error: {e}", err=True)
+        sys.exit(1)
+
+
+@template.command(name='import')
+@click.argument('input_file', type=click.Path(exists=True))
+def template_import(input_file: str):
+    """Import a template from a YAML file.
+
+    Imports a template configuration from a file and saves it
+    to ~/.azlin/templates/.
+
+    \b
+    Examples:
+        azlin template import my-template.yaml
+        azlin template import ~/shared/template.yaml
+    """
+    try:
+        input_path = Path(input_file).expanduser().resolve()
+
+        template = TemplateManager.import_template(input_path)
+
+        click.echo(f"Imported template: {template.name}")
+        click.echo(f"  Description: {template.description}")
+        click.echo(f"  VM Size:     {template.vm_size}")
+        click.echo(f"  Region:      {template.region}")
+
+    except TemplateError as e:
+        click.echo(f"Error: {e}", err=True)
+        sys.exit(1)
+
+
+@snapshot.command(name='create')
+@click.argument('vm_name')
+@click.option('--resource-group', '--rg', help='Resource group name', type=str)
+@click.option('--config', help='Config file path', type=click.Path())
+def snapshot_create(vm_name: str, resource_group: str | None, config: str | None):
+    """Create a snapshot of a VM's OS disk.
+
+    Creates a point-in-time snapshot of the VM's OS disk for backup purposes.
+    Snapshots are automatically named with timestamps.
+
+    \b
+    EXAMPLES:
+        # Create snapshot using default resource group
+        $ azlin snapshot create my-vm
+
+        # Create snapshot with specific resource group
+        $ azlin snapshot create my-vm --rg my-resource-group
+    """
+    try:
+        # Load config for defaults
+        try:
+            azlin_config = ConfigManager.load_config(config)
+        except ConfigError:
+            azlin_config = AzlinConfig()
+
+        # Get resource group
+        rg = resource_group or azlin_config.default_resource_group
+        if not rg:
+            click.echo("Error: No resource group specified. Use --rg or set default_resource_group in config.", err=True)
+            sys.exit(1)
+
+        # Create snapshot
+        click.echo(f"\nCreating snapshot for VM: {vm_name}")
+        manager = SnapshotManager()
+        snapshot = manager.create_snapshot(vm_name, rg)
+
+        # Show cost estimate
+        monthly_cost = manager.get_snapshot_cost_estimate(snapshot.size_gb, 30)
+        click.echo("\n✓ Snapshot created successfully!")
+        click.echo(f"  Name:     {snapshot.name}")
+        click.echo(f"  Size:     {snapshot.size_gb} GB")
+        click.echo(f"  Location: {snapshot.location}")
+        click.echo(f"  Created:  {snapshot.created_time}")
+        click.echo(f"\nEstimated storage cost: ${monthly_cost:.2f}/month")
+
+    except SnapshotManagerError as e:
+        click.echo(f"Error: {e}", err=True)
+        sys.exit(1)
+    except Exception as e:
+        click.echo(f"Unexpected error: {e}", err=True)
+        sys.exit(1)
+
+
+@snapshot.command(name='list')
+@click.argument('vm_name')
+@click.option('--resource-group', '--rg', help='Resource group name', type=str)
+@click.option('--config', help='Config file path', type=click.Path())
+def snapshot_list(vm_name: str, resource_group: str | None, config: str | None):
+    """List all snapshots for a VM.
+
+    Shows all snapshots created for the specified VM, sorted by creation time.
+
+    \b
+    EXAMPLES:
+        # List snapshots for a VM
+        $ azlin snapshot list my-vm
+
+        # List snapshots with specific resource group
+        $ azlin snapshot list my-vm --rg my-resource-group
+    """
+    try:
+        # Load config for defaults
+        try:
+            azlin_config = ConfigManager.load_config(config)
+        except ConfigError:
+            azlin_config = AzlinConfig()
+
+        # Get resource group
+        rg = resource_group or azlin_config.default_resource_group
+        if not rg:
+            click.echo("Error: No resource group specified. Use --rg or set default_resource_group in config.", err=True)
+            sys.exit(1)
+
+        # List snapshots
+        manager = SnapshotManager()
+        snapshots = manager.list_snapshots(vm_name, rg)
+
+        if not snapshots:
+            click.echo(f"\nNo snapshots found for VM: {vm_name}")
+            return
+
+        # Display snapshots table
+        click.echo(f"\nSnapshots for VM: {vm_name}")
+        click.echo("=" * 110)
+        click.echo(f"{'NAME':<50} {'SIZE':<10} {'CREATED':<30} {'STATUS':<20}")
+        click.echo("=" * 110)
+
+        total_size = 0
+        for snap in snapshots:
+            created = snap.created_time[:19].replace('T', ' ') if snap.created_time else 'N/A'
+            status = snap.provisioning_state or 'Unknown'
+            click.echo(f"{snap.name:<50} {snap.size_gb:<10} {created:<30} {status:<20}")
+            total_size += snap.size_gb
+
+        click.echo("=" * 110)
+        click.echo(f"\nTotal: {len(snapshots)} snapshots ({total_size} GB)")
+
+        # Show cost estimate
+        monthly_cost = manager.get_snapshot_cost_estimate(total_size, 30)
+        click.echo(f"Estimated total storage cost: ${monthly_cost:.2f}/month\n")
+
+    except SnapshotManagerError as e:
+        click.echo(f"Error: {e}", err=True)
+        sys.exit(1)
+    except Exception as e:
+        click.echo(f"Unexpected error: {e}", err=True)
+        sys.exit(1)
+
+
+@snapshot.command(name='restore')
+@click.argument('vm_name')
+@click.argument('snapshot_name')
+@click.option('--resource-group', '--rg', help='Resource group name', type=str)
+@click.option('--config', help='Config file path', type=click.Path())
+@click.option('--force', is_flag=True, help='Skip confirmation prompt')
+def snapshot_restore(vm_name: str, snapshot_name: str, resource_group: str | None, config: str | None, force: bool):
+    """Restore a VM from a snapshot.
+
+    WARNING: This will stop the VM, delete the current OS disk, and replace it
+    with a disk created from the snapshot. All data on the current disk will be lost.
+
+    \b
+    EXAMPLES:
+        # Restore VM from a snapshot (with confirmation)
+        $ azlin snapshot restore my-vm my-vm-snapshot-20251015-053000
+
+        # Restore without confirmation
+        $ azlin snapshot restore my-vm my-vm-snapshot-20251015-053000 --force
+    """
+    try:
+        # Load config for defaults
+        try:
+            azlin_config = ConfigManager.load_config(config)
+        except ConfigError:
+            azlin_config = AzlinConfig()
+
+        # Get resource group
+        rg = resource_group or azlin_config.default_resource_group
+        if not rg:
+            click.echo("Error: No resource group specified. Use --rg or set default_resource_group in config.", err=True)
+            sys.exit(1)
+
+        # Confirm restoration
+        if not force:
+            click.echo(f"\nWARNING: This will restore VM '{vm_name}' from snapshot '{snapshot_name}'")
+            click.echo("This operation will:")
+            click.echo("  1. Stop/deallocate the VM")
+            click.echo("  2. Delete the current OS disk")
+            click.echo("  3. Create a new disk from the snapshot")
+            click.echo("  4. Attach the new disk to the VM")
+            click.echo("  5. Start the VM")
+            click.echo("\nAll current data on the VM disk will be lost!")
+            click.echo("\nContinue? [y/N]: ", nl=False)
+            response = input().lower()
+            if response not in ['y', 'yes']:
+                click.echo("Cancelled.")
+                return
+
+        # Restore snapshot
+        click.echo(f"\nRestoring VM '{vm_name}' from snapshot '{snapshot_name}'...")
+        click.echo("This may take several minutes...\n")
+
+        manager = SnapshotManager()
+        manager.restore_snapshot(vm_name, snapshot_name, rg)
+
+        click.echo(f"\n✓ VM '{vm_name}' successfully restored from snapshot!")
+        click.echo(f"  The VM is now running with the disk from: {snapshot_name}\n")
+
+    except SnapshotManagerError as e:
+        click.echo(f"Error: {e}", err=True)
+        sys.exit(1)
+    except Exception as e:
+        click.echo(f"Unexpected error: {e}", err=True)
+        sys.exit(1)
+
+
+@snapshot.command(name='delete')
+@click.argument('snapshot_name')
+@click.option('--resource-group', '--rg', help='Resource group name', type=str)
+@click.option('--config', help='Config file path', type=click.Path())
+@click.option('--force', is_flag=True, help='Skip confirmation prompt')
+def snapshot_delete(snapshot_name: str, resource_group: str | None, config: str | None, force: bool):
+    """Delete a snapshot.
+
+    Permanently deletes a snapshot to free up storage and reduce costs.
+
+    \b
+    EXAMPLES:
+        # Delete a snapshot (with confirmation)
+        $ azlin snapshot delete my-vm-snapshot-20251015-053000
+
+        # Delete without confirmation
+        $ azlin snapshot delete my-vm-snapshot-20251015-053000 --force
+    """
+    try:
+        # Load config for defaults
+        try:
+            azlin_config = ConfigManager.load_config(config)
+        except ConfigError:
+            azlin_config = AzlinConfig()
+
+        # Get resource group
+        rg = resource_group or azlin_config.default_resource_group
+        if not rg:
+            click.echo("Error: No resource group specified. Use --rg or set default_resource_group in config.", err=True)
+            sys.exit(1)
+
+        # Confirm deletion
+        if not force:
+            click.echo(f"\nAre you sure you want to delete snapshot '{snapshot_name}'?")
+            click.echo("This action cannot be undone!")
+            click.echo("\nContinue? [y/N]: ", nl=False)
+            response = input().lower()
+            if response not in ['y', 'yes']:
+                click.echo("Cancelled.")
+                return
+
+        # Delete snapshot
+        manager = SnapshotManager()
+        manager.delete_snapshot(snapshot_name, rg)
+
+        click.echo(f"\n✓ Snapshot '{snapshot_name}' deleted successfully!\n")
+
+    except SnapshotManagerError as e:
+        click.echo(f"Error: {e}", err=True)
+        sys.exit(1)
+
+
+@main.group()
+def env():
+    """Manage environment variables on VMs.
+
+    Commands to set, list, delete, and export environment variables
+    stored in ~/.bashrc on remote VMs.
+
+    \b
+    Examples:
+        azlin env set my-vm DATABASE_URL="postgres://localhost/db"
+        azlin env list my-vm
+        azlin env delete my-vm API_KEY
+        azlin env export my-vm prod.env
+    """
+    pass
+
+
+@env.command(name='set')
+@click.argument('vm_identifier', type=str)
+@click.argument('env_var', type=str)
+@click.option('--resource-group', '--rg', help='Resource group', type=str)
+@click.option('--config', help='Config file path', type=click.Path())
+@click.option('--force', is_flag=True, help='Skip secret detection warnings')
+def env_set(
+    vm_identifier: str,
+    env_var: str,
+    resource_group: str | None,
+    config: str | None,
+    force: bool
+):
+    """Set environment variable on VM.
+
+    ENV_VAR should be in format KEY=VALUE.
+
+    \b
+    Examples:
+        azlin env set my-vm DATABASE_URL="postgres://localhost/db"
+        azlin env set my-vm API_KEY=secret123 --force
+        azlin env set 20.1.2.3 NODE_ENV=production
+    """
+    try:
+        # Parse KEY=VALUE
+        if '=' not in env_var:
+            click.echo("Error: ENV_VAR must be in format KEY=VALUE", err=True)
+            sys.exit(1)
+
+        key, value = env_var.split('=', 1)
+        key = key.strip()
+        value = value.strip()
+
+        # Remove quotes if present
+        if value.startswith('"') and value.endswith('"'):
+            value = value[1:-1]
+        elif value.startswith("'") and value.endswith("'"):
+            value = value[1:-1]
+
+        # Get SSH config
+        ssh_config = _get_ssh_config_for_vm(vm_identifier, resource_group, config)
+
+        # Detect secrets and warn
+        if not force:
+            warnings = EnvManager.detect_secrets(value)
+            if warnings:
+                click.echo("WARNING: Potential secret detected!", err=True)
+                for warning in warnings:
+                    click.echo(f"  - {warning}", err=True)
+                click.echo("\nAre you sure you want to set this value? [y/N]: ", nl=False)
+                response = input().lower()
+                if response not in ['y', 'yes']:
+                    click.echo("Cancelled.")
+                    return
+
+        # Set the variable
+        EnvManager.set_env_var(ssh_config, key, value)
+
+        click.echo(f"Set {key} on {vm_identifier}")
+
+    except EnvManagerError as e:
+        click.echo(f"Error: {e}", err=True)
+        sys.exit(1)
+
+    except Exception as e:
+        click.echo(f"Unexpected error: {e}", err=True)
+        sys.exit(1)
+
+
+@env.command(name='list')
+@click.argument('vm_identifier', type=str)
+@click.option('--resource-group', '--rg', help='Resource group', type=str)
+@click.option('--config', help='Config file path', type=click.Path())
+@click.option('--show-values', is_flag=True, help='Show full values (default: masked)')
+def env_list(
+    vm_identifier: str,
+    resource_group: str | None,
+    config: str | None,
+    show_values: bool
+):
+    """List environment variables on VM.
+
+    \b
+    Examples:
+        azlin env list my-vm
+        azlin env list my-vm --show-values
+        azlin env list 20.1.2.3
+    """
+    try:
+        # Get SSH config
+        ssh_config = _get_ssh_config_for_vm(vm_identifier, resource_group, config)
+
+        # List variables
+        env_vars = EnvManager.list_env_vars(ssh_config)
+
+        if not env_vars:
+            click.echo(f"No environment variables set on {vm_identifier}")
+            return
+
+        click.echo(f"\nEnvironment variables on {vm_identifier}:")
+        click.echo("=" * 80)
+
+        for key, value in sorted(env_vars.items()):
+            if show_values:
+                click.echo(f"  {key}={value}")
+            else:
+                # Mask values that might be secrets
+                warnings = EnvManager.detect_secrets(value)
+                if warnings or len(value) > 20:
+                    masked = "***" if warnings else value[:20] + "..."
+                    click.echo(f"  {key}={masked}")
+                else:
+                    click.echo(f"  {key}={value}")
+
+        click.echo("=" * 80)
+        click.echo(f"\nTotal: {len(env_vars)} variables")
+        if not show_values:
+            click.echo("Use --show-values to display full values\n")
+
+    except EnvManagerError as e:
+        click.echo(f"Error: {e}", err=True)
+        sys.exit(1)
+    except Exception as e:
+        click.echo(f"Unexpected error: {e}", err=True)
         sys.exit(1)
 
 
@@ -3181,77 +3277,11 @@
     Examples:
         azlin env delete my-vm API_KEY
         azlin env delete 20.1.2.3 DATABASE_URL
->>>>>>> b0146d16
     """
     try:
         # Get SSH config
         ssh_config = _get_ssh_config_for_vm(vm_identifier, resource_group, config)
 
-<<<<<<< HEAD
-        if not rg:
-            click.echo("Error: No resource group specified.", err=True)
-            sys.exit(1)
-
-        # Determine VM prefix
-        prefix = "" if all_vms else vm_prefix
-
-        click.echo(f"Listing SSH keys for VMs in resource group: {rg}\n")
-
-        # List VM keys
-        vm_keys = SSHKeyRotator.list_vm_keys(
-            resource_group=rg,
-            vm_prefix=prefix
-        )
-
-        if not vm_keys:
-            click.echo("No VMs found.")
-            return
-
-        # Display table
-        click.echo("=" * 100)
-        click.echo(f"{'VM NAME':<35} {'PUBLIC KEY (first 50 chars)':<65}")
-        click.echo("=" * 100)
-
-        for vm_key in vm_keys:
-            key_display = vm_key.public_key[:50] + "..." if vm_key.public_key else "N/A"
-            click.echo(f"{vm_key.vm_name:<35} {key_display:<65}")
-
-        click.echo("=" * 100)
-        click.echo(f"\nTotal: {len(vm_keys)} VMs")
-
-    except Exception as e:
-        click.echo(f"Error: {e}", err=True)
-        logger.exception("Unexpected error in keys list")
-        sys.exit(1)
-
-
-@keys_group.command(name='export')
-@click.option('--output', help='Output file path', type=click.Path(), required=True)
-def keys_export(output: str):
-    """Export current SSH public key to file.
-    
-    Exports the azlin SSH public key to a specified file.
-    
-    \b
-    Examples:
-        azlin keys export --output ~/my-keys/azlin.pub
-        azlin keys export --output ./keys.txt
-    """
-    try:
-        output_path = Path(output).expanduser().resolve()
-
-        click.echo(f"Exporting public key to: {output_path}")
-
-        success = SSHKeyRotator.export_public_key(output_file=output_path)
-
-        if success:
-            click.echo(f"\nSuccess! Public key exported to: {output_path}")
-        else:
-            click.echo("\nFailed to export public key", err=True)
-            sys.exit(1)
-
-    except Exception as e:
-=======
         # Delete the variable
         result = EnvManager.delete_env_var(ssh_config, key)
 
@@ -3300,38 +3330,8 @@
             click.echo(result)
 
     except EnvManagerError as e:
->>>>>>> b0146d16
-        click.echo(f"Error: {e}", err=True)
-        logger.exception("Unexpected error in keys export")
-        sys.exit(1)
-<<<<<<< HEAD
-
-
-@keys_group.command(name='backup')
-@click.option('--destination', help='Backup destination (default: ~/.azlin/key_backups/)', type=click.Path())
-def keys_backup(destination: str | None):
-    """Backup current SSH keys.
-    
-    Creates a timestamped backup of current SSH keys.
-    
-    \b
-    Examples:
-        azlin keys backup
-        azlin keys backup --destination ~/backups/
-    """
-    try:
-        click.echo("Backing up SSH keys...")
-
-        backup = SSHKeyRotator.backup_keys()
-
-        click.echo("\nSuccess! Keys backed up to:")
-        click.echo(f"  Directory: {backup.backup_dir}")
-        click.echo(f"  Timestamp: {backup.timestamp.strftime('%Y-%m-%d %H:%M:%S')}")
-        click.echo(f"  Private key: {backup.old_private_key}")
-        click.echo(f"  Public key: {backup.old_public_key}")
-
-    except KeyRotationError as e:
-=======
+        click.echo(f"Error: {e}", err=True)
+        sys.exit(1)
     except Exception as e:
         click.echo(f"Unexpected error: {e}", err=True)
         sys.exit(1)
@@ -3365,15 +3365,10 @@
         click.echo(f"Imported {count} variables to {vm_identifier}")
 
     except EnvManagerError as e:
->>>>>>> b0146d16
         click.echo(f"Error: {e}", err=True)
         sys.exit(1)
     except Exception as e:
         click.echo(f"Unexpected error: {e}", err=True)
-<<<<<<< HEAD
-        logger.exception("Unexpected error in keys backup")
-=======
->>>>>>> b0146d16
         sys.exit(1)
 
 
