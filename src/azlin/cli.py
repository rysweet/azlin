"""CLI entry point for azlin v2.0.

This module provides the enhanced command-line interface with:
- Config storage and resource group management
- VM listing and status
- Interactive session selection
- Parallel VM provisioning (pools)
- Remote command execution
- Enhanced help
- Distributed monitoring

Commands:
    azlin                    # Show help
    azlin new                # Provision new VM
    azlin list               # List VMs in resource group
    azlin w                  # Run 'w' command on all VMs
    azlin top                # Live distributed VM metrics dashboard
    azlin -- <command>       # Execute command on VM(s)
"""

import contextlib
import logging
import subprocess
import sys
import time
from datetime import datetime
from pathlib import Path
from typing import TYPE_CHECKING, Any

if TYPE_CHECKING:
    from azlin.modules.storage_manager import StorageInfo

import click
from rich.console import Console
from rich.table import Table

from azlin import __version__
from azlin.agentic import (
    ClarificationResult,
    CommandExecutionError,
    CommandExecutor,
    IntentParseError,
    IntentParser,
    RequestClarificationError,
    RequestClarifier,
    ResultValidator,
)
from azlin.azure_auth import AuthenticationError, AzureAuthenticator
from azlin.batch_executor import BatchExecutor, BatchExecutorError, BatchResult, BatchSelector
from azlin.click_group import AzlinGroup

# Auth commands
from azlin.commands.auth import auth

# Autopilot commands
from azlin.commands.autopilot import autopilot_group

# Bastion commands
# Storage commands
from azlin.commands.bastion import bastion_group
from azlin.commands.compose import compose_group

# Context commands
from azlin.commands.context import context_group

# Doit commands
from azlin.commands.doit import doit_group
from azlin.commands.fleet import fleet_group
from azlin.commands.github_runner import github_runner_group
from azlin.commands.storage import storage_group
from azlin.commands.tag import tag_group

# New modules for v2.0
from azlin.config_manager import AzlinConfig, ConfigError, ConfigManager
from azlin.context_manager import ContextManager
from azlin.context_selector import ContextSelector, ContextSelectorError
from azlin.cost_tracker import CostTracker, CostTrackerError
from azlin.distributed_top import DistributedTopError, DistributedTopExecutor
from azlin.env_manager import EnvManager, EnvManagerError
from azlin.ip_diagnostics import (
    check_connectivity,
    classify_ip_address,
    format_diagnostic_report,
)
from azlin.key_rotator import KeyRotationError, SSHKeyRotator
from azlin.modules.bastion_detector import BastionDetector, BastionInfo
from azlin.modules.bastion_manager import BastionManager, BastionManagerError
from azlin.modules.bastion_provisioner import BastionProvisioner
from azlin.modules.cost_estimator import CostEstimator
from azlin.modules.file_transfer import (
    FileTransfer,
    FileTransferError,
    PathParser,
    SessionManager,
    TransferEndpoint,
)
from azlin.modules.github_setup import GitHubSetupError, GitHubSetupHandler
from azlin.modules.home_sync import (
    HomeSyncError,
    HomeSyncManager,
    SyncResult,
)
from azlin.modules.interaction_handler import CLIInteractionHandler
from azlin.modules.notifications import NotificationHandler
from azlin.modules.prerequisites import PrerequisiteChecker, PrerequisiteError
from azlin.modules.progress import ProgressDisplay, ProgressStage
from azlin.modules.resource_orchestrator import (
    BastionOptions,
    DecisionAction,
    ResourceOrchestrator,
)
from azlin.modules.snapshot_manager import SnapshotError, SnapshotManager
from azlin.modules.ssh_connector import SSHConfig, SSHConnectionError, SSHConnector
from azlin.modules.ssh_keys import SSHKeyError, SSHKeyManager, SSHKeyPair
from azlin.modules.vscode_launcher import (
    VSCodeLauncher,
    VSCodeLauncherError,
    VSCodeNotFoundError,
)
from azlin.multi_context_display import MultiContextDisplay
from azlin.multi_context_list import (
    MultiContextQueryError,
    MultiContextVMQuery,
)
from azlin.prune import PruneManager
from azlin.quota_manager import QuotaInfo, QuotaManager
from azlin.remote_exec import (
    OSUpdateExecutor,
    PSCommandExecutor,
    RemoteExecError,
    RemoteExecutor,
    TmuxSession,
    TmuxSessionExecutor,
    WCommandExecutor,
)
from azlin.security_audit import SecurityAuditLogger
from azlin.tag_manager import TagManager
from azlin.template_manager import TemplateError, TemplateManager, VMTemplateConfig
from azlin.vm_connector import VMConnector, VMConnectorError
from azlin.vm_lifecycle import DeletionSummary, VMLifecycleError, VMLifecycleManager
from azlin.vm_lifecycle_control import VMLifecycleControlError, VMLifecycleController
from azlin.vm_manager import VMInfo, VMManager, VMManagerError
from azlin.vm_provisioning import (
    PoolProvisioningResult,
    ProvisioningError,
    VMConfig,
    VMDetails,
    VMProvisioner,
)
from azlin.vm_size_tiers import VMSizeTierError, VMSizeTiers

logger = logging.getLogger(__name__)


class AzlinError(Exception):
    """Base exception for azlin errors."""

    exit_code = 1


class CLIOrchestrator:
    """Orchestrate azlin workflow.

    This class coordinates all modules to execute the complete workflow:
    1. Prerequisites check
    2. Azure authentication
    3. SSH key generation
    4. VM provisioning
    5. Wait for VM ready
    6. SSH connection
    7. GitHub setup (if --repo provided)
    8. tmux session
    9. Notification (optional)
    """

    def __init__(
        self,
        repo: str | None = None,
        vm_size: str = "Standard_D2s_v3",
        region: str = "eastus",
        resource_group: str | None = None,
        auto_connect: bool = True,
        config_file: str | None = None,
        nfs_storage: str | None = None,
        session_name: str | None = None,
        no_bastion: bool = False,
        bastion_name: str | None = None,
        auto_approve: bool = False,
    ):
        """Initialize CLI orchestrator.

        Args:
            repo: GitHub repository URL (optional)
            vm_size: Azure VM size
            region: Azure region
            resource_group: Resource group name (optional)
            auto_connect: Whether to auto-connect via SSH
            config_file: Configuration file path (optional)
            nfs_storage: NFS storage account name to mount as home directory (optional)
            session_name: Session name for VM tags (optional)
            no_bastion: Skip bastion auto-detection and always create public IP (optional)
            bastion_name: Explicit bastion host name to use (optional)
            auto_approve: Accept all defaults and confirmations (non-interactive mode)
        """
        self.repo = repo
        self.vm_size = vm_size
        self.region = region
        self.resource_group = resource_group
        self.auto_connect = auto_connect
        self.config_file = config_file
        self.nfs_storage = nfs_storage
        self.session_name = session_name
        self.no_bastion = no_bastion
        self.bastion_name = bastion_name
        self.auto_approve = auto_approve

        # Initialize modules
        self.auth = AzureAuthenticator()
        self.provisioner = VMProvisioner()
        self.progress = ProgressDisplay()

        # Track resources for cleanup
        self.vm_details: VMDetails | None = None
        self.ssh_keys: Path | None = None
        self.bastion_info: BastionInfo | None = None  # Track bastion if detected

    def run(self) -> int:
        """Execute main workflow.

        Returns:
            Exit code (0 = success, non-zero = error)
        """
        try:
            # STEP 1: Check prerequisites
            self.progress.start_operation("Prerequisites Check")
            self._check_prerequisites()
            self.progress.complete(success=True, message="All prerequisites available")

            # STEP 2: Authenticate with Azure
            self.progress.start_operation("Azure Authentication")
            subscription_id = self._authenticate_azure()
            self.progress.complete(
                success=True, message=f"Authenticated with subscription: {subscription_id[:8]}..."
            )

            # STEP 3: Generate or retrieve SSH keys
            self.progress.start_operation("SSH Key Setup")
            ssh_key_pair = self._setup_ssh_keys()
            self.progress.complete(
                success=True, message=f"SSH keys ready: {ssh_key_pair.private_path.name}"
            )

            # STEP 4: Provision VM
            timestamp = int(time.time())
            vm_name = f"azlin-vm-{timestamp}"
            rg_name = self.resource_group or f"azlin-rg-{timestamp}"
            self.progress.start_operation(f"Provisioning VM: {vm_name}", estimated_seconds=300)
            vm_details = self._provision_vm(vm_name, rg_name, ssh_key_pair.public_key_content)
            self.vm_details = vm_details
            self.progress.complete(success=True, message=f"VM ready at {vm_details.public_ip}")

            # STEP 5: Wait for VM to be fully ready (cloud-init to complete)
            self.progress.start_operation(
                "Waiting for cloud-init to complete", estimated_seconds=180
            )
            self._wait_for_cloud_init(vm_details, ssh_key_pair.private_path)
            self.progress.complete(success=True, message="All development tools installed")

            # STEP 5.5: Resolve and mount NFS storage if configured (BEFORE home sync)
            # Load config for NFS defaults
            try:
                azlin_config = ConfigManager.load_config(self.config_file)
            except ConfigError:
                azlin_config = AzlinConfig()

            resolved_storage = self._resolve_nfs_storage(rg_name, azlin_config)

            if resolved_storage:
                self.progress.start_operation(f"Mounting NFS storage: {resolved_storage.name}")
                self._mount_nfs_storage(vm_details, ssh_key_pair.private_path, resolved_storage)
                self.progress.complete(success=True, message="NFS storage mounted")

            # Always sync home directory (provides initial dotfiles even with NFS)
            # NFS provides persistence, ~/.azlin/home provides initial configuration
            self.progress.start_operation("Syncing home directory")
            self._sync_home_directory(vm_details, ssh_key_pair.private_path)
            self.progress.complete(success=True, message="Home directory synced")

            # STEP 6: GitHub setup (if repo provided)
            if self.repo:
                self.progress.start_operation("GitHub Setup", estimated_seconds=60)
                self._setup_github(vm_details, ssh_key_pair.private_path)
                self.progress.complete(success=True, message=f"Repository cloned: {self.repo}")

            # STEP 7: Send completion notification
            self._send_notification(vm_details, success=True)

            # STEP 8: Display connection info
            self._display_connection_info(vm_details)

            # STEP 9: Auto-connect via SSH with tmux
            if self.auto_connect:
                self.progress.update("Connecting via SSH...", ProgressStage.STARTED)
                return self._connect_ssh(vm_details, ssh_key_pair.private_path)

            return 0

        except PrerequisiteError as e:
            self.progress.update(str(e), ProgressStage.FAILED)
            return 2
        except AuthenticationError as e:
            self.progress.update(f"Authentication failed: {e}", ProgressStage.FAILED)
            self._send_notification_error(str(e))
            return 3
        except (ProvisioningError, SSHKeyError) as e:
            self.progress.update(f"Provisioning failed: {e}", ProgressStage.FAILED)
            self._send_notification_error(str(e))
            self._cleanup_on_failure()
            return 4
        except SSHConnectionError as e:
            self.progress.update(f"SSH connection failed: {e}", ProgressStage.FAILED)
            # Don't cleanup - VM is still running
            return 5
        except GitHubSetupError as e:
            self.progress.update(f"GitHub setup failed: {e}", ProgressStage.WARNING)
            # Continue - GitHub setup is optional
            if self.vm_details:
                self._display_connection_info(self.vm_details)
                if self.auto_connect and self.ssh_keys:
                    return self._connect_ssh(self.vm_details, self.ssh_keys)
            return 0
        except KeyboardInterrupt:
            self.progress.update("Cancelled by user", ProgressStage.FAILED)
            self._cleanup_on_failure()
            return 130
        except Exception as e:
            self.progress.update(f"Unexpected error: {e}", ProgressStage.FAILED)
            logger.exception("Unexpected error in main workflow")
            self._send_notification_error(str(e))
            self._cleanup_on_failure()
            return 1

    def _check_prerequisites(self) -> None:
        """Check all prerequisites are installed.

        Raises:
            PrerequisiteError: If prerequisites missing
        """
        result = PrerequisiteChecker.check_all()

        if not result.all_available:
            message = PrerequisiteChecker.format_missing_message(
                result.missing, result.platform_name
            )
            click.echo(message, err=True)
            raise PrerequisiteError(f"Missing required tools: {', '.join(result.missing)}")

        self.progress.update(
            f"Platform: {result.platform_name}, Tools: {', '.join(result.available)}"
        )

    def _authenticate_azure(self) -> str:
        """Authenticate with Azure and get subscription ID.

        Returns:
            str: Subscription ID

        Raises:
            AuthenticationError: If authentication fails
        """
        self.progress.update("Checking Azure CLI authentication...")

        # Verify az CLI is available
        if not self.auth.check_az_cli_available():
            raise AuthenticationError("Azure CLI not available. Please install az CLI.")

        # Get credentials (triggers az login if needed)
        self.auth.get_credentials()

        # Get subscription ID
        subscription_id = self.auth.get_subscription_id()

        self.progress.update(f"Using subscription: {subscription_id}")

        return subscription_id

    def _setup_ssh_keys(self) -> SSHKeyPair:
        """Generate or retrieve SSH keys.

        Returns:
            SSHKeyPair object

        Raises:
            SSHKeyError: If key generation fails
        """
        self.progress.update("Checking for existing SSH keys...")

        ssh_key_pair = SSHKeyManager.ensure_key_exists()
        self.ssh_keys = ssh_key_pair.private_path

        self.progress.update(f"Using key: {ssh_key_pair.private_path}", ProgressStage.IN_PROGRESS)

        return ssh_key_pair

    def _check_bastion_availability(
        self, resource_group: str, vm_name: str
    ) -> tuple[bool, BastionInfo | None]:
        """Check if Bastion should be used for VM provisioning.

        This method implements the bastion default behavior:
        1. If --no-bastion flag is set, skip bastion (return False, None)
        2. Auto-detect bastion in resource group
        3. If found, prompt user with default=True
        4. If not found, prompt to create with default=True
        5. If user declines, return False to use public IP

        Args:
            resource_group: Resource group where VM will be created
            vm_name: Name of the VM being provisioned

        Returns:
            Tuple of (use_bastion: bool, bastion_info: dict | None)
            - use_bastion: Whether to provision VM without public IP
            - bastion_info: Bastion details if available (name, resource_group)

        Raises:
            No exceptions - all failures result in returning (False, None)
        """
        # Skip bastion if --no-bastion flag is set
        if self.no_bastion:
            # Confirm with user about security implications
            warning_message = (
                f"\nWARNING: --no-bastion flag will create VM '{vm_name}' with PUBLIC IP.\n"
                f"This exposes your VM directly to the internet, which is LESS SECURE.\n"
                f"Continue with public IP?"
            )
            if not click.confirm(warning_message, default=False):
                self.progress.update("User cancelled VM creation", ProgressStage.WARNING)
                raise click.Abort

            # Log security decision
            SecurityAuditLogger.log_bastion_opt_out(
                vm_name=vm_name,
                method="flag",
                user=None,  # Will use system user
            )

            self.progress.update(
                "Skipping bastion (--no-bastion flag set)", ProgressStage.IN_PROGRESS
            )
            return (False, None)

        # If explicit bastion name provided, use it
        if self.bastion_name:
            self.progress.update(
                f"Using explicit bastion: {self.bastion_name}", ProgressStage.IN_PROGRESS
            )
            return (
                True,
                {"name": self.bastion_name, "resource_group": resource_group, "location": None},
            )

        # Auto-detect bastion in resource group
        try:
            self.progress.update(
                "Checking for Bastion host in resource group...", ProgressStage.IN_PROGRESS
            )
            bastion_info = BastionDetector.detect_bastion_for_vm(
                "temp-check", resource_group, self.region
            )

            if bastion_info:
                # Found bastion - prompt user with default=True (or auto-approve)
                if self.auto_approve:
                    # Non-interactive mode: use Bastion by default
                    self.progress.update(
                        f"Using Bastion: {bastion_info['name']} (auto-approved)",
                        ProgressStage.IN_PROGRESS,
                    )
                    return (True, bastion_info)

                message = (
                    f"\nFound Bastion host '{bastion_info['name']}' in resource group.\n"
                    f"\nOptions:\n"
                    f"  - Bastion: Private VM (no public IP, more secure)\n"
                    f"  - No Bastion: Public IP (direct SSH, less secure)\n"
                    f"\nUse Bastion for secure access (recommended)?"
                )
                if click.confirm(message, default=True):
                    self.progress.update(
                        f"Using Bastion: {bastion_info['name']}", ProgressStage.IN_PROGRESS
                    )
                    return (True, bastion_info)

                # User declined existing bastion - log security decision
                SecurityAuditLogger.log_bastion_opt_out(
                    vm_name=vm_name, method="prompt_existing", user=None
                )
                self.progress.update(
                    "User declined Bastion, will create public IP", ProgressStage.IN_PROGRESS
                )
                return (False, None)
            # No bastion found - prompt to create with default=True (or auto-approve)
            if self.auto_approve:
                # Non-interactive mode: create Bastion by default
                self.progress.update(
                    "No Bastion found - will create one (auto-approved)", ProgressStage.IN_PROGRESS
                )
                # Skip to Bastion creation logic below
            else:
                message = (
                    f"\nNo Bastion host found in resource group '{resource_group}'.\n"
                    f"\nOptions:\n"
                    f"  - Yes: More secure (private VM, ~$140/month for Bastion)\n"
                    f"  - No: Less secure (public IP, direct internet access)\n"
                    f"\nCreate VM with Bastion access?"
                )
                if not click.confirm(message, default=True):
                    # User declined - abort per security policy
                    self.progress.update("User declined Bastion creation", ProgressStage.FAILED)
                    click.echo(
                        click.style(
                            "\n⚠️  Cannot create VM without Bastion (security policy: no public IPs on VMs).\n"
                            "To proceed, either:\n"
                            f"  1. Accept Bastion creation in {self.region}\n"
                            f"  2. Use --no-bastion flag to override (not recommended)\n",
                            fg="yellow",
                            bold=True,
                        )
                    )
                    raise click.Abort

            # User approved (or auto-approved) - proceed with Bastion creation
            if True:
                # User wants Bastion - use orchestrator to create it
                try:
                    self.progress.update(
                        "Preparing to create Bastion host...", ProgressStage.IN_PROGRESS
                    )

                    # Initialize orchestrator with CLI handler and cost estimator
                    # Use MockInteractionHandler in auto-approve mode to accept defaults
                    if self.auto_approve:
                        from azlin.modules.interaction_handler import MockInteractionHandler

                        # Pre-program to select option 1 (CREATE) for ALL prompts
                        # Need multiple entries for: Bastion + NFS + any other prompts
                        interaction_handler = MockInteractionHandler(
                            choice_responses=[
                                0,
                                0,
                                0,
                                0,
                            ],  # Index 0 = option 1 (CREATE) - enough for all prompts
                            confirm_responses=[True, True, True, True],
                        )
                    else:
                        interaction_handler = CLIInteractionHandler()

                    orchestrator = ResourceOrchestrator(
                        interaction_handler=interaction_handler,
                        cost_estimator=CostEstimator(),
                    )

                    # Get user decision via orchestrator
                    # SECURITY POLICY: No public IPs on VMs, only on Bastion hosts
                    decision = orchestrator.ensure_bastion(
                        BastionOptions(
                            region=self.region,
                            resource_group=resource_group,
                            vnet_name=None,  # Will auto-create VNet if needed
                            vnet_id=None,
                            bastion_subnet_id=None,
                            sku="Standard",
                            allow_public_ip_fallback=False,  # NEVER allow public IP on VMs
                        )
                    )

                    if decision.action == DecisionAction.CREATE:
                        # Create Bastion now
                        bastion_name = f"azlin-bastion-{self.region}"
                        self.progress.update(
                            f"Creating Bastion host '{bastion_name}' (this may take 5-10 minutes)...",
                            ProgressStage.IN_PROGRESS,
                        )

                        result = BastionProvisioner.provision_bastion(
                            bastion_name=bastion_name,
                            resource_group=resource_group,
                            location=self.region,
                            vnet_name=None,  # Auto-create VNet
                            wait_for_completion=True,  # Wait for Bastion to be ready
                        )

                        if result.success:
                            self.progress.update(
                                f"Bastion created successfully: {result.bastion_name}",
                                ProgressStage.COMPLETED,
                            )
                            return (
                                True,
                                {
                                    "name": result.bastion_name,
                                    "resource_group": resource_group,
                                    "location": self.region,
                                },
                            )
                        # Bastion creation failed
                        self.progress.update(
                            f"Bastion creation failed: {result.error_message}",
                            ProgressStage.FAILED,
                        )
                        raise ProvisioningError(
                            f"Failed to create Bastion host: {result.error_message}"
                        )

                    if decision.action == DecisionAction.SKIP:
                        # User declined to create Bastion
                        # SECURITY POLICY: No public IPs on VMs allowed
                        self.progress.update(
                            "Bastion required but user declined creation", ProgressStage.FAILED
                        )
                        click.echo(
                            click.style(
                                "\n⚠️  Cannot create VM without Bastion (security policy: no public IPs on VMs).\n"
                                "To proceed, either:\n"
                                f"  1. Accept Bastion creation in {self.region}\n"
                                f"  2. Use --no-bastion flag to override (not recommended)\n",
                                fg="yellow",
                                bold=True,
                            )
                        )
                        raise click.Abort

                    # CANCEL
                    self.progress.update("User cancelled operation", ProgressStage.WARNING)
                    raise click.Abort

                except ProvisioningError:
                    # Re-raise provisioning errors
                    raise
                except click.Abort:
                    # Re-raise user cancellation
                    raise
                except Exception as e:
                    # Handle unexpected orchestration errors
                    logger.error(f"Bastion orchestration failed: {e}")
                    self.progress.update(f"Bastion creation failed: {e!s}", ProgressStage.FAILED)
                    raise ProvisioningError(f"Failed to orchestrate Bastion creation: {e!s}") from e

            # User declined creating bastion
            # SECURITY POLICY: No public IPs on VMs
            self.progress.update("User declined Bastion creation", ProgressStage.FAILED)
            click.echo(
                click.style(
                    "\n⚠️  Cannot create VM without Bastion (security policy: no public IPs on VMs).\n"
                    "To proceed, either:\n"
                    f"  1. Accept Bastion creation in {self.region}\n"
                    f"  2. Use --no-bastion flag to override (not recommended)\n",
                    fg="yellow",
                    bold=True,
                )
            )
            raise click.Abort

        except (ProvisioningError, click.Abort):
            # Re-raise critical errors - don't fall back to public IP
            raise
        except Exception as e:
            # Any error in detection - abort (no public IP fallback)
            logger.error(f"Bastion detection failed: {e}")
            self.progress.update("Bastion detection failed", ProgressStage.FAILED)
            click.echo(
                click.style(
                    f"\n⚠️  Bastion detection failed: {e}\n"
                    "Cannot create VM without Bastion (security policy: no public IPs on VMs).\n"
                    f"Use --no-bastion flag to override if needed.\n",
                    fg="red",
                    bold=True,
                )
            )
            raise ProvisioningError(f"Bastion detection failed: {e}") from e

    def _provision_vm(self, vm_name: str, rg_name: str, public_key: str) -> VMDetails:
        """Provision Azure VM with dev tools.

        Args:
            vm_name: VM name
            rg_name: Resource group name
            public_key: SSH public key content

        Returns:
            VMDetails object

        Raises:
            ProvisioningError: If provisioning fails
        """
        self.progress.update(f"Creating VM: {vm_name}")
        self.progress.update(f"Region: {self.region}, Size: {self.vm_size}")

        # Check bastion availability and get user preference
        use_bastion, bastion_info = self._check_bastion_availability(rg_name, vm_name)
        self.bastion_info = bastion_info  # Store for later use in connection

        # Determine if public IP should be created
        # Public IP is disabled when using bastion
        public_ip_enabled = not use_bastion

        # Create VM config
        config = self.provisioner.create_vm_config(
            name=vm_name,
            resource_group=rg_name,
            location=self.region,
            size=self.vm_size,
            ssh_public_key=public_key,
            session_name=self.session_name,
            public_ip_enabled=public_ip_enabled,
        )

        # Progress callback
        def progress_callback(msg: str):
            self.progress.update(msg, ProgressStage.IN_PROGRESS)

        # Provision VM
        vm_details = self.provisioner.provision_vm(config, progress_callback)

        # Update progress message based on IP configuration
        if vm_details.public_ip:
            self.progress.update(f"VM created with public IP: {vm_details.public_ip}")
        else:
            self.progress.update(
                f"VM created with private IP: {vm_details.private_ip} (Bastion access)"
            )

        return vm_details

    def _get_ssh_connection_params(
        self, vm_details: VMDetails
    ) -> tuple[str, int, BastionManager | None]:
        """Get SSH connection parameters (host, port, bastion_manager).

        For VMs with public IPs, returns (public_ip, 22, None) for direct connection.
        For Bastion-only VMs, creates a tunnel and returns (localhost, local_port, bastion_manager).

        Args:
            vm_details: VM details with IP configuration

        Returns:
            Tuple of (host, port, bastion_manager_or_none)

        Raises:
            SSHConnectionError: If no connection method available
        """
        # Public IP VMs: Direct SSH
        if vm_details.public_ip:
            logger.debug(f"Using direct SSH to {vm_details.public_ip}:22")
            return (vm_details.public_ip, 22, None)

        # Bastion-only VMs: Create tunnel
        if not vm_details.private_ip:
            raise SSHConnectionError("VM has neither public nor private IP")

        # Detect Bastion
        logger.info("No public IP - attempting Bastion detection...")
        bastion_info = BastionDetector.detect_bastion_for_vm(
            vm_details.name, vm_details.resource_group, vm_details.location
        )

        if not bastion_info:
            raise SSHConnectionError(
                f"VM {vm_details.name} has no public IP and no Bastion host detected"
            )

        # Create Bastion tunnel
        logger.info(f"Creating Bastion tunnel via {bastion_info['name']} to {vm_details.name}...")
        bastion_manager = BastionManager()

        # Get VM resource ID (needed for Bastion tunnel)
        if not vm_details.id:
            raise SSHConnectionError("VM resource ID not available")

        # Allocate local port
        local_port = bastion_manager.get_available_port()

        # Create tunnel
        bastion_manager.create_tunnel(
            bastion_name=bastion_info["name"],
            resource_group=bastion_info["resource_group"],
            target_vm_id=vm_details.id,
            local_port=local_port,
            remote_port=22,
            wait_for_ready=True,
            timeout=30,
        )

        logger.info(f"Bastion tunnel established on localhost:{local_port}")
        return ("127.0.0.1", local_port, bastion_manager)

    def _wait_for_cloud_init(
        self, vm_details: VMDetails, key_path: Path, newly_provisioned: bool = True
    ) -> None:
        """Wait for cloud-init to complete on VM.

        Supports both direct SSH (public IP) and Bastion tunnels (private IP only).

        Args:
            vm_details: VM details (may or may not have public_ip)
            key_path: SSH private key path

        Raises:
            SSHConnectionError: If cloud-init check fails or no access method available
        """
        # Path 1: Public IP exists (existing behavior)
        if vm_details.public_ip:
            self._wait_for_cloud_init_via_public_ip(vm_details, key_path)
            return

        # Path 2: No public IP - try Bastion
        self.progress.update("VM has no public IP, checking for Bastion access...")

        bastion_info = BastionDetector.detect_bastion_for_vm(
            vm_name=vm_details.name,
            resource_group=vm_details.resource_group,
            vm_location=vm_details.location,
        )

        if not bastion_info:
            raise SSHConnectionError(
                f"VM {vm_details.name} has no public IP and no Bastion host found "
                f"in region '{vm_details.location}'. Cannot access VM for cloud-init check.\n"
                f"Bastion must be in the same region as the VM."
            )

        # Use Bastion tunnel
        self._wait_for_cloud_init_via_bastion(vm_details, key_path, bastion_info)

    def _wait_for_cloud_init_via_public_ip(self, vm_details: VMDetails, key_path: Path) -> None:
        """Wait for cloud-init via direct public IP access.

        Args:
            vm_details: VM details with public_ip
            key_path: SSH private key path
            newly_provisioned: Whether this is a newly provisioned VM (default: True)
                             If True and using Bastion, waits for VM boot before SSH

        Raises:
            SSHConnectionError: If cloud-init check fails
        """
        self.progress.update("Waiting for SSH to be available...")

        # Wait for SSH port to be accessible (direct public IP access)
        # Assert for type narrowing - caller ensures public_ip exists
        assert vm_details.public_ip is not None, "VM must have public IP for direct SSH access"
        public_ip: str = vm_details.public_ip
        ssh_ready = SSHConnector.wait_for_ssh_ready(public_ip, key_path, timeout=300, interval=5)

        if not ssh_ready:
            raise SSHConnectionError("SSH did not become available after 300s timeout")

        self.progress.update("SSH available, checking cloud-init status...")

        # Check cloud-init status
        ssh_config = SSHConfig(host=public_ip, port=22, user="azureuser", key_path=key_path)

        # Wait for cloud-init to complete (check every 10s for up to 3 minutes)
        max_attempts = 18
        for attempt in range(max_attempts):
            try:
                output = SSHConnector.execute_remote_command(
                    ssh_config, "cloud-init status", timeout=30
                )

                if "status: done" in output:
                    self.progress.update("cloud-init completed successfully")
                    return
                if "status: running" in output:
                    self.progress.update(
                        f"cloud-init still running... (attempt {attempt + 1}/{max_attempts})"
                    )
                    time.sleep(10)
                else:
                    self.progress.update(f"cloud-init status: {output.strip()}")
                    time.sleep(10)

            except Exception as e:
                logger.debug(f"Error checking cloud-init status: {e}")
                time.sleep(10)

        # If we get here, cloud-init didn't complete but we'll proceed anyway
        self.progress.update(
            "cloud-init status check timed out, proceeding anyway", ProgressStage.WARNING
        )

    def _wait_for_cloud_init_via_bastion(
        self, vm_details: VMDetails, key_path: Path, bastion_info: BastionInfo
    ) -> None:
        """Wait for cloud-init via Bastion tunnel.

        Args:
            vm_details: VM details (must have .id for resource ID)
            key_path: SSH private key path
            bastion_info: Dict with 'name' and 'resource_group' keys

        Raises:
            SSHConnectionError: If tunnel creation or cloud-init check fails
        """
        # STEP 0: Validate prerequisites (fail-fast)
        if not vm_details.id:
            raise SSHConnectionError(
                f"VM {vm_details.name} has no resource ID. Cannot create Bastion tunnel."
            )

        # Create Bastion manager (tracks all tunnels for cleanup)
        bastion_mgr = BastionManager()

        try:
            # Step 1: Find available port
            self.progress.update("Allocating local port for Bastion tunnel...")
            local_port = bastion_mgr.get_available_port()

            # Step 2: Create tunnel (60s timeout for tunnel establishment)
            self.progress.update(
                f"Creating Bastion tunnel via {bastion_info['name']} (localhost:{local_port})..."
            )

            _tunnel = bastion_mgr.create_tunnel(
                bastion_name=bastion_info["name"],
                resource_group=bastion_info["resource_group"],
                target_vm_id=vm_details.id,
                local_port=local_port,
                remote_port=22,
                wait_for_ready=True,
                timeout=60,
            )

            self.progress.update("Bastion tunnel established")

            # Step 3: Wait for SSH through tunnel
            # Tunnel is already established, so SSH should be ready quickly
            # 2-minute timeout (vs 5 minutes for public IP path)
            self.progress.update("Waiting for SSH through Bastion tunnel...")

            ssh_ready = SSHConnector.wait_for_ssh_ready(
                host="127.0.0.1", key_path=key_path, port=local_port, timeout=120, interval=5
            )

            if not ssh_ready:
                raise SSHConnectionError(
                    "SSH did not become available through Bastion tunnel after 120s"
                )

            self.progress.update("SSH available, checking cloud-init status...")

            # Step 4: Check cloud-init status (same as public IP path)
            ssh_config = SSHConfig(
                host="127.0.0.1",
                port=local_port,
                user=SSHConnector.DEFAULT_USER,
                key_path=key_path,
            )

            # Wait for cloud-init to complete (check every 10s for up to 3 minutes)
            max_attempts = 18
            for attempt in range(max_attempts):
                try:
                    output = SSHConnector.execute_remote_command(
                        ssh_config, "cloud-init status", timeout=30
                    )

                    if "status: done" in output:
                        self.progress.update("cloud-init completed successfully")
                        return

                    if "status: running" in output:
                        # Only show progress every 3rd attempt (every 30s) to reduce noise
                        if attempt % 3 == 0:
                            self.progress.update(
                                f"cloud-init still running... (attempt {attempt + 1}/{max_attempts})"
                            )
                        time.sleep(10)
                    else:
                        self.progress.update(f"cloud-init status: {output.strip()}")
                        time.sleep(10)

                except Exception as e:
                    logger.debug(f"Error checking cloud-init status: {e}")
                    time.sleep(10)

            # If we get here, cloud-init didn't complete but we'll proceed anyway
            self.progress.update(
                "cloud-init status check timed out, proceeding anyway", ProgressStage.WARNING
            )

        except BastionManagerError as e:
            raise SSHConnectionError(f"Bastion tunnel error: {e}") from e
        finally:
            # Step 5: Always cleanup ALL tunnels (even if creation failed mid-way)
            # BastionManager tracks all tunnels, even those that fail during readiness wait
            if bastion_mgr.active_tunnels:
                self.progress.update("Closing Bastion tunnel...")
                bastion_mgr.close_all_tunnels()
                logger.info("Bastion tunnel(s) closed")

    def _show_blocked_files_warning(self, blocked_files: list[str]) -> None:
        """Display warning about blocked files before sync."""
        import click

        click.echo(
            click.style(
                f"\n  Security: Skipping {len(blocked_files)} sensitive file(s):",
                fg="yellow",
                bold=True,
            )
        )
        for blocked_file in blocked_files[:5]:  # Show first 5
            click.echo(click.style(f"    • {blocked_file}", fg="yellow"))
        if len(blocked_files) > 5:
            click.echo(click.style(f"    ... and {len(blocked_files) - 5} more", fg="yellow"))
        click.echo()  # Empty line for spacing

    def _process_sync_result(self, result: SyncResult) -> None:
        """Process and display sync result."""
        if result.success:
            if result.files_synced > 0:
                # Show sync stats with warning count
                sync_msg = (
                    f"Synced {result.files_synced} files "
                    f"({result.bytes_transferred / 1024:.1f} KB) "
                    f"in {result.duration_seconds:.1f}s"
                )
                if result.warnings:
                    sync_msg += f" ({len(result.warnings)} skipped)"
                self.progress.update(sync_msg)
            else:
                self.progress.update("No files to sync")

            # Display warnings prominently after sync
            if result.warnings:
                import click

                for warning in result.warnings[:3]:  # Show first 3 warnings
                    click.echo(click.style(f"  ⚠  {warning}", fg="yellow"))
                if len(result.warnings) > 3:
                    click.echo(
                        click.style(
                            f"  ⚠  ... and {len(result.warnings) - 3} more warnings",
                            fg="yellow",
                        )
                    )
        else:
            # Log errors but don't fail
            for error in result.errors:
                logger.warning(f"Sync error: {error}")

    def _sync_home_directory(self, vm_details: VMDetails, key_path: Path) -> None:
        """Sync home directory to VM.

        Supports both direct connection (public IP) and Bastion routing (private IP only).

        Args:
            vm_details: VM details
            key_path: SSH private key path

        Note:
            Sync failures are logged as warnings but don't block VM provisioning.
        """
        # Check if VM has any IP address
        if not vm_details.public_ip and not vm_details.private_ip:
            logger.warning(
                "VM has no IP address (neither public nor private), skipping home directory sync"
            )
            return

        try:
            # Pre-sync validation check with visible warnings
            sync_dir = HomeSyncManager.get_sync_directory()
            if sync_dir.exists():
                validation = HomeSyncManager.validate_sync_directory(sync_dir)
                if validation.blocked_files:
                    self._show_blocked_files_warning(validation.blocked_files)

            # Progress callback
            def progress_callback(msg: str):
                self.progress.update(msg, ProgressStage.IN_PROGRESS)

            # Direct connection if public IP available
            if vm_details.public_ip:
                ssh_config = SSHConfig(
                    host=vm_details.public_ip, user="azureuser", key_path=key_path
                )
                result = HomeSyncManager.sync_to_vm(
                    ssh_config, dry_run=False, progress_callback=progress_callback
                )
                self._process_sync_result(result)
                return

            # Bastion routing for private IP only VMs
            # Detect Bastion
            bastion_info = BastionDetector.detect_bastion_for_vm(
                vm_name=vm_details.name,
                resource_group=vm_details.resource_group,
                vm_location=vm_details.location,
            )

            if not bastion_info:
                logger.warning(
                    f"VM '{vm_details.name}' has no public IP and no Bastion host detected, "
                    f"skipping home directory sync"
                )
                return

            # Verify VM ID is available (required for Bastion tunnel)
            if not vm_details.id:
                logger.warning(
                    f"VM '{vm_details.name}' has no Azure resource ID, cannot create Bastion tunnel"
                )
                return

            # Create tunnel and sync
            self.progress.update(
                f"Creating Bastion tunnel via {bastion_info['name']}...", ProgressStage.IN_PROGRESS
            )

            with BastionManager() as bastion_mgr:
                # Get available port
                local_port = bastion_mgr.get_available_port()

                # Create tunnel
                _tunnel = bastion_mgr.create_tunnel(
                    bastion_name=bastion_info["name"],
                    resource_group=bastion_info["resource_group"],
                    target_vm_id=vm_details.id,  # Type narrowed by check above
                    local_port=local_port,
                    remote_port=22,
                    wait_for_ready=True,
                )

                # Create SSH config using tunnel
                ssh_config = SSHConfig(
                    host="127.0.0.1", port=local_port, user="azureuser", key_path=key_path
                )

                # Perform sync through tunnel
                result = HomeSyncManager.sync_to_vm(
                    ssh_config, dry_run=False, progress_callback=progress_callback
                )
                self._process_sync_result(result)

        except BastionManagerError as e:
            # Don't fail VM provisioning, just warn
            self.progress.update(f"Home sync failed (Bastion error): {e}", ProgressStage.WARNING)
            logger.warning(f"Home sync failed (Bastion error): {e}")

        except HomeSyncError as e:
            # Don't fail VM provisioning, just warn
            self.progress.update(f"Home sync failed: {e}", ProgressStage.WARNING)
            logger.warning(f"Home sync failed: {e}")

        except Exception:
            # Catch all other errors
            self.progress.update("Home sync failed (unexpected error)", ProgressStage.WARNING)
            logger.exception("Unexpected error during home sync")

    def _lookup_storage_by_name(
        self, resource_group: str, storage_name: str, require_same_region: bool = True
    ) -> "StorageInfo":
        """Lookup storage by name, raising ValueError if not found.

        Args:
            resource_group: Resource group to search in
            storage_name: Name of storage account to find
            require_same_region: If True, raises ValueError for cross-region storage.
                                If False, allows cross-region storage with info log.

        Returns:
            StorageInfo object for the storage account

        Raises:
            ValueError: If storage account not found in resource group, or if
                       require_same_region=True and storage is in different region
        """
        from azlin.modules.storage_manager import StorageManager

        storages = StorageManager.list_storage(resource_group)
        storage = next((s for s in storages if s.name == storage_name), None)
        if not storage:
            raise ValueError(
                f"Storage account '{storage_name}' not found in resource group '{resource_group}'. "
                f"Create it first with: azlin storage create {storage_name}"
            )

        # Cross-region validation
        if storage.region.lower() != self.region.lower():
            if require_same_region:
                raise ValueError(
                    f"Storage account '{storage_name}' is in region '{storage.region}', "
                    f"but VM will be in region '{self.region}'. "
                    f"Cross-region NFS storage is not supported. "
                    f"Please create storage in the same region or use --region {storage.region}."
                )
            # Note: Cross-region storage is now handled in _mount_nfs_storage()
            # with private endpoint setup via ResourceOrchestrator
            logger.info(
                f"Storage account '{storage_name}' is in region '{storage.region}', "
                f"VM will be in region '{self.region}'. Cross-region access will be handled during mount."
            )

        return storage

    def _try_lookup_storage_by_name(
        self, resource_group: str, storage_name: str
    ) -> "StorageInfo | None":
        """Gracefully lookup storage by name, returning None on any failure.

        This is the "graceful" version used for Priority 2 (config file default).
        Returns None instead of raising exceptions, with warning logs for fallback.

        Args:
            resource_group: Resource group to search in
            storage_name: Name of storage account to find

        Returns:
            StorageInfo object if found and in same region, None otherwise
        """
        from azlin.modules.storage_manager import StorageManager

        try:
            storages = StorageManager.list_storage(resource_group)
        except Exception as e:
            logger.warning(
                f"Could not list storage accounts in resource group '{resource_group}': {e}. "
                f"Skipping config default storage '{storage_name}'."
            )
            return None

        storage = next((s for s in storages if s.name == storage_name), None)
        if not storage:
            logger.warning(
                f"Config default storage '{storage_name}' not found in resource group '{resource_group}'. "
                f"Falling back to auto-detection."
            )
            return None

        # Cross-region validation for Priority 2
        if storage.region.lower() != self.region.lower():
            logger.warning(
                f"Config default storage '{storage_name}' is in region '{storage.region}', "
                f"but VM will be in region '{self.region}'. "
                f"Cross-region NFS storage is not supported. Falling back to auto-detection."
            )
            return None

        return storage

    def _resolve_nfs_storage(
        self, resource_group: str, config: AzlinConfig | None
    ) -> "StorageInfo | None":
        """Resolve which NFS storage to use.

        Priority:
        1. Explicit --nfs-storage option
        2. Config file default_nfs_storage
        3. Auto-detect if only one storage exists
        4. None if no storage or multiple without explicit choice

        Args:
            resource_group: Resource group to search for storage
            config: Configuration object (optional)

        Returns:
            StorageInfo object or None

        Raises:
            ValueError: If multiple storages exist without explicit choice
        """
        from azlin.modules.storage_manager import StorageManager

        # Priority 1: Explicit --nfs-storage option (strict - raises on cross-region)
        if self.nfs_storage:
            return self._lookup_storage_by_name(resource_group, self.nfs_storage)

        # Priority 2: Config file default (graceful - falls back to Priority 3 on cross-region)
        if config and config.default_nfs_storage:
            storage = self._try_lookup_storage_by_name(resource_group, config.default_nfs_storage)
            if storage:
                self.progress.update(
                    f"Using config default NFS storage: {storage.name} (region: {storage.region})"
                )
                return storage
            # Fall through to Priority 3 if config storage not found or cross-region

        # Priority 3: Auto-detect (more permissive than explicit/config)
        # Note: If storage listing fails during auto-detection, we fallback to
        # home sync instead of failing the entire VM creation operation
        try:
            storages = StorageManager.list_storage(resource_group)
        except Exception as e:
            logger.debug(f"Failed to list storages: {e}")
            return None

        if len(storages) == 0:
            return None

        # Prefer storage accounts in same region as VM for best performance
        # Cross-region storage will be handled with private endpoint setup if needed
        matching_region_storages = [s for s in storages if s.region.lower() == self.region.lower()]

        if len(matching_region_storages) == 0:
            logger.warning(
                f"Found {len(storages)} NFS storage account(s) in {resource_group}, "
                f"but none in VM region '{self.region}'. "
                f"Storage locations: {[s.region for s in storages]}. "
                f"Cross-region access will require private endpoint setup."
            )
            return None

        if len(matching_region_storages) == 1:
            # Auto-detect single storage in matching region
            storage = matching_region_storages[0]
            self.progress.update(
                f"Auto-detected NFS storage: {storage.name} (region: {storage.region})"
            )
            return storage

        # Multiple storages in same region without explicit choice
        storage_names = [s.name for s in matching_region_storages]
        raise ValueError(
            f"Multiple NFS storage accounts found in region '{self.region}': {', '.join(storage_names)}. "
            f"Please specify one with --nfs-storage or set default_nfs_storage in config."
        )

    def _extract_vnet_info_from_subnet_id(self, subnet_id: str) -> tuple[str, str]:
        """Extract VNet name and resource group from subnet resource ID.

        Args:
            subnet_id: Full Azure subnet resource ID

        Returns:
            Tuple of (vnet_name, resource_group)

        Raises:
            ValueError: If subnet ID format is invalid
        """
        # Subnet ID format: /subscriptions/{sub}/resourceGroups/{rg}/providers/Microsoft.Network/virtualNetworks/{vnet}/subnets/{subnet}
        import re

        pattern = r"/subscriptions/[^/]+/resourceGroups/([^/]+)/providers/Microsoft\.Network/virtualNetworks/([^/]+)/subnets/[^/]+"
        match = re.match(pattern, subnet_id)

        if not match:
            raise ValueError(f"Invalid subnet ID format: {subnet_id}")

        resource_group = match.group(1)
        vnet_name = match.group(2)

        return vnet_name, resource_group

    def _get_vm_subnet_id(self, vm_details: VMDetails) -> str:
        """Get the subnet ID for a VM.

        Args:
            vm_details: VM details object

        Returns:
            Full Azure resource ID of the VM's subnet

        Raises:
            Exception: If subnet ID cannot be retrieved
        """
        import subprocess

        try:
            # Get the NIC ID from the VM
            nic_cmd = [
                "az",
                "vm",
                "show",
                "--resource-group",
                vm_details.resource_group,
                "--name",
                vm_details.name,
                "--query",
                "networkProfile.networkInterfaces[0].id",
                "--output",
                "tsv",
            ]
            nic_result = subprocess.run(
                nic_cmd, capture_output=True, text=True, check=True, timeout=30
            )
            nic_id = nic_result.stdout.strip()

            # Get the subnet ID from the NIC
            subnet_cmd = [
                "az",
                "network",
                "nic",
                "show",
                "--ids",
                nic_id,
                "--query",
                "ipConfigurations[0].subnet.id",
                "--output",
                "tsv",
            ]
            subnet_result = subprocess.run(
                subnet_cmd, capture_output=True, text=True, check=True, timeout=30
            )
            subnet_id = subnet_result.stdout.strip()

            if not subnet_id:
                raise Exception("Failed to get subnet ID from VM")

            return subnet_id

        except subprocess.CalledProcessError as e:
            error_msg = e.stderr if e.stderr else str(e)
            raise Exception(f"Failed to get VM subnet ID: {error_msg}") from e

    def _restore_ssh_keys_via_runcommand(self, vm_details: VMDetails, key_path: Path) -> None:
        """Restore SSH keys via Azure run-command.

        Azure's waagent overwrites SSH authorized_keys after cloud-init completes,
        breaking SSH access. This method uses Azure's run-command API to restore
        the keys without requiring SSH access.

        Args:
            vm_details: VM details object
            key_path: Path to SSH private key (public key must be at key_path.pub)

        Raises:
            Exception: If key restoration fails
        """
        import subprocess

        try:
            # Read public key
            pub_key_path = Path(str(key_path) + ".pub")
            if not pub_key_path.exists():
                raise Exception(f"SSH public key not found: {pub_key_path}")

            pub_key = pub_key_path.read_text().strip()

            # Create script to restore SSH keys
            script = f"""#!/bin/bash
mkdir -p /home/azureuser/.ssh
echo '{pub_key}' > /home/azureuser/.ssh/authorized_keys
chown -R azureuser:azureuser /home/azureuser/.ssh
chmod 700 /home/azureuser/.ssh
chmod 600 /home/azureuser/.ssh/authorized_keys
"""

            # Execute via Azure run-command
            cmd = [
                "az",
                "vm",
                "run-command",
                "invoke",
                "--resource-group",
                vm_details.resource_group,
                "--name",
                vm_details.name,
                "--command-id",
                "RunShellScript",
                "--scripts",
                script,
            ]

            subprocess.run(cmd, capture_output=True, text=True, check=True, timeout=120)

            logger.info("SSH keys restored successfully via run-command")

        except subprocess.CalledProcessError as e:
            error_msg = e.stderr if e.stderr else str(e)
            raise Exception(f"Failed to restore SSH keys via run-command: {error_msg}") from e
        except Exception as e:
            raise Exception(f"Failed to restore SSH keys: {e}") from e

    def _mount_nfs_storage(
        self, vm_details: VMDetails, key_path: Path, storage: "StorageInfo"
    ) -> None:
        """Mount NFS storage on VM home directory.

        Handles both same-region and cross-region storage access:
        - Same region: Direct mount with network ACL configuration
        - Cross region: Offers private endpoint setup via orchestrator

        Args:
            vm_details: VM details
            key_path: SSH private key path
            storage: StorageInfo object with NFS storage account details

        Raises:
            Exception: If storage mount fails (this is a critical operation)
        """
        from azlin.modules.interaction_handler import CLIInteractionHandler
        from azlin.modules.nfs_mount_manager import NFSMountManager
        from azlin.modules.resource_orchestrator import (
            DecisionAction,
            NFSOptions,
            ResourceOrchestrator,
        )
        from azlin.modules.storage_manager import StorageManager

        try:
            # Storage details already resolved, use them directly
            self.progress.update(f"Using storage account: {storage.name}")

            # Get resource group (use the VM's resource group)
            rg = vm_details.resource_group

            self.progress.update(f"Storage endpoint: {storage.nfs_endpoint}")

            # Get VM network information
            vm_subnet_id = self._get_vm_subnet_id(vm_details)
            vnet_name, vnet_rg = self._extract_vnet_info_from_subnet_id(vm_subnet_id)

            # Track if using private endpoint (to skip service endpoint ACL config)
            using_private_endpoint = False

            # Check if cross-region access is needed
            if storage.region.lower() != vm_details.location.lower():
                self.progress.update(
                    f"Storage in {storage.region}, VM in {vm_details.location} - cross-region access required"
                )

                # Use orchestrator to handle cross-region decision
                # Use same interaction handler pattern as Bastion creation
                if self.auto_approve:
                    from azlin.modules.interaction_handler import MockInteractionHandler

                    nfs_interaction_handler = MockInteractionHandler(
                        choice_responses=[0, 0, 0, 0],  # Auto-select CREATE for all prompts
                        confirm_responses=[True, True, True, True],
                    )
                else:
                    nfs_interaction_handler = CLIInteractionHandler()

                orchestrator = ResourceOrchestrator(interaction_handler=nfs_interaction_handler)

                nfs_options = NFSOptions(
                    region=vm_details.location,
                    resource_group=rg,
                    storage_account_name=storage.name,
                    storage_account_region=storage.region,
                    share_name="home",
                    mount_point="/home/azureuser",
                    cross_region_required=True,
                )

                decision = orchestrator.ensure_nfs_access(nfs_options)

                if decision.action == DecisionAction.CREATE:
                    # User wants private endpoint setup
                    self.progress.update("Setting up cross-region private endpoint access...")

                    from azlin.modules.nfs_provisioner import NFSProvisioner

                    # Setup private endpoint, VNet peering, and DNS
                    endpoint, peering, dns_zone = NFSProvisioner.setup_private_endpoint_access(
                        storage_account=storage.name,
                        storage_resource_group=rg,
                        target_region=vm_details.location,
                        target_resource_group=rg,
                        target_vnet=vnet_name,
                        target_subnet="default",  # Use default subnet
                        source_vnet=None,  # No source VNet peering for now
                        source_resource_group=None,
                    )

                    self.progress.update(
                        f"Private endpoint created: {endpoint.name} (IP: {endpoint.private_ip})"
                    )
                    # Flag to skip service endpoint ACL config (private endpoint provides access)
                    using_private_endpoint = True

                elif decision.action == DecisionAction.SKIP:
                    # User chose local storage fallback
                    self.progress.update("Skipping NFS mount - using local storage")
                    return

                elif decision.action == DecisionAction.CANCEL:
                    raise Exception("User cancelled cross-region NFS setup")

            # Configure network access for NFS ONLY if NOT using private endpoint
            # Private endpoints provide access via private IP, service endpoint ACLs not needed
            # and fail cross-region (NetworkAclsValidationFailure)
            if not using_private_endpoint:
                self.progress.update("Configuring NFS network access...")
                StorageManager.configure_nfs_network_access(
                    storage_account=storage.name,
                    resource_group=rg,
                    vm_subnet_id=vm_subnet_id,
                )
            else:
                self.progress.update("Skipping service endpoint ACLs (using private endpoint)")

            # Read SSH public key for restoration after mount
            pub_key_path = Path(str(key_path) + ".pub")
            if not pub_key_path.exists():
                raise Exception(f"SSH public key not found: {pub_key_path}")
            ssh_public_key = pub_key_path.read_text().strip()

            # Mount storage via run-command (bypasses SSH key limitations)
            self.progress.update("Mounting NFS storage via run-command...")
            result = NFSMountManager.mount_storage_via_runcommand(
                vm_name=vm_details.name,
                resource_group=rg,
                nfs_endpoint=storage.nfs_endpoint,
                ssh_public_key=ssh_public_key,
                mount_point="/home/azureuser",
            )

            if not result.success:
                error_msg = "; ".join(result.errors) if result.errors else "Unknown error"
                raise Exception(f"Failed to mount NFS storage: {error_msg}")

            if result.backed_up_files > 0:
                self.progress.update(f"Backed up {result.backed_up_files} existing files")

            if result.copied_files > 0:
                self.progress.update(
                    f"Copied {result.copied_files} files from backup to shared storage"
                )

            self.progress.update(
                f"NFS storage mounted at /home/azureuser from {storage.nfs_endpoint}"
            )

        except Exception as e:
            # Storage mount failures are critical - we want to know about them
            raise Exception(f"NFS storage mount failed: {e}") from e

    def _setup_github(self, vm_details: VMDetails, key_path: Path) -> None:
        """Setup GitHub on VM and clone repository.

        Supports both direct SSH (public IP) and Bastion tunnels (private IP only).

        Args:
            vm_details: VM details
            key_path: SSH private key path

        Raises:
            GitHubSetupError: If GitHub setup fails
        """
        if not self.repo:
            return

        self.progress.update(f"Setting up GitHub for: {self.repo}")

        # Validate repo URL
        valid, message = GitHubSetupHandler.validate_repo_url(self.repo)
        if not valid:
            raise GitHubSetupError(f"Invalid repository URL: {message}")

        # Get SSH connection parameters (handles both direct and Bastion)
        host, port, bastion_manager = self._get_ssh_connection_params(vm_details)

        # Use context manager for automatic Bastion cleanup
        with contextlib.ExitStack() as stack:
            # Register bastion_manager cleanup if present
            if bastion_manager:
                stack.enter_context(bastion_manager)
                self.progress.update(f"Using Bastion tunnel on localhost:{port}")

            # Create SSH config with port parameter
            ssh_config = SSHConfig(host=host, port=port, user="azureuser", key_path=key_path)

            # Setup GitHub and clone repo
            self.progress.update("Authenticating with GitHub (may require browser)...")
            repo_details = GitHubSetupHandler.setup_github_on_vm(ssh_config, self.repo)

            self.progress.update(f"Repository cloned to: {repo_details.clone_path}")

    def _connect_ssh(self, vm_details: VMDetails, key_path: Path) -> int:
        """Connect to VM via SSH with tmux session.

        Handles both direct connections (public IP) and bastion tunneling (private IP).

        Args:
            vm_details: VM details
            key_path: SSH private key path

        Returns:
            int: SSH exit code

        Raises:
            SSHConnectionError: If connection fails
        """
        # If VM has no public IP, use bastion
        if not vm_details.public_ip:
            if not self.bastion_info:
                raise SSHConnectionError(
                    "VM has no public IP and no Bastion configured. Cannot establish connection."
                )

            # Use VMConnector which handles bastion tunneling
            click.echo("\n" + "=" * 60)
            click.echo(f"Connecting to {vm_details.name} via Bastion...")
            click.echo(f"Bastion: {self.bastion_info['name']}")
            click.echo("Starting tmux session 'azlin'")
            click.echo("=" * 60 + "\n")

            try:
                VMConnector.connect(
                    vm_identifier=vm_details.name,
                    resource_group=vm_details.resource_group,
                    use_bastion=True,
                    bastion_name=self.bastion_info["name"],
                    bastion_resource_group=self.bastion_info["resource_group"],
                    ssh_key_path=key_path,
                    use_tmux=True,
                    tmux_session="azlin",
                )
                return 0
            except VMConnectorError as e:
                raise SSHConnectionError(f"Bastion connection failed: {e}") from e

        # Direct SSH connection (public IP)
        ssh_config = SSHConfig(host=vm_details.public_ip, user="azureuser", key_path=key_path)

        click.echo("\n" + "=" * 60)
        click.echo(f"Connecting to {vm_details.name} via SSH...")
        click.echo("Starting tmux session 'azlin'")
        click.echo("=" * 60 + "\n")

        # Connect with auto-tmux
        return SSHConnector.connect(ssh_config, tmux_session="azlin", auto_tmux=True)

    def _send_notification(self, vm_details: VMDetails, success: bool = True) -> None:
        """Send completion notification via imessR if available.

        Args:
            vm_details: VM details
            success: Whether provisioning succeeded
        """
        # Use public_ip if available, otherwise indicate unknown
        vm_ip = vm_details.public_ip if vm_details.public_ip else "unknown"
        result = NotificationHandler.send_completion_notification(
            vm_details.name, vm_ip, success=success
        )

        if result.sent:
            logger.info("Notification sent successfully")
        else:
            logger.debug(f"Notification not sent: {result.message}")

    def _send_notification_error(self, error_message: str) -> None:
        """Send error notification.

        Args:
            error_message: Error message
        """
        result = NotificationHandler.send_error_notification(error_message)

        if result.sent:
            logger.info("Error notification sent")
        else:
            logger.debug(f"Error notification not sent: {result.message}")

    def _display_connection_info(self, vm_details: VMDetails) -> None:
        """Display VM connection information.

        Args:
            vm_details: VM details
        """
        click.echo("\n" + "=" * 60)
        click.echo("VM Provisioning Complete!")
        click.echo("=" * 60)
        click.echo(f"  Name:           {vm_details.name}")
        click.echo(f"  IP Address:     {vm_details.public_ip}")
        click.echo(f"  Resource Group: {vm_details.resource_group}")
        click.echo(f"  Region:         {vm_details.location}")
        click.echo(f"  Size:           {vm_details.size}")
        click.echo("\nInstalled Tools:")
        click.echo("  - Docker, Azure CLI, GitHub CLI, Git")
        click.echo("  - Node.js, Python, Rust, Go, .NET 10 RC")
        click.echo("  - tmux")

        if self.repo:
            click.echo(f"\nRepository: {self.repo}")

        click.echo("\nSSH Connection:")
        click.echo(f"  ssh azureuser@{vm_details.public_ip}")
        click.echo(f"  (using key: {self.ssh_keys})")
        click.echo("=" * 60 + "\n")

    def _cleanup_on_failure(self) -> None:
        """Cleanup resources on failure (optional).

        Note: We don't automatically delete the VM on failure
        as the user may want to investigate or keep it.
        """
        if self.vm_details:
            click.echo("\n" + "=" * 60)
            click.echo("Provisioning Failed")
            click.echo("=" * 60)
            click.echo(f"VM may still exist: {self.vm_details.name}")
            click.echo(f"Resource Group: {self.vm_details.resource_group}")
            click.echo("\nTo delete VM and cleanup resources:")
            click.echo(f"  az group delete --name {self.vm_details.resource_group} --yes")
            click.echo("=" * 60 + "\n")


def _auto_sync_home_directory(ssh_config: SSHConfig) -> None:
    """Auto-sync home directory before SSH connection (silent).

    Args:
        ssh_config: SSH configuration for target VM

    Note:
        Sync failures are silently ignored to not disrupt connection flow.
    """
    try:
        result = HomeSyncManager.sync_to_vm(ssh_config, dry_run=False)
        if result.success and result.files_synced > 0:
            logger.info(f"Auto-synced {result.files_synced} files")
    except Exception as e:
        # Silent failure - log but don't interrupt connection
        logger.debug(f"Auto-sync failed: {e}")


def show_interactive_menu(vms: list[VMInfo], ssh_key_path: Path) -> int | None:
    """Show interactive VM selection menu.

    Args:
        vms: List of available VMs
        ssh_key_path: Path to SSH private key

    Returns:
        Exit code or None to continue to provisioning
    """
    if not vms:
        click.echo("No VMs found. Create a new one? [Y/n]: ", nl=False)
        response = input().lower()
        if response in ["", "y", "yes"]:
            return None  # Continue to provisioning
        return 0

    # Auto-connect if only 1 VM
    if len(vms) == 1:
        vm = vms[0]
        click.echo(f"\nFound 1 VM: {vm.name}")
        click.echo(f"Status: {vm.get_status_display()}")
        click.echo(f"IP: {vm.public_ip}")
        click.echo("\nConnecting...")

        if vm.is_running() and vm.public_ip:
            ssh_config = SSHConfig(host=vm.public_ip, user="azureuser", key_path=ssh_key_path)

            # Sync home directory before connection (silent)
            _auto_sync_home_directory(ssh_config)

            return SSHConnector.connect(ssh_config, tmux_session="azlin", auto_tmux=True)
        click.echo("VM is not running or has no public IP")
        return 1

    # Multiple VMs - show menu
    click.echo("\n" + "=" * 60)
    click.echo("Available VMs:")
    click.echo("=" * 60)

    for idx, vm in enumerate(vms, 1):
        status = vm.get_status_display()
        ip = vm.public_ip or "No IP"
        click.echo(f"  {idx}. {vm.name} - {status} - {ip}")

    click.echo("  n. Create new VM")
    click.echo("=" * 60)

    choice = input("\nSelect VM (number or 'n' for new): ").strip().lower()

    if choice == "n":
        return None  # Continue to provisioning

    try:
        idx = int(choice) - 1
        if 0 <= idx < len(vms):
            vm = vms[idx]

            if not vm.is_running():
                click.echo(f"\nVM '{vm.name}' is not running.")
                click.echo(
                    f"Start it with: az vm start --name {vm.name} --resource-group {vm.resource_group}"
                )
                return 1

            if not vm.public_ip:
                click.echo(f"\nVM '{vm.name}' has no public IP.")
                return 1

            click.echo(f"\nConnecting to {vm.name}...")
            ssh_config = SSHConfig(host=vm.public_ip, user="azureuser", key_path=ssh_key_path)

            # Sync home directory before connection (silent)
            _auto_sync_home_directory(ssh_config)

            return SSHConnector.connect(ssh_config, tmux_session="azlin", auto_tmux=True)
        click.echo("Invalid selection")
        return 1
    except ValueError:
        click.echo("Invalid input")
        return 1


def generate_vm_name(custom_name: str | None = None, command: str | None = None) -> str:
    """Generate VM name.

    Args:
        custom_name: Custom name from --name flag
        command: Command string for slug extraction

    Returns:
        VM name
    """
    if custom_name:
        return custom_name

    timestamp = datetime.now().strftime("%Y%m%d-%H%M%S")

    if command:
        slug = RemoteExecutor.extract_command_slug(command)
        return f"azlin-{timestamp}-{slug}"

    return f"azlin-{timestamp}"


def execute_command_on_vm(vm: VMInfo, command: str, ssh_key_path: Path) -> int:
    """Execute a command on a VM and display output.

    Args:
        vm: VM to execute command on
        command: Command to execute
        ssh_key_path: Path to SSH private key

    Returns:
        Exit code from command execution
    """
    if not vm.is_running():
        click.echo(
            f"Error: VM '{vm.name}' is not running (status: {vm.get_status_display()})", err=True
        )
        return 1

    if not vm.public_ip:
        click.echo(f"Error: VM '{vm.name}' has no public IP", err=True)
        return 1

    click.echo(f"\nExecuting on {vm.name} ({vm.public_ip}): {command}")
    click.echo("=" * 60)

    ssh_config = SSHConfig(host=vm.public_ip, user="azureuser", key_path=ssh_key_path)

    try:
        # Build SSH command with the remote command
        args = SSHConnector.build_ssh_command(ssh_config, command)

        # Execute and stream output
        result = subprocess.run(args)

        click.echo("=" * 60)
        if result.returncode == 0:
            click.echo(f"Command completed successfully on {vm.name}")
        else:
            click.echo(f"Command failed on {vm.name} with exit code {result.returncode}", err=True)

        return result.returncode

    except Exception as e:
        click.echo(f"Error executing command on {vm.name}: {e}", err=True)
        return 1


def select_vm_for_command(vms: list[VMInfo], command: str) -> VMInfo | None:
    """Show interactive menu to select VM for command execution.

    Args:
        vms: List of available VMs
        command: Command that will be executed

    Returns:
        Selected VM or None to provision new VM
    """
    click.echo("\n" + "=" * 60)
    click.echo(f"Command to execute: {command}")
    click.echo("=" * 60)
    click.echo("\nAvailable VMs:")

    for idx, vm in enumerate(vms, 1):
        status = vm.get_status_display()
        ip = vm.public_ip or "No IP"
        click.echo(f"  {idx}. {vm.name} - {status} - {ip}")

    click.echo("  n. Create new VM and execute")
    click.echo("=" * 60)

    choice = input("\nSelect VM (number or 'n' for new): ").strip().lower()

    if choice == "n":
        return None  # Signal to create new VM

    try:
        idx = int(choice) - 1
        if 0 <= idx < len(vms):
            return vms[idx]
        click.echo("Invalid selection")
        return None
    except ValueError:
        click.echo("Invalid input")
        return None


@click.group(
    cls=AzlinGroup,
    invoke_without_command=True,
    context_settings={
        "ignore_unknown_options": True,
        "allow_extra_args": True,
        "allow_interspersed_args": False,
        "help_option_names": ["--help", "-h"],
    },
)
@click.option(
    "--auth-profile",
    help="Service principal authentication profile to use",
    type=str,
    default=None,
)
@click.pass_context
@click.version_option(version=__version__)
def main(ctx: click.Context, auth_profile: str | None) -> None:
    """azlin - Azure Ubuntu VM provisioning and management.

    Provisions Azure Ubuntu VMs with development tools, manages existing VMs,
    and executes commands remotely.

    Use --auth-profile to specify a service principal authentication profile
    (configured via 'azlin auth setup').

    \b
    NATURAL LANGUAGE COMMANDS (AI-POWERED):
        do            Execute commands using natural language
                      Example: azlin do "create a new vm called Sam"
                      Example: azlin do "sync all my vms"
                      Example: azlin do "show me the cost over the last week"
                      Requires: ANTHROPIC_API_KEY environment variable

    \b
    VM LIFECYCLE COMMANDS:
        new           Provision a new VM (aliases: vm, create)
        clone         Clone a VM with its home directory contents
        list          List VMs in resource group
        session       Set or view session name for a VM
        status        Show detailed status of VMs
        start         Start a stopped VM
        stop          Stop/deallocate a VM to save costs
        connect       Connect to existing VM via SSH
        update        Update all development tools on a VM
        tag           Manage VM tags (add, remove, list)

    \b
    ENVIRONMENT MANAGEMENT:
        env set       Set environment variable on VM
        env list      List environment variables on VM
        env delete    Delete environment variable from VM
        env export    Export variables to .env file
        env import    Import variables from .env file
        env clear     Clear all environment variables

    \b
    SNAPSHOT COMMANDS:
        snapshot create <vm>              Create snapshot of VM disk
        snapshot list <vm>                List snapshots for VM
        snapshot restore <vm> <snapshot>  Restore VM from snapshot
        snapshot delete <snapshot>        Delete a snapshot

    \b
    STORAGE COMMANDS:
        storage create    Create NFS storage for shared home directories
        storage list      List NFS storage accounts
        storage status    Show storage usage and connected VMs
        storage mount     Mount storage on VM
        storage unmount   Unmount storage from VM
        storage delete    Delete storage account

    \b
    MONITORING COMMANDS:
        w             Run 'w' command on all VMs
        ps            Run 'ps aux' on all VMs
        cost          Show cost estimates for VMs
        logs          View VM logs without SSH connection

    \b
    DELETION COMMANDS:
        kill          Delete a VM and all resources
        destroy       Delete VM with dry-run and RG options
        killall       Delete all VMs in resource group
        cleanup       Find and remove orphaned resources

    \b
    SSH KEY MANAGEMENT:
        keys rotate   Rotate SSH keys across all VMs
        keys list     List VMs and their SSH keys
        keys export   Export public key to file
        keys backup   Backup current SSH keys

    \b
    AUTHENTICATION:
        auth setup    Set up service principal authentication profile
        auth test     Test authentication with a profile
        auth list     List available authentication profiles
        auth show     Show profile details
        auth remove   Remove authentication profile

    \b
    EXAMPLES:
        # Show help
        $ azlin

        # Natural language commands (AI-powered)
        $ azlin do "create a new vm called Sam"
        $ azlin do "sync all my vms"
        $ azlin do "show me the cost over the last week"
        $ azlin do "delete vms older than 30 days" --dry-run

        # Provision a new VM
        $ azlin new

        # Provision with custom session name
        $ azlin new --name my-project

        # List VMs and show status
        $ azlin list
        $ azlin list --tag env=dev
        $ azlin status

        # Manage session names
        $ azlin session azlin-vm-12345 my-project
        $ azlin session azlin-vm-12345 --clear

        # Environment variables
        $ azlin env set my-vm DATABASE_URL="postgres://localhost/db"
        $ azlin env list my-vm
        $ azlin env export my-vm prod.env

        # Manage tags
        $ azlin tag my-vm --add env=dev
        $ azlin tag my-vm --list
        $ azlin tag my-vm --remove env

        # Start/stop VMs
        $ azlin start my-vm
        $ azlin stop my-vm

        # Update VM tools
        $ azlin update my-vm
        $ azlin update my-project

        # Manage snapshots
        $ azlin snapshot create my-vm
        $ azlin snapshot list my-vm
        $ azlin snapshot restore my-vm my-vm-snapshot-20251015-053000

        # Shared NFS storage for home directories
        $ azlin storage create team-shared --size 100 --tier Premium
        $ azlin new --nfs-storage team-shared --name worker-1
        $ azlin new --nfs-storage team-shared --name worker-2
        $ azlin storage status team-shared

        # View costs
        $ azlin cost --by-vm
        $ azlin cost --from 2025-01-01 --to 2025-01-31

        # View VM logs
        $ azlin logs my-vm
        $ azlin logs my-vm --boot
        $ azlin logs my-vm --follow

        # Run 'w' and 'ps' on all VMs
        $ azlin w
        $ azlin ps

        # Delete VMs
        $ azlin kill azlin-vm-12345
        $ azlin destroy my-vm --dry-run
        $ azlin destroy my-vm --delete-rg --force

        # Provision VM with custom name
        $ azlin new --name my-dev-vm

        # Provision VM and clone repository
        $ azlin new --repo https://github.com/owner/repo

        # Provision 5 VMs in parallel
        $ azlin new --pool 5

    \b
    CONFIGURATION:
        Config file: ~/.azlin/config.toml
        Set defaults: default_resource_group, default_region, default_vm_size

    For help on any command: azlin <command> --help
    """
    # Set up logging
    logging.basicConfig(level=logging.INFO, format="%(message)s")

    # Check if first-run wizard is needed
    try:
        if ConfigManager.needs_configuration():
            try:
                ConfigManager.run_first_run_wizard()
            except ConfigError as e:
                click.echo(click.style(f"Configuration error: {e}", fg="red"), err=True)
                ctx.exit(1)
                return  # Explicit return for code clarity (never reached)
            except KeyboardInterrupt:
                click.echo()
                click.echo(
                    click.style("Setup cancelled. Run 'azlin' again to configure.", fg="yellow")
                )
                ctx.exit(130)  # Standard exit code for SIGINT
                return  # Explicit return for code clarity (never reached)
    except Exception as e:
        # If wizard check fails, log but continue (allow commands to work)
        logger.debug(f"Could not check configuration status: {e}")

    # If auth profile specified, set up authentication environment
    if auth_profile:
        try:
            auth = AzureAuthenticator(auth_profile=auth_profile)
            auth.get_credentials()  # This sets environment variables for Azure CLI
            logger.debug(f"Initialized authentication with profile: {auth_profile}")
        except AuthenticationError as e:
            click.echo(f"Error: Authentication failed: {e}", err=True)
            ctx.exit(1)
            return  # Explicit return for code clarity (never reached)

    # If no subcommand provided, show help
    if ctx.invoked_subcommand is None:
        click.echo(ctx.get_help())
        ctx.exit(0)  # Use ctx.exit() instead of sys.exit() for Click compatibility
        return  # Explicit return for code clarity (never reached)


@main.command(name="help")
@click.argument("command_name", required=False, type=str)
@click.pass_context
def help_command(ctx: click.Context, command_name: str | None) -> None:
    """Show help for commands.

    Display general help or help for a specific command.

    \b
    Examples:
        azlin help              # Show general help
        azlin help connect      # Show help for connect command
        azlin help list         # Show help for list command
    """
    if command_name is None:
        click.echo(ctx.parent.get_help())
    else:
        # Show help for specific command
        cmd = ctx.parent.command.commands.get(command_name)  # type: ignore[union-attr]

        if cmd is None:
            click.echo(f"Error: No such command '{command_name}'.", err=True)
            ctx.exit(1)

        # Create a context for the command and show its help
        cmd_ctx = click.Context(cmd, info_name=command_name, parent=ctx.parent)  # type: ignore[arg-type]
        click.echo(cmd.get_help(cmd_ctx))  # type: ignore[union-attr]


def _load_config_and_template(
    config: str | None, template: str | None
) -> tuple[AzlinConfig, VMTemplateConfig | None]:
    """Load configuration and template.

    Returns:
        Tuple of (azlin_config, template_config)
    """
    try:
        azlin_config = ConfigManager.load_config(config)
    except ConfigError:
        azlin_config = AzlinConfig()

    template_config = None
    if template:
        try:
            template_config = TemplateManager.get_template(template)
            click.echo(f"Using template: {template}")
        except TemplateError as e:
            click.echo(f"Error loading template: {e}", err=True)
            sys.exit(1)

    return azlin_config, template_config


def _resolve_vm_settings(
    resource_group: str | None,
    region: str | None,
    size_tier: str | None,
    vm_size: str | None,
    azlin_config: AzlinConfig,
    template_config: VMTemplateConfig | None,
) -> tuple[str | None, str, str]:
    """Resolve VM settings with precedence: CLI > config > template > defaults.

    Args:
        resource_group: Resource group from CLI
        region: Region from CLI
        size_tier: Size tier (s/m/l/xl) from CLI
        vm_size: Explicit VM size from CLI
        azlin_config: Loaded config
        template_config: Template config if provided

    Returns:
        Tuple of (final_rg, final_region, final_vm_size)
    """
    # Resolve VM size from tier or explicit size
    try:
        resolved_vm_size = VMSizeTiers.resolve_vm_size(size_tier, vm_size)
    except VMSizeTierError as e:
        click.echo(f"Error: {e}", err=True)
        sys.exit(1)

    if template_config:
        final_rg = resource_group or azlin_config.default_resource_group
        final_region = region or template_config.region
        final_vm_size = resolved_vm_size or template_config.vm_size
    else:
        final_rg = resource_group or azlin_config.default_resource_group
        final_region = region or azlin_config.default_region
        final_vm_size = resolved_vm_size or azlin_config.default_vm_size

    return final_rg, final_region, final_vm_size


def _validate_inputs(pool: int | None, repo: str | None) -> None:
    """Validate pool size and repo URL."""
    if pool and pool > 10:
        estimated_cost = pool * 0.10
        click.echo(f"\nWARNING: Creating {pool} VMs")
        click.echo(f"Estimated cost: ~${estimated_cost:.2f}/hour")
        click.echo("Continue? [y/N]: ", nl=False)
        response = input().lower()
        if response not in ["y", "yes"]:
            click.echo("Cancelled.")
            sys.exit(0)

    if repo and not repo.startswith("https://github.com/"):
        click.echo("Error: Invalid GitHub URL. Must start with https://github.com/", err=True)
        sys.exit(1)


def _update_config_state(
    config: str | None, final_rg: str | None, vm_name: str, name: str | None
) -> None:
    """Update config with resource group and session name."""
    if final_rg:
        try:
            ConfigManager.update_config(
                config, default_resource_group=final_rg, last_vm_name=vm_name
            )
            if name:
                ConfigManager.set_session_name(vm_name, name, config)
        except ConfigError as e:
            logger.debug(f"Failed to update config: {e}")


def _execute_command_mode(
    orchestrator: CLIOrchestrator,
    command: str,
    session_name: str | None = None,
    config: str | None = None,
) -> None:
    """Execute VM provisioning and command execution."""
    click.echo(f"\nCommand to execute: {command}")
    click.echo("Provisioning VM first...\n")

    orchestrator.auto_connect = False
    exit_code = orchestrator.run()

    # Save session name mapping if provided
    if session_name and orchestrator.vm_details:
        try:
            ConfigManager.set_session_name(orchestrator.vm_details.name, session_name, config)
            logger.debug(
                f"Saved session name mapping: {orchestrator.vm_details.name} -> {session_name}"
            )
        except ConfigError as e:
            logger.warning(f"Failed to save session name: {e}")

    if exit_code == 0 and orchestrator.vm_details:
        vm_info = VMInfo(
            name=orchestrator.vm_details.name,
            resource_group=orchestrator.vm_details.resource_group,
            location=orchestrator.vm_details.location,
            power_state="VM running",
            public_ip=orchestrator.vm_details.public_ip,
            vm_size=orchestrator.vm_details.size,
        )
        if orchestrator.ssh_keys is None:
            click.echo("Error: SSH keys not initialized", err=True)
            sys.exit(1)
        cmd_exit_code = execute_command_on_vm(vm_info, command, orchestrator.ssh_keys)
        sys.exit(cmd_exit_code)
    else:
        click.echo(f"\nProvisioning failed with exit code {exit_code}", err=True)
        sys.exit(exit_code)


def _provision_pool(
    orchestrator: CLIOrchestrator,
    pool: int,
    vm_name: str,
    final_rg: str | None,
    final_region: str,
    final_vm_size: str,
    session_name: str | None = None,
    config: str | None = None,
) -> None:
    """Provision pool of VMs in parallel."""
    click.echo(f"\nProvisioning pool of {pool} VMs in parallel...")

    ssh_key_pair = SSHKeyManager.ensure_key_exists()

    configs: list[VMConfig] = []
    for i in range(pool):
        vm_name_pool = f"{vm_name}-{i + 1:02d}"
        config_item = orchestrator.provisioner.create_vm_config(
            name=vm_name_pool,
            resource_group=final_rg or f"azlin-rg-{int(time.time())}",
            location=final_region,
            size=final_vm_size,
            ssh_public_key=ssh_key_pair.public_key_content,
            session_name=f"{session_name}-{i + 1:02d}" if session_name else None,
        )
        configs.append(config_item)

    try:
        result = orchestrator.provisioner.provision_vm_pool(
            configs,
            progress_callback=lambda msg: click.echo(f"  {msg}"),
            max_workers=min(10, pool),
        )

        # Save session names for successfully provisioned VMs in pool
        if session_name and result.successful:
            for i, vm_details in enumerate(result.successful, 1):
                pool_session_name = f"{session_name}-{i:02d}"
                try:
                    ConfigManager.set_session_name(vm_details.name, pool_session_name, config)
                    logger.debug(f"Saved session name: {vm_details.name} -> {pool_session_name}")
                except ConfigError as e:
                    logger.warning(f"Failed to save session name for {vm_details.name}: {e}")

        _display_pool_results(result)
        sys.exit(0 if result.any_succeeded else 1)
    except ProvisioningError as e:
        click.echo(f"\nPool provisioning failed completely: {e}", err=True)
        sys.exit(1)
    except Exception as e:
        click.echo(f"\nUnexpected error: {e}", err=True)
        sys.exit(1)


def _display_pool_results(result: PoolProvisioningResult) -> None:
    """Display pool provisioning results."""
    click.echo(f"\n{result.get_summary()}")

    if result.successful:
        click.echo("\nSuccessfully Provisioned VMs:")
        click.echo("=" * 80)
        for vm in result.successful:
            click.echo(f"  {vm.name:<30} {vm.public_ip:<15} {vm.location}")
        click.echo("=" * 80)

    if result.failed:
        click.echo("\nFailed VMs:")
        click.echo("=" * 80)
        for failure in result.failed:
            click.echo(f"  {failure.config.name:<30} {failure.error_type:<20} {failure.error[:40]}")
        click.echo("=" * 80)

    if result.rg_failures:
        click.echo("\nResource Group Failures:")
        for rg_fail in result.rg_failures:
            click.echo(f"  {rg_fail.rg_name}: {rg_fail.error}")


@main.command(name="new")
@click.pass_context
@click.option("--repo", help="GitHub repository URL to clone", type=str)
@click.option(
    "--size",
    help="VM size tier: s(mall), m(edium), l(arge), xl (default: l)",
    type=click.Choice(["s", "m", "l", "xl"], case_sensitive=False),
)
@click.option("--vm-size", help="Azure VM size (overrides --size)", type=str)
@click.option("--region", help="Azure region", type=str)
@click.option("--resource-group", "--rg", help="Azure resource group", type=str)
@click.option("--name", help="Custom VM name", type=str)
@click.option("--pool", help="Number of VMs to create in parallel", type=int)
@click.option("--no-auto-connect", help="Do not auto-connect via SSH", is_flag=True)
@click.option("--config", help="Config file path", type=click.Path())
@click.option("--template", help="Template name to use for VM configuration", type=str)
@click.option("--nfs-storage", help="NFS storage account name to mount as home directory", type=str)
@click.option(
    "--no-bastion", help="Skip bastion auto-detection and always create public IP", is_flag=True
)
@click.option("--bastion-name", help="Explicit bastion host name to use for private VM", type=str)
@click.option(
    "--yes",
    "-y",
    is_flag=True,
    help="Accept all defaults and confirmations (non-interactive mode)",
)
def new_command(
    ctx: click.Context,
    repo: str | None,
    size: str | None,
    vm_size: str | None,
    region: str | None,
    resource_group: str | None,
    name: str | None,
    pool: int | None,
    no_auto_connect: bool,
    config: str | None,
    template: str | None,
    nfs_storage: str | None,
    no_bastion: bool,
    bastion_name: str | None,
    yes: bool,
) -> None:
    """Provision a new Azure VM with development tools.

    Creates a new Ubuntu VM in Azure with all development tools pre-installed.
    Optionally connects via SSH and clones a GitHub repository.

    \b
    EXAMPLES:
        # Provision basic VM (uses size 'l' = 128GB RAM)
        $ azlin new

        # Provision with size tier (s=8GB, m=64GB, l=128GB, xl=256GB)
        $ azlin new --size m     # Medium: 64GB RAM
        $ azlin new --size s     # Small: 8GB RAM (original default)
        $ azlin new --size xl    # Extra-large: 256GB RAM

        # Provision with exact VM size (overrides --size)
        $ azlin new --vm-size Standard_E8as_v5

        # Provision with custom name
        $ azlin new --name my-dev-vm --size m

        # Provision and clone repository
        $ azlin new --repo https://github.com/owner/repo

        # Provision 5 VMs in parallel
        $ azlin new --pool 5 --size l

        # Provision from template
        $ azlin new --template dev-vm

        # Provision with NFS storage for shared home directory
        $ azlin new --nfs-storage myteam-shared --name worker-1

        # Provision and execute command
        $ azlin new --size xl -- python train.py
    """
    # Check for passthrough command
    command = None
    if ctx.obj and "passthrough_command" in ctx.obj:
        command = ctx.obj["passthrough_command"]
    elif ctx.args:
        command = " ".join(ctx.args)

    # Load configuration and template
    azlin_config, template_config = _load_config_and_template(config, template)

    # Resolve VM settings
    final_rg, final_region, final_vm_size = _resolve_vm_settings(
        resource_group, region, size, vm_size, azlin_config, template_config
    )

    # Generate VM name (don't use custom name for Azure VM resource name)
    vm_name = generate_vm_name(None, command)

    # Validate inputs
    _validate_inputs(pool, repo)

    # Create orchestrator
    orchestrator = CLIOrchestrator(
        repo=repo,
        vm_size=final_vm_size,
        region=final_region,
        resource_group=final_rg,
        auto_connect=not no_auto_connect,
        config_file=config,
        nfs_storage=nfs_storage,
        session_name=name,
        no_bastion=no_bastion,
        bastion_name=bastion_name,
        auto_approve=yes,
    )

    # Update config state (resource group only, session name saved after VM creation)
    if final_rg:
        try:
            ConfigManager.update_config(config, default_resource_group=final_rg)
        except ConfigError as e:
            logger.debug(f"Failed to update config: {e}")

    # Handle command execution mode
    if command and not pool:
        _execute_command_mode(orchestrator, command, name, config)

    # Handle pool provisioning
    if pool and pool > 1:
        _provision_pool(
            orchestrator, pool, vm_name, final_rg, final_region, final_vm_size, name, config
        )

    # Standard single VM provisioning
    exit_code = orchestrator.run()

    # Save session name mapping AFTER VM creation (now we have actual VM name)
    if name and orchestrator.vm_details:
        try:
            actual_vm_name = orchestrator.vm_details.name
            ConfigManager.set_session_name(actual_vm_name, name, config)
            logger.debug(f"Saved session name mapping: {actual_vm_name} -> {name}")
        except ConfigError as e:
            logger.warning(f"Failed to save session name: {e}")

    sys.exit(exit_code)


# Alias: 'vm' for 'new'
@main.command(name="vm")
@click.pass_context
@click.option("--repo", help="GitHub repository URL to clone", type=str)
@click.option("--vm-size", help="Azure VM size", type=str)
@click.option("--region", help="Azure region", type=str)
@click.option("--resource-group", "--rg", help="Azure resource group", type=str)
@click.option("--name", help="Custom VM name", type=str)
@click.option("--pool", help="Number of VMs to create in parallel", type=int)
@click.option("--no-auto-connect", help="Do not auto-connect via SSH", is_flag=True)
@click.option("--config", help="Config file path", type=click.Path())
@click.option("--template", help="Template name to use for VM configuration", type=str)
@click.option("--nfs-storage", help="NFS storage account name to mount as home directory", type=str)
@click.option(
    "--no-bastion", help="Skip bastion auto-detection and always create public IP", is_flag=True
)
@click.option("--bastion-name", help="Explicit bastion host name to use for private VM", type=str)
def vm_command(ctx: click.Context, **kwargs: Any) -> Any:
    """Alias for 'new' command. Provision a new Azure VM."""
    return ctx.invoke(new_command, **kwargs)


# Alias: 'create' for 'new'
@main.command(name="create")
@click.pass_context
@click.option("--repo", help="GitHub repository URL to clone", type=str)
@click.option("--vm-size", help="Azure VM size", type=str)
@click.option("--region", help="Azure region", type=str)
@click.option("--resource-group", "--rg", help="Azure resource group", type=str)
@click.option("--name", help="Custom VM name", type=str)
@click.option("--pool", help="Number of VMs to create in parallel", type=int)
@click.option("--no-auto-connect", help="Do not auto-connect via SSH", is_flag=True)
@click.option("--config", help="Config file path", type=click.Path())
@click.option("--template", help="Template name to use for VM configuration", type=str)
@click.option("--nfs-storage", help="NFS storage account name to mount as home directory", type=str)
@click.option(
    "--no-bastion", help="Skip bastion auto-detection and always create public IP", is_flag=True
)
@click.option("--bastion-name", help="Explicit bastion host name to use for private VM", type=str)
def create_command(ctx: click.Context, **kwargs: Any) -> Any:
    """Alias for 'new' command. Provision a new Azure VM."""
    return ctx.invoke(new_command, **kwargs)


def _collect_tmux_sessions(vms: list[VMInfo]) -> dict[str, list[TmuxSession]]:
    """Collect tmux sessions from running VMs.

    Supports both direct SSH (VMs with public IPs) and Bastion tunneling
    (VMs with only private IPs).

    Args:
        vms: List of VMInfo objects

    Returns:
        Dictionary mapping VM name to list of tmux sessions
    """
    tmux_by_vm: dict[str, list[TmuxSession]] = {}

    # Ensure SSH key is available for connecting to VMs
    try:
        ssh_key_pair = SSHKeyManager.ensure_key_exists()
        ssh_key_path = ssh_key_pair.private_path
    except SSHKeyError as e:
        logger.warning(
            f"Cannot collect tmux sessions: SSH key validation failed: {e}\n"
            "Tmux sessions will not be displayed.\n"
            "To fix this, ensure your SSH key is available or run 'azlin' commands "
            "to set up SSH access."
        )
        return tmux_by_vm

    # Classify VMs into direct SSH (public IP) and Bastion (private IP only)
    direct_ssh_vms = [vm for vm in vms if vm.is_running() and vm.public_ip]
    bastion_vms = [vm for vm in vms if vm.is_running() and vm.private_ip and not vm.public_ip]

    # Handle direct SSH VMs (existing code path)
    try:
        ssh_configs = []
        vm_name_map = {}  # Map IP to VM name for result matching

        for vm in direct_ssh_vms:
            # Type assertion: vm.public_ip is guaranteed non-None by direct_ssh_vms filter
            assert vm.public_ip is not None
            ssh_config = SSHConfig(host=vm.public_ip, user="azureuser", key_path=ssh_key_path)
            ssh_configs.append(ssh_config)
            vm_name_map[vm.public_ip] = vm.name

        # Query tmux sessions in parallel
        if ssh_configs:
            tmux_sessions = TmuxSessionExecutor.get_sessions_parallel(
                ssh_configs, timeout=5, max_workers=10
            )

            # Map sessions to VM names
            for session in tmux_sessions:
                # Map from IP back to VM name
                if session.vm_name in vm_name_map:
                    vm_name = vm_name_map[session.vm_name]
                    if vm_name not in tmux_by_vm:
                        tmux_by_vm[vm_name] = []
                    tmux_by_vm[vm_name].append(session)

    except Exception as e:
        logger.warning(f"Failed to fetch tmux sessions from direct SSH VMs: {e}")

    # Handle Bastion VMs (new code path)
    if bastion_vms:
        try:
            # Get subscription ID for resource ID generation
            auth = AzureAuthenticator()
            subscription_id = auth.get_subscription_id()

            # Use context manager to ensure tunnel cleanup
            with BastionManager() as bastion_manager:
                for vm in bastion_vms:
                    try:
                        # Detect Bastion host for this VM
                        bastion_info = BastionDetector.detect_bastion_for_vm(
                            vm.name, vm.resource_group, vm.location
                        )

                        if not bastion_info:
                            logger.warning(
                                f"No Bastion host found for VM {vm.name} in {vm.resource_group}"
                            )
                            continue

                        # Allocate local port for tunnel
                        local_port = bastion_manager.get_available_port()

                        # Get VM resource ID
                        vm_resource_id = vm.get_resource_id(subscription_id)

                        # Create tunnel
                        bastion_manager.create_tunnel(
                            bastion_name=bastion_info["name"],
                            resource_group=bastion_info["resource_group"],
                            target_vm_id=vm_resource_id,
                            local_port=local_port,
                            remote_port=22,
                            wait_for_ready=True,
                            timeout=30,
                        )

                        # Query tmux sessions through tunnel
                        ssh_config = SSHConfig(
                            host="127.0.0.1",
                            port=local_port,
                            user="azureuser",
                            key_path=ssh_key_path,
                        )

                        # Get sessions for this VM
                        tmux_sessions = TmuxSessionExecutor.get_sessions_parallel(
                            [ssh_config], timeout=5, max_workers=1
                        )

                        # Add sessions to result
                        for session in tmux_sessions:
                            if vm.name not in tmux_by_vm:
                                tmux_by_vm[vm.name] = []
                            # Update session VM name to actual VM name (not localhost)
                            session.vm_name = vm.name
                            tmux_by_vm[vm.name].append(session)

                    except BastionManagerError as e:
                        logger.warning(f"Failed to create Bastion tunnel for VM {vm.name}: {e}")
                    except Exception as e:
                        logger.warning(
                            f"Failed to fetch tmux sessions from Bastion VM {vm.name}: {e}"
                        )

        except Exception as e:
            logger.warning(f"Failed to initialize Bastion support: {e}")

    return tmux_by_vm


def _handle_multi_context_list(
    all_contexts: bool,
    contexts_pattern: str | None,
    resource_group: str | None,
    config: str | None,
    show_all: bool,
    tag: str | None,
    show_quota: bool,
    show_tmux: bool,
) -> None:
    """Handle multi-context VM listing.

    This function orchestrates VM listing across multiple Azure contexts using
    the context_selector, multi_context_list, and multi_context_display modules.

    Args:
        all_contexts: Query all configured contexts
        contexts_pattern: Glob pattern for context selection
        resource_group: Resource group to query (required for multi-context)
        config: Config file path
        show_all: Include stopped VMs
        tag: Tag filter (format: key or key=value)
        show_quota: Show quota information (not supported in multi-context)
        show_tmux: Show tmux sessions (not supported in multi-context)

    Raises:
        SystemExit: On validation or execution errors
    """
    # Validate: Cannot use both flags
    if all_contexts and contexts_pattern:
        click.echo(
            "Error: Cannot use both --all-contexts and --contexts. Choose one.",
            err=True,
        )
        sys.exit(1)

    # Validate: Resource group is required for multi-context queries
    # Unlike single-context mode, we can't query "all RGs" across multiple subscriptions
    rg = ConfigManager.get_resource_group(resource_group, config)
    if not rg:
        click.echo(
            "Error: Multi-context queries require a resource group.\n"
            "Use --resource-group or set default in ~/.azlin/config.toml",
            err=True,
        )
        sys.exit(1)

    # Feature limitation warnings
    if show_quota:
        click.echo(
            "Warning: --show-quota is not yet supported for multi-context queries. "
            "Quota information will be omitted.\n",
            err=True,
        )
        show_quota = False  # Disable for now

    if show_tmux:
        click.echo(
            "Warning: --show-tmux is not yet supported for multi-context queries. "
            "Tmux session information will be omitted.\n",
            err=True,
        )
        show_tmux = False  # Disable for now

    # Step 1: Select contexts based on pattern or all flag
    try:
        selector = ContextSelector(config_path=config)

        if all_contexts:
            click.echo("Selecting all configured contexts...\n")
            contexts = selector.select_contexts(all_contexts=True)
        else:
            click.echo(f"Selecting contexts matching pattern: {contexts_pattern}\n")
            contexts = selector.select_contexts(pattern=contexts_pattern)

        click.echo(f"Selected {len(contexts)} context(s): {', '.join(c.name for c in contexts)}\n")

    except ContextSelectorError as e:
        click.echo(f"Error selecting contexts: {e}", err=True)
        sys.exit(1)

    # Step 2: Query VMs across all selected contexts in parallel
    try:
        click.echo(f"Querying VMs in resource group '{rg}' across {len(contexts)} contexts...\n")

        query = MultiContextVMQuery(contexts=contexts, max_workers=5)
        result = query.query_all_contexts(
            resource_group=rg,
            include_stopped=show_all,
            filter_prefix="azlin",  # Always filter to azlin VMs like single-context mode
        )

    except MultiContextQueryError as e:
        click.echo(f"Error querying contexts: {e}", err=True)
        sys.exit(1)

    # Step 3: Apply tag filter if specified (post-query filtering)
    if tag:
        try:
            # Filter VMs in each successful context result
            from azlin.tag_manager import TagManager

            for ctx_result in result.context_results:
                if ctx_result.success and ctx_result.vms:
                    ctx_result.vms = TagManager.filter_vms_by_tag(ctx_result.vms, tag)

            click.echo(f"Applied tag filter: {tag}\n")
        except Exception as e:
            click.echo(f"Error filtering by tag: {e}", err=True)
            sys.exit(1)

    # Step 4: Display results using Rich tables
    display = MultiContextDisplay()
    display.display_results(result, show_errors=True, show_summary=True)

    # Step 5: Check if any contexts failed and set appropriate exit code
    if result.failed_contexts > 0:
        click.echo(
            f"\nWarning: {result.failed_contexts} context(s) failed to query. "
            "See error details above.",
            err=True,
        )
        # Don't exit with error - partial success is still useful
        # User can see which contexts failed and why


@main.command(name="list")
@click.option("--resource-group", "--rg", help="Resource group to list VMs from", type=str)
@click.option("--config", help="Config file path", type=click.Path())
@click.option("--all", "show_all", help="Show all VMs (including stopped)", is_flag=True)
@click.option("--tag", help="Filter VMs by tag (format: key or key=value)", type=str)
@click.option("--show-quota/--no-quota", default=True, help="Show Azure vCPU quota information")
@click.option("--show-tmux/--no-tmux", default=True, help="Show active tmux sessions")
@click.option(
    "--show-all-vms",
    "-a",
    "show_all_vms",
    help="List all VMs across all resource groups (expensive operation)",
    is_flag=True,
)
@click.option(
    "--all-contexts",
    "all_contexts",
    help="List VMs across all configured contexts (requires context configuration)",
    is_flag=True,
)
@click.option(
    "--contexts",
    "contexts_pattern",
    help="List VMs from contexts matching glob pattern (e.g., 'prod*', 'dev-*')",
    type=str,
)
def list_command(
    resource_group: str | None,
    config: str | None,
    show_all: bool,
    tag: str | None,
    show_quota: bool,
    show_tmux: bool,
    show_all_vms: bool,
    all_contexts: bool,
    contexts_pattern: str | None,
):
    """List VMs in a resource group.

    By default, lists azlin-managed VMs in the configured resource group.
    Use --show-all-vms (-a) to scan all VMs across all resource groups (expensive).

    Shows VM name, status, IP address, region, size, vCPUs, and optionally quota/tmux info.

    \b
    Examples:
        azlin list                    # VMs in default RG with quota & tmux
        azlin list --rg my-rg         # VMs in specific RG
        azlin list --all              # Include stopped VMs
        azlin list --tag env=dev      # Filter by tag
        azlin list --show-all-vms     # All VMs across all RGs (expensive)
        azlin list -a                 # Same as --show-all-vms
        azlin list --no-quota         # Skip quota information
        azlin list --no-tmux          # Skip tmux session info
        azlin list --all-contexts     # VMs across all configured contexts
        azlin list --contexts "prod*" # VMs from production contexts
        azlin list --contexts "*-dev" --all  # All VMs (including stopped) in dev contexts
    """
    console = Console()
    try:
<<<<<<< HEAD
        # Ensure Azure CLI subscription matches current context
        from azlin.context_manager import ContextError

        try:
            ContextManager.ensure_subscription_active(config)
        except ContextError as e:
            click.echo(f"Error: {e}", err=True)
            sys.exit(1)

=======
        # NEW: Multi-context query mode (Issue #350)
        # Check for multi-context flags first, before single-context logic
        if all_contexts or contexts_pattern:
            # Validate mutually exclusive flags
            if show_all_vms:
                click.echo(
                    "Error: Cannot use --all-contexts or --contexts with --show-all-vms.\n"
                    "These are mutually exclusive modes:\n"
                    "  - Multi-context mode: Query specific RG across multiple contexts\n"
                    "  - All-VMs mode: Query all RGs in single context\n\n"
                    "Use one or the other, not both.",
                    err=True,
                )
                sys.exit(1)

            # Validate empty pattern
            if contexts_pattern and not contexts_pattern.strip():
                click.echo(
                    "Error: --contexts pattern cannot be empty.\n"
                    "Provide a glob pattern (e.g., 'prod*', '*-dev') or use --all-contexts.",
                    err=True,
                )
                sys.exit(1)

            _handle_multi_context_list(
                all_contexts=all_contexts,
                contexts_pattern=contexts_pattern,
                resource_group=resource_group,
                config=config,
                show_all=show_all,
                tag=tag,
                show_quota=show_quota,
                show_tmux=show_tmux,
            )
            return  # Exit early - multi-context mode handled completely

        # EXISTING: Single-context query mode continues below...
>>>>>>> 5b8300d6
        # Get resource group from config or CLI
        rg = ConfigManager.get_resource_group(resource_group, config)

        # Cross-RG discovery: ONLY if --show-all-vms flag is set
        if not rg and show_all_vms:
            click.echo("Listing all azlin-managed VMs across resource groups...\n")
            try:
                vms = TagManager.list_managed_vms(resource_group=None)
                if not show_all:
                    vms = [vm for vm in vms if vm.is_running()]
            except Exception as e:
                click.echo(
                    f"Error: Failed to list VMs across resource groups: {e}\n"
                    "Use --resource-group or set default in ~/.azlin/config.toml",
                    err=True,
                )
                sys.exit(1)
        elif not rg and not show_all_vms:
            # No RG and no --show-all-vms flag: require RG or show help
            click.echo("Error: No resource group specified and no default configured.", err=True)
            click.echo("Use --resource-group or set default in ~/.azlin/config.toml\n", err=True)
            click.echo(
                "To show all VMs accessible by this subscription, run:\n"
                "  azlin list --show-all-vms\n"
                "  (or use the short form: azlin list -a)"
            )
            sys.exit(1)
        else:
            # Single RG listing (rg is guaranteed to be str here)
            assert rg is not None, "Resource group must be set in this branch"

            # Show current context if available
            try:
                context_config = ContextManager.load(config)
                current_ctx = context_config.get_current_context()
                if current_ctx:
                    click.echo(f"Context: {current_ctx.name}")
            except Exception:
                pass  # Silently skip if context unavailable

            click.echo(f"Listing VMs in resource group: {rg}\n")
            vms = VMManager.list_vms(rg, include_stopped=show_all)
            # Filter to azlin VMs
            vms = VMManager.filter_by_prefix(vms, "azlin")

        # Filter by tag if specified
        if tag:
            try:
                vms = TagManager.filter_vms_by_tag(vms, tag)
            except Exception as e:
                click.echo(f"Error filtering by tag: {e}", err=True)
                sys.exit(1)

        vms = VMManager.sort_by_created_time(vms)

        # Populate session names from tags (hybrid resolution: tags first, config fallback)
        for vm in vms:
            # Use tags already in memory instead of making N API calls (fixes Issue #219)
            if vm.tags and TagManager.TAG_SESSION in vm.tags:
                vm.session_name = vm.tags[TagManager.TAG_SESSION]
            else:
                # Fall back to config file
                vm.session_name = ConfigManager.get_session_name(vm.name, config)

        # Display results
        if not vms:
            click.echo("No VMs found.")
            return

        # Collect quota information if enabled
        quota_by_region: dict[str, list[QuotaInfo]] = {}
        if show_quota:
            try:
                # Get unique regions from VMs
                regions = list({vm.location for vm in vms if vm.location})
                if regions:
                    # Fetch quota for all regions in parallel
                    regional_quotas = QuotaManager.get_regional_quotas(regions)

                    # Filter to relevant quota types (cores and VM families)
                    for region, quotas in regional_quotas.items():
                        relevant_quotas = [
                            q
                            for q in quotas
                            if "cores" in q.quota_name.lower() or "family" in q.quota_name.lower()
                        ]
                        if relevant_quotas:
                            quota_by_region[region] = relevant_quotas
            except Exception as e:
                click.echo(f"Warning: Failed to fetch quota information: {e}", err=True)

        # Collect tmux session information if enabled
        tmux_by_vm: dict[str, list[TmuxSession]] = {}
        if show_tmux:
            tmux_by_vm = _collect_tmux_sessions(vms)

        # Display quota summary header if enabled
        if show_quota and quota_by_region:
            console = Console()
            quota_table = Table(
                title="Azure vCPU Quota Summary", show_header=True, header_style="bold"
            )
            quota_table.add_column("Region", style="cyan")
            quota_table.add_column("Quota Type", style="white")
            quota_table.add_column("Used / Total", justify="right")
            quota_table.add_column("Available", justify="right", style="green")
            quota_table.add_column("Usage %", justify="right")

            for region in sorted(quota_by_region.keys()):
                quotas = quota_by_region[region]
                # Show only the most relevant quotas (total cores and specific families in use)
                for quota in quotas:
                    if quota.quota_name.lower() == "cores" or quota.current_usage > 0:
                        usage_pct = quota.usage_percentage()
                        usage_style = (
                            "red" if usage_pct > 80 else "yellow" if usage_pct > 60 else "green"
                        )

                        quota_table.add_row(
                            region,
                            quota.quota_name,
                            f"{quota.current_usage} / {quota.limit if quota.limit >= 0 else '∞'}",
                            str(quota.available()) if quota.limit >= 0 else "∞",
                            f"[{usage_style}]{usage_pct:.0f}%[/{usage_style}]"
                            if quota.limit > 0
                            else "N/A",
                        )

            console.print(quota_table)
            console.print()  # Add spacing

        # Create Rich table for VMs
        console = Console()
        table = Table(title="Azure VMs", show_header=True, header_style="bold")

        # Add columns
        table.add_column("Session Name", style="cyan", width=20)
        table.add_column("VM Name", style="white", width=30)
        table.add_column("Status", width=10)
        table.add_column("IP", style="yellow", width=15)
        table.add_column("Region", width=10)
        table.add_column("Size", width=15)
        table.add_column("vCPUs", justify="right", width=6)

        if show_tmux:
            table.add_column("Tmux Sessions", style="magenta", width=30)

        # Add rows
        for vm in vms:
            session_display = vm.session_name if vm.session_name else "-"
            status = vm.get_status_display()

            # Color code status
            if vm.is_running():
                status_display = f"[green]{status}[/green]"
            elif vm.is_stopped():
                status_display = f"[red]{status}[/red]"
            else:
                status_display = f"[yellow]{status}[/yellow]"

            ip = vm.public_ip or "N/A"
            size = vm.vm_size or "N/A"

            # Get vCPU count for the VM
            vcpus = QuotaManager.get_vm_size_vcpus(size) if size != "N/A" else 0
            vcpu_display = str(vcpus) if vcpus > 0 else "-"

            # Build row data
            row_data = [
                session_display,
                vm.name,
                status_display,
                ip,
                vm.location,
                size,
                vcpu_display,
            ]

            # Add tmux sessions if enabled
            if show_tmux:
                if vm.name in tmux_by_vm:
                    sessions = tmux_by_vm[vm.name]
                    session_names = ", ".join(s.session_name for s in sessions[:3])  # Show max 3
                    if len(sessions) > 3:
                        session_names += f" (+{len(sessions) - 3} more)"
                    row_data.append(session_names)
                elif vm.is_running():
                    row_data.append("[dim]No sessions[/dim]")
                else:
                    row_data.append("-")

            table.add_row(*row_data)

        # Display the table
        console.print(table)

        # Summary
        total_vcpus = sum(
            QuotaManager.get_vm_size_vcpus(vm.vm_size)
            for vm in vms
            if vm.vm_size and vm.is_running()
        )

        summary_parts = [f"Total: {len(vms)} VMs"]
        if show_quota:
            running_vms = sum(1 for vm in vms if vm.is_running())
            summary_parts.append(f"{running_vms} running")
            summary_parts.append(f"{total_vcpus} vCPUs in use")

        console.print(f"\n[bold]{' | '.join(summary_parts)}[/bold]")

        # Show helpful message if not already showing all VMs
        if not show_all_vms:
            console.print(
                "\n[dim]To show all VMs accessible by this subscription, run:[/dim]\n"
                "[cyan]  azlin list --show-all-vms[/cyan] (or: [cyan]azlin list -a[/cyan])\n\n"
                "[dim]To show VMs across multiple contexts, run:[/dim]\n"
                "[cyan]  azlin list --all-contexts --rg <resource-group>[/cyan]\n"
                '[cyan]  azlin list --contexts "pattern*" --rg <resource-group>[/cyan]'
            )

        # List Bastion hosts in the same resource group
        if rg:
            try:
                from azlin.modules.bastion_detector import BastionDetector

                bastions = BastionDetector.list_bastions(rg)
                if bastions:
                    console.print("\n[bold cyan]Azure Bastion Hosts[/bold cyan]")
                    bastion_table = Table(show_header=True, header_style="bold magenta")
                    bastion_table.add_column("Name", style="cyan")
                    bastion_table.add_column("Location", style="blue")
                    bastion_table.add_column("SKU", style="green")
                    bastion_table.add_column("State", style="yellow")

                    for bastion in bastions:
                        bastion_table.add_row(
                            bastion.get("name", "Unknown"),
                            bastion.get("location", "N/A"),
                            bastion.get("sku", {}).get("name", "N/A"),
                            bastion.get("provisioningState", "N/A"),
                        )

                    console.print(bastion_table)
                    console.print(f"\n[bold]Total: {len(bastions)} Bastion host(s)[/bold]")
            except Exception as e:
                # Silently skip if Bastion listing fails
                logger.debug(f"Bastion listing skipped: {e}")

    except VMManagerError as e:
        click.echo(f"Error: {e}", err=True)
        sys.exit(1)
    except ConfigError as e:
        click.echo(f"Config error: {e}", err=True)
        sys.exit(1)


@main.command(name="session")
@click.argument("vm_name", type=str)
@click.argument("session_name", type=str, required=False)
@click.option("--resource-group", "--rg", help="Resource group", type=str)
@click.option("--config", help="Config file path", type=click.Path())
@click.option("--clear", is_flag=True, help="Clear session name")
def session_command(
    vm_name: str,
    session_name: str | None,
    resource_group: str | None,
    config: str | None,
    clear: bool,
):
    """Set or view session name for a VM.

    Session names are labels that help you identify what you're working on.
    They appear in the 'azlin list' output alongside the VM name.

    \b
    Examples:
        # Set session name
        azlin session azlin-vm-12345 my-project

        # View current session name
        azlin session azlin-vm-12345

        # Clear session name
        azlin session azlin-vm-12345 --clear
    """
    try:
        # Resolve session name to VM name if applicable
        resolved_vm_name = ConfigManager.get_vm_name_by_session(vm_name, config)
        if resolved_vm_name:
            vm_name = resolved_vm_name

        # Get resource group
        rg = ConfigManager.get_resource_group(resource_group, config)

        if not rg:
            click.echo("Error: No resource group specified and no default configured.", err=True)
            click.echo("Use --resource-group or set default in ~/.azlin/config.toml", err=True)
            sys.exit(1)

        # Verify VM exists
        vm = VMManager.get_vm(vm_name, rg)

        if not vm:
            click.echo(f"Error: VM '{vm_name}' not found in resource group '{rg}'.", err=True)
            sys.exit(1)

        # Clear session name
        if clear:
            cleared_tag = False
            cleared_config = False

            # Clear from tags
            try:
                cleared_tag = TagManager.delete_session_name(vm_name, rg)
            except Exception as e:
                logger.warning(f"Failed to clear session from tags: {e}")

            # Clear from config
            cleared_config = ConfigManager.delete_session_name(vm_name, config)

            if cleared_tag or cleared_config:
                locations = []
                if cleared_tag:
                    locations.append("VM tags")
                if cleared_config:
                    locations.append("local config")
                click.echo(
                    f"Cleared session name for VM '{vm_name}' from {' and '.join(locations)}"
                )
            else:
                click.echo(f"No session name set for VM '{vm_name}'")
            return

        # View current session name (hybrid: tags first, config fallback)
        if not session_name:
            # Try tags first
            current_name = TagManager.get_session_name(vm_name, rg)
            source = "VM tags" if current_name else None

            # Fall back to config
            if not current_name:
                current_name = ConfigManager.get_session_name(vm_name, config)
                source = "local config" if current_name else None

            if current_name:
                click.echo(f"Session name for '{vm_name}': {current_name} (from {source})")
            else:
                click.echo(f"No session name set for VM '{vm_name}'")
                click.echo(f"\nSet one with: azlin session {vm_name} <session_name>")
            return

        # Set session name (write to both tags and config)
        success_tag = False
        success_config = False

        # Set in tags (primary)
        try:
            TagManager.set_session_name(vm_name, rg, session_name)
            success_tag = True
        except Exception as e:
            logger.warning(f"Failed to set session in tags: {e}")
            click.echo(f"Warning: Could not set session name in VM tags: {e}", err=True)

        # Set in config (backward compatibility)
        try:
            ConfigManager.set_session_name(vm_name, session_name, config)
            success_config = True
        except Exception as e:
            logger.warning(f"Failed to set session in config: {e}")

        if success_tag or success_config:
            locations = []
            if success_tag:
                locations.append("VM tags")
            if success_config:
                locations.append("local config")
            click.echo(
                f"Set session name for '{vm_name}' to '{session_name}' in {' and '.join(locations)}"
            )
        else:
            click.echo("Error: Failed to set session name", err=True)
            sys.exit(1)

    except VMManagerError as e:
        click.echo(f"Error: {e}", err=True)
        sys.exit(1)
    except ConfigError as e:
        click.echo(f"Config error: {e}", err=True)
        sys.exit(1)


@main.command()
@click.option("--resource-group", "--rg", help="Resource group", type=str)
@click.option("--config", help="Config file path", type=click.Path())
def w(resource_group: str | None, config: str | None):
    """Run 'w' command on all VMs.

    Shows who is logged in and what they are doing on each VM.

    \b
    Examples:
        azlin w
        azlin w --rg my-resource-group
    """
    try:
        # Get resource group
        rg = ConfigManager.get_resource_group(resource_group, config)

        if not rg:
            click.echo("Error: No resource group specified.", err=True)
            sys.exit(1)

        # Get SSH key
        ssh_key_pair = SSHKeyManager.ensure_key_exists()

        # List running VMs
        vms = VMManager.list_vms(rg, include_stopped=False)
        vms = VMManager.filter_by_prefix(vms, "azlin")

        # Populate session names from tags (same logic as list command)
        for vm in vms:
            # Use tags already in memory instead of making N API calls
            if vm.tags and TagManager.TAG_SESSION in vm.tags:
                vm.session_name = vm.tags[TagManager.TAG_SESSION]
            else:
                # Fall back to config file
                vm.session_name = ConfigManager.get_session_name(vm.name, config)

        if not vms:
            click.echo("No running VMs found.")
            return

        running_vms = [vm for vm in vms if vm.is_running()]

        if not running_vms:
            click.echo("No running VMs found.")
            return

        # Get SSH configs with bastion support (Issue #281 fix)
        from azlin.cli_helpers import get_ssh_configs_for_vms

        ssh_configs, routes = get_ssh_configs_for_vms(
            vms=running_vms,
            ssh_key_path=ssh_key_pair.private_path,
            skip_interactive=True,  # Batch operation
            show_summary=True,
        )

        if not ssh_configs:
            click.echo("No reachable VMs found.")
            return

        click.echo(f"Running 'w' on {len(ssh_configs)} VMs...\n")

        # Execute in parallel (bastion tunnels cleaned up automatically via atexit)
        results = WCommandExecutor.execute_w_on_routes(routes, timeout=30)

        # Display output
        output = WCommandExecutor.format_w_output(results)
        click.echo(output)

    except VMManagerError as e:
        click.echo(f"Error: {e}", err=True)
        sys.exit(1)
    except Exception as e:
        click.echo(f"Error: {e}", err=True)
        sys.exit(1)


@main.command()
@click.option("--resource-group", "--rg", help="Resource group", type=str)
@click.option("--config", help="Config file path", type=click.Path())
@click.option(
    "--interval",
    "-i",
    help="Refresh interval in seconds (default 10)",
    type=int,
    default=10,
)
@click.option(
    "--timeout",
    "-t",
    help="SSH timeout per VM in seconds (default 5)",
    type=int,
    default=5,
)
def top(
    resource_group: str | None,
    config: str | None,
    interval: int,
    timeout: int,
):
    """Run distributed top command on all VMs.

    Shows real-time CPU, memory, load, and top processes across all VMs
    in a unified dashboard that updates every N seconds.

    \b
    Examples:
        azlin top                    # Default: 10s refresh
        azlin top -i 5               # 5 second refresh
        azlin top --rg my-rg         # Specific resource group
        azlin top -i 15 -t 10        # 15s refresh, 10s timeout

    \b
    Press Ctrl+C to exit the dashboard.
    """
    try:
        # Get resource group
        rg = ConfigManager.get_resource_group(resource_group, config)

        if not rg:
            click.echo("Error: No resource group specified.", err=True)
            sys.exit(1)

        # Get SSH key
        ssh_key_pair = SSHKeyManager.ensure_key_exists()

        # List running VMs
        vms = VMManager.list_vms(rg, include_stopped=False)
        vms = VMManager.filter_by_prefix(vms, "azlin")

        if not vms:
            click.echo("No running VMs found.")
            return

        running_vms = [vm for vm in vms if vm.is_running()]

        if not running_vms:
            click.echo("No running VMs found.")
            return

        # Get SSH configs with bastion support (Issue #281 fix)
        from azlin.cli_helpers import get_ssh_configs_for_vms

        ssh_configs, _routes = get_ssh_configs_for_vms(
            vms=running_vms,
            ssh_key_path=ssh_key_pair.private_path,
            skip_interactive=True,  # Batch operation
            show_summary=True,
        )

        if not ssh_configs:
            click.echo("No reachable VMs found.")
            return

        click.echo(
            f"Starting distributed top for {len(ssh_configs)} VMs "
            f"(refresh: {interval}s, timeout: {timeout}s)..."
        )
        click.echo("Press Ctrl+C to exit.\n")

        # Create and run executor (bastion tunnels cleaned up automatically via atexit)
        executor = DistributedTopExecutor(
            ssh_configs=ssh_configs,
            interval=interval,
            timeout=timeout,
        )
        executor.run_dashboard()

    except VMManagerError as e:
        # VMManagerError is already user-friendly
        click.echo(f"Error: {e}", err=True)
        sys.exit(1)
    except DistributedTopError as e:
        # DistributedTopError is already user-friendly
        click.echo(f"Error: {e}", err=True)
        sys.exit(1)
    except KeyboardInterrupt:
        click.echo("\nDashboard stopped by user.")
        sys.exit(0)
    except Exception as e:
        # Log detailed error for debugging, show generic error to user
        logger.debug(f"Unexpected error in distributed top: {e}", exc_info=True)
        click.echo("Error: An unexpected error occurred. Run with --verbose for details.", err=True)
        sys.exit(1)


@main.command(name="os-update")
@click.argument("vm_identifier", type=str)
@click.option("--resource-group", "--rg", help="Resource group", type=str)
@click.option("--config", help="Config file path", type=click.Path())
@click.option("--timeout", help="Timeout in seconds (default 300)", type=int, default=300)
def os_update(vm_identifier: str, resource_group: str | None, config: str | None, timeout: int):
    """Update OS packages on a VM.

    Runs 'apt update && apt upgrade -y' on Ubuntu VMs to update all packages.

    VM_IDENTIFIER can be:
    - Session name (resolved to VM)
    - VM name (requires --resource-group or default config)
    - IP address (direct connection)

    \b
    Examples:
        azlin os-update my-session
        azlin os-update azlin-myvm --rg my-resource-group
        azlin os-update 20.1.2.3
        azlin os-update my-vm --timeout 600  # 10 minute timeout
    """
    try:
        # Get SSH config for VM
        ssh_config = _get_ssh_config_for_vm(vm_identifier, resource_group, config)

        click.echo(f"Updating OS packages on {vm_identifier}...")
        click.echo("This may take several minutes...\n")

        # Execute OS update
        result = OSUpdateExecutor.execute_os_update(ssh_config, timeout=timeout)

        # Format and display output
        output = OSUpdateExecutor.format_output(result)
        click.echo(output)

        # Exit with appropriate code
        if not result.success:
            sys.exit(1)

    except RemoteExecError as e:
        click.echo(f"Error: {e}", err=True)
        sys.exit(1)
    except SSHKeyError as e:
        click.echo(f"SSH key error: {e}", err=True)
        sys.exit(1)
    except VMManagerError as e:
        click.echo(f"Error: {e}", err=True)
        sys.exit(1)
    except ConfigError as e:
        click.echo(f"Config error: {e}", err=True)
        sys.exit(1)
    except Exception as e:
        click.echo(f"Unexpected error: {e}", err=True)
        sys.exit(1)


@main.command()
@click.argument("vm_name", type=str)
@click.option("--resource-group", "--rg", help="Resource group", type=str)
@click.option("--config", help="Config file path", type=click.Path())
@click.option("--force", is_flag=True, help="Skip confirmation prompt")
def kill(vm_name: str, resource_group: str | None, config: str | None, force: bool):
    """Delete a VM and all associated resources.

    Deletes the VM, NICs, disks, and public IPs.

    \b
    Examples:
        azlin kill azlin-vm-12345
        azlin kill my-vm --rg my-resource-group
        azlin kill my-vm --force
    """
    try:
        # Resolve session name to VM name if applicable
        resolved_vm_name = ConfigManager.get_vm_name_by_session(vm_name, config)
        if resolved_vm_name:
            vm_name = resolved_vm_name

        # Get resource group
        rg = ConfigManager.get_resource_group(resource_group, config)

        if not rg:
            click.echo("Error: No resource group specified.", err=True)
            sys.exit(1)

        # Validate VM exists
        vm = VMManager.get_vm(vm_name, rg)

        if not vm:
            click.echo(f"Error: VM '{vm_name}' not found in resource group '{rg}'.", err=True)
            sys.exit(1)

        # Show confirmation prompt unless --force
        if not force:
            click.echo("\nVM Details:")
            click.echo(f"  Name:           {vm.name}")
            click.echo(f"  Resource Group: {vm.resource_group}")
            click.echo(f"  Status:         {vm.get_status_display()}")
            click.echo(f"  IP:             {vm.public_ip or 'N/A'}")
            click.echo(f"  Size:           {vm.vm_size or 'N/A'}")
            click.echo("\nThis will delete the VM and all associated resources (NICs, disks, IPs).")
            click.echo("This action cannot be undone.\n")

            confirm = input("Are you sure you want to delete this VM? [y/N]: ").lower()
            if confirm not in ["y", "yes"]:
                click.echo("Cancelled.")
                return

        # Delete VM
        click.echo(f"\nDeleting VM '{vm_name}'...")

        result = VMLifecycleManager.delete_vm(
            vm_name=vm_name, resource_group=rg, force=True, no_wait=False
        )

        if result.success:
            click.echo(f"\nSuccess! {result.message}")
            if result.resources_deleted:
                click.echo("\nDeleted resources:")
                for resource in result.resources_deleted:
                    click.echo(f"  - {resource}")

            # Clean up session name mapping
            try:
                if ConfigManager.delete_session_name(vm_name, config):
                    click.echo("\nRemoved session name mapping")
            except ConfigError:
                pass  # Config cleanup is non-critical
        else:
            click.echo(f"\nError: {result.message}", err=True)
            sys.exit(1)

    except VMManagerError as e:
        click.echo(f"Error: {e}", err=True)
        sys.exit(1)
    except VMLifecycleError as e:
        click.echo(f"Error: {e}", err=True)
        sys.exit(1)
    except KeyboardInterrupt:
        click.echo("\nCancelled by user.")
        sys.exit(130)
    except Exception as e:
        click.echo(f"Unexpected error: {e}", err=True)
        sys.exit(1)


def _handle_delete_resource_group(rg: str, vm_name: str, force: bool, dry_run: bool) -> None:
    """Handle resource group deletion."""
    if dry_run:
        click.echo(f"\n[DRY RUN] Would delete entire resource group: {rg}")
        click.echo(f"This would delete ALL resources in the group, not just '{vm_name}'")
        return

    if not force:
        click.echo(f"\nWARNING: You are about to delete the ENTIRE resource group: {rg}")
        click.echo(f"This will delete ALL resources in the group, not just the VM '{vm_name}'!")
        click.echo("\nThis action cannot be undone.\n")

        confirm = input("Type the resource group name to confirm deletion: ").strip()
        if confirm != rg:
            click.echo("Cancelled. Resource group name did not match.")
            return

    click.echo(f"\nDeleting resource group '{rg}'...")

    cmd = ["az", "group", "delete", "--name", rg, "--yes"]

    try:
        subprocess.run(cmd, capture_output=True, text=True, timeout=600, check=True)
        click.echo(f"\nSuccess! Resource group '{rg}' and all resources deleted.")
    except subprocess.CalledProcessError as e:
        click.echo(f"\nError deleting resource group: {e.stderr}", err=True)
        sys.exit(1)
    except subprocess.TimeoutExpired:
        click.echo("\nError: Resource group deletion timed out.", err=True)
        sys.exit(1)


def _handle_vm_dry_run(vm_name: str, rg: str) -> None:
    """Handle dry-run mode for VM deletion."""
    vm = VMManager.get_vm(vm_name, rg)
    if not vm:
        click.echo(f"Error: VM '{vm_name}' not found in resource group '{rg}'.", err=True)
        sys.exit(1)

    click.echo(f"\n[DRY RUN] Would delete VM: {vm_name}")
    click.echo(f"  Resource Group: {rg}")
    click.echo(f"  Status:         {vm.get_status_display()}")
    click.echo(f"  IP:             {vm.public_ip or 'N/A'}")
    click.echo(f"  Size:           {vm.vm_size or 'N/A'}")
    click.echo("\nResources that would be deleted:")
    click.echo(f"  - VM: {vm_name}")
    click.echo("  - Associated NICs")
    click.echo("  - Associated disks")
    click.echo("  - Associated public IPs")


def _confirm_vm_deletion(vm: VMInfo) -> bool:
    """Show VM details and get confirmation for deletion."""
    click.echo("\nVM Details:")
    click.echo(f"  Name:           {vm.name}")
    click.echo(f"  Resource Group: {vm.resource_group}")
    click.echo(f"  Status:         {vm.get_status_display()}")
    click.echo(f"  IP:             {vm.public_ip or 'N/A'}")
    click.echo(f"  Size:           {vm.vm_size or 'N/A'}")
    click.echo("\nThis will delete the VM and all associated resources (NICs, disks, IPs).")
    click.echo("This action cannot be undone.\n")

    confirm = input("Are you sure you want to delete this VM? [y/N]: ").lower()
    return confirm in ["y", "yes"]


def _execute_vm_deletion(vm_name: str, rg: str, force: bool) -> None:
    """Execute VM deletion and display results."""
    vm = VMManager.get_vm(vm_name, rg)

    if not vm:
        click.echo(f"Error: VM '{vm_name}' not found in resource group '{rg}'.", err=True)
        sys.exit(1)

    if not force and not _confirm_vm_deletion(vm):
        click.echo("Cancelled.")
        return

    click.echo(f"\nDeleting VM '{vm_name}'...")

    result = VMLifecycleManager.delete_vm(
        vm_name=vm_name, resource_group=rg, force=True, no_wait=False
    )

    if result.success:
        click.echo(f"\nSuccess! {result.message}")
        if result.resources_deleted:
            click.echo("\nDeleted resources:")
            for resource in result.resources_deleted:
                click.echo(f"  - {resource}")

        # Clean up session name mapping if it exists
        try:
            if ConfigManager.delete_session_name(vm_name):
                click.echo(f"Removed session name mapping for '{vm_name}'")
        except ConfigError:
            pass  # Config cleanup is non-critical

        # Check for orphaned Bastion after VM deletion
        try:
            from azlin.modules.cleanup_orchestrator import CleanupOrchestrator

            cleanup_orch = CleanupOrchestrator(
                resource_group=rg, interaction_handler=CLIInteractionHandler()
            )

            orphaned = cleanup_orch.detect_orphaned_bastions()
            if orphaned:
                click.echo(f"\n🔍 Detected {len(orphaned)} orphaned Bastion host(s)")
                cleanup_results = cleanup_orch.cleanup_orphaned_bastions()

                for cleanup_result in cleanup_results:
                    if cleanup_result.was_successful():
                        click.echo(
                            click.style(
                                f"✓ Removed {cleanup_result.bastion_name} "
                                f"(saving ${cleanup_result.estimated_monthly_savings:.2f}/month)",
                                fg="green",
                            )
                        )
        except Exception as e:
            # Bastion cleanup is optional - don't fail the entire destroy
            logger.debug(f"Bastion cleanup check failed: {e}")

    else:
        click.echo(f"\nError: {result.message}", err=True)
        sys.exit(1)


@main.command(name="destroy")
@click.argument("vm_name", type=str)
@click.option("--resource-group", "--rg", help="Resource group", type=str)
@click.option("--config", help="Config file path", type=click.Path())
@click.option("--force", is_flag=True, help="Skip confirmation prompt")
@click.option(
    "--dry-run", is_flag=True, help="Show what would be deleted without actually deleting"
)
@click.option(
    "--delete-rg", is_flag=True, help="Delete the entire resource group (use with caution)"
)
def destroy(
    vm_name: str,
    resource_group: str | None,
    config: str | None,
    force: bool,
    dry_run: bool,
    delete_rg: bool,
):
    """Destroy a VM and optionally the entire resource group.

    This is an alias for the 'kill' command with additional options.
    Deletes the VM, NICs, disks, and public IPs.

    \b
    Examples:
        azlin destroy azlin-vm-12345
        azlin destroy my-vm --dry-run
        azlin destroy my-vm --delete-rg --force
        azlin destroy my-vm --rg my-resource-group
    """
    try:
        # Resolve session name to VM name if applicable
        resolved_vm_name = ConfigManager.get_vm_name_by_session(vm_name, config)
        if resolved_vm_name:
            vm_name = resolved_vm_name

        rg = ConfigManager.get_resource_group(resource_group, config)

        if not rg:
            click.echo("Error: No resource group specified.", err=True)
            sys.exit(1)

        if delete_rg:
            _handle_delete_resource_group(rg, vm_name, force, dry_run)
            return

        if dry_run:
            _handle_vm_dry_run(vm_name, rg)
            return

        _execute_vm_deletion(vm_name, rg, force)

    except VMManagerError as e:
        click.echo(f"Error: {e}", err=True)
        sys.exit(1)
    except VMLifecycleError as e:
        click.echo(f"Error: {e}", err=True)
        sys.exit(1)
    except KeyboardInterrupt:
        click.echo("\nCancelled by user.")
        sys.exit(130)
    except Exception as e:
        click.echo(f"Unexpected error: {e}", err=True)
        sys.exit(1)


def _confirm_killall(vms: list[Any], rg: str) -> bool:
    """Display VMs and get confirmation for bulk deletion."""
    click.echo(f"\nFound {len(vms)} VM(s) in resource group '{rg}':")
    click.echo("=" * 80)
    for vm in vms:
        status = vm.get_status_display()
        ip = vm.public_ip or "N/A"
        click.echo(f"  {vm.name:<35} {status:<15} {ip:<15}")
    click.echo("=" * 80)

    click.echo(f"\nThis will delete all {len(vms)} VM(s) and their associated resources.")
    click.echo("This action cannot be undone.\n")

    confirm = input(f"Are you sure you want to delete {len(vms)} VM(s)? [y/N]: ").lower()
    return confirm in ["y", "yes"]


def _display_killall_results(summary: DeletionSummary) -> None:
    """Display killall operation results."""
    click.echo("\n" + "=" * 80)
    click.echo("Deletion Summary")
    click.echo("=" * 80)
    click.echo(f"Total VMs:     {summary.total}")
    click.echo(f"Succeeded:     {summary.succeeded}")
    click.echo(f"Failed:        {summary.failed}")
    click.echo("=" * 80)

    if summary.succeeded > 0:
        click.echo("\nSuccessfully deleted:")
        for result in summary.results:
            if result.success:
                click.echo(f"  - {result.vm_name}")

    if summary.failed > 0:
        click.echo("\nFailed to delete:")
        for result in summary.results:
            if not result.success:
                click.echo(f"  - {result.vm_name}: {result.message}")


@main.command()
@click.option("--resource-group", "--rg", help="Resource group", type=str)
@click.option("--config", help="Config file path", type=click.Path())
@click.option("--force", is_flag=True, help="Skip confirmation prompt")
@click.option("--prefix", default="azlin", help="Only delete VMs with this prefix")
def killall(resource_group: str | None, config: str | None, force: bool, prefix: str):
    """Delete all VMs in resource group.

    Deletes all VMs matching the prefix and their associated resources.

    \b
    Examples:
        azlin killall
        azlin killall --rg my-resource-group
        azlin killall --prefix test-vm
        azlin killall --force
    """
    try:
        rg = ConfigManager.get_resource_group(resource_group, config)

        if not rg:
            click.echo("Error: No resource group specified.", err=True)
            sys.exit(1)

        vms = VMManager.list_vms(rg, include_stopped=True)
        vms = VMManager.filter_by_prefix(vms, prefix)

        if not vms:
            click.echo(f"No VMs found with prefix '{prefix}' in resource group '{rg}'.")
            return

        if not force and not _confirm_killall(vms, rg):
            click.echo("Cancelled.")
            return

        click.echo(f"\nDeleting {len(vms)} VM(s) in parallel...")

        summary = VMLifecycleManager.delete_all_vms(
            resource_group=rg, force=True, vm_prefix=prefix, max_workers=5
        )

        # Clean up session names for successfully deleted VMs
        cleaned_count = 0
        for result in summary.results:
            if result.success:
                try:
                    if ConfigManager.delete_session_name(result.vm_name):
                        cleaned_count += 1
                except ConfigError:
                    pass  # Config cleanup is non-critical

        _display_killall_results(summary)

        if cleaned_count > 0:
            click.echo(f"\nRemoved {cleaned_count} session name mapping(s)")

        if not summary.all_succeeded:
            sys.exit(1)

    except VMManagerError as e:
        click.echo(f"Error: {e}", err=True)
        sys.exit(1)
    except VMLifecycleError as e:
        click.echo(f"Error: {e}", err=True)
        sys.exit(1)
    except KeyboardInterrupt:
        click.echo("\nCancelled by user.")
        sys.exit(130)
    except Exception as e:
        click.echo(f"Unexpected error: {e}", err=True)
        sys.exit(1)


@main.command()
@click.option("--resource-group", "--rg", help="Resource group", type=str)
@click.option("--config", help="Config file path", type=click.Path())
@click.option(
    "--age-days", default=1, type=click.IntRange(min=1), help="Age threshold in days (default: 1)"
)
@click.option(
    "--idle-days", default=1, type=click.IntRange(min=1), help="Idle threshold in days (default: 1)"
)
@click.option("--dry-run", is_flag=True, help="Preview without deleting")
@click.option("--force", is_flag=True, help="Skip confirmation prompt")
@click.option("--include-running", is_flag=True, help="Include running VMs")
@click.option("--include-named", is_flag=True, help="Include named sessions")
def prune(
    resource_group: str | None,
    config: str | None,
    age_days: int,
    idle_days: int,
    dry_run: bool,
    force: bool,
    include_running: bool,
    include_named: bool,
):
    """Prune inactive VMs based on age and idle time.

    Identifies and optionally deletes VMs that are:
    - Older than --age-days (default: 1)
    - Idle for longer than --idle-days (default: 1)
    - Stopped/deallocated (unless --include-running)
    - Without named sessions (unless --include-named)

    \b
    Examples:
        azlin prune --dry-run                    # Preview what would be deleted
        azlin prune                              # Delete VMs idle for 1+ days (default)
        azlin prune --age-days 7 --idle-days 3   # Custom thresholds
        azlin prune --force                      # Skip confirmation
        azlin prune --include-running            # Include running VMs
    """
    try:
        # Ensure Azure CLI subscription matches current context
        from azlin.context_manager import ContextError

        try:
            ContextManager.ensure_subscription_active(config)
        except ContextError as e:
            click.echo(f"Error: {e}", err=True)
            sys.exit(1)

        # Get resource group
        rg = ConfigManager.get_resource_group(resource_group, config)

        if not rg:
            click.echo("Error: No resource group specified.", err=True)
            click.echo("Set default with: azlin config set default_resource_group <name>")
            click.echo("Or specify with --resource-group option.")
            sys.exit(1)

        # Get candidates (single API call)
        candidates, connection_data = PruneManager.get_candidates(
            resource_group=rg,
            age_days=age_days,
            idle_days=idle_days,
            include_running=include_running,
            include_named=include_named,
        )

        # If no candidates, exit early
        if not candidates:
            click.echo("No VMs eligible for pruning.")
            return

        # Display table
        table = PruneManager.format_prune_table(candidates, connection_data)
        click.echo("\n" + table + "\n")

        # In dry-run mode, just show what would be deleted
        if dry_run:
            click.echo(f"DRY RUN: {len(candidates)} VM(s) would be deleted.")
            click.echo("Run without --dry-run to actually delete these VMs.")
            return

        # If not force mode, ask for confirmation
        if not force:
            click.echo(f"This will delete {len(candidates)} VM(s) and their associated resources.")
            click.echo("This action cannot be undone.\n")

            if not click.confirm(
                f"Are you sure you want to delete {len(candidates)} VM(s)?", default=False
            ):
                click.echo("Cancelled.")
                return

        # Execute deletion
        click.echo(f"\nDeleting {len(candidates)} VM(s)...")
        result = PruneManager.execute_prune(candidates, rg)

        # Display deletion summary
        deleted = result["deleted"]
        failed = result["failed"]

        click.echo("\n" + "=" * 80)
        click.echo("Deletion Summary")
        click.echo("=" * 80)
        click.echo(f"Total VMs:     {len(candidates)}")
        click.echo(f"Succeeded:     {deleted}")
        click.echo(f"Failed:        {failed}")
        click.echo("=" * 80)

        # Show errors if any
        if result["errors"]:
            click.echo("\nErrors:")
            for error in result["errors"]:
                click.echo(f"  - {error}")

        # Exit with error code if any failed
        if failed > 0:
            sys.exit(1)

    except VMManagerError as e:
        click.echo(f"Error: {e}", err=True)
        sys.exit(1)
    except KeyboardInterrupt:
        click.echo("\nCancelled by user.")
        sys.exit(130)
    except Exception as e:
        click.echo(f"Unexpected error: {e}", err=True)
        sys.exit(1)


@main.command()
@click.option("--resource-group", "--rg", help="Resource group", type=str)
@click.option("--config", help="Config file path", type=click.Path())
@click.option("--grouped", is_flag=True, help="Group output by VM instead of prefixing")
def ps(resource_group: str | None, config: str | None, grouped: bool):
    """Run 'ps aux' command on all VMs.

    Shows running processes on each VM. Output is prefixed with [vm-name].
    SSH processes are automatically filtered out.

    \b
    Examples:
        azlin ps
        azlin ps --rg my-resource-group
        azlin ps --grouped
    """
    try:
        # Get resource group
        rg = ConfigManager.get_resource_group(resource_group, config)

        if not rg:
            click.echo("Error: No resource group specified.", err=True)
            sys.exit(1)

        # Get SSH key
        ssh_key_pair = SSHKeyManager.ensure_key_exists()

        # List running VMs
        vms = VMManager.list_vms(rg, include_stopped=False)
        vms = VMManager.filter_by_prefix(vms, "azlin")

        if not vms:
            click.echo("No running VMs found.")
            return

        running_vms = [vm for vm in vms if vm.is_running()]

        if not running_vms:
            click.echo("No running VMs found.")
            return

        # Get SSH configs with bastion support (Issue #281 fix)
        from azlin.cli_helpers import get_ssh_configs_for_vms

        ssh_configs, _routes = get_ssh_configs_for_vms(
            vms=running_vms,
            ssh_key_path=ssh_key_pair.private_path,
            skip_interactive=True,  # Batch operation
            show_summary=True,
        )

        if not ssh_configs:
            click.echo("No reachable VMs found.")
            return

        click.echo(f"Running 'ps aux' on {len(ssh_configs)} VMs...\n")

        # Execute in parallel (bastion tunnels cleaned up automatically via atexit)
        results = PSCommandExecutor.execute_ps_on_vms(ssh_configs, timeout=30)

        # Display output
        if grouped:
            output = PSCommandExecutor.format_ps_output_grouped(results, filter_ssh=True)
        else:
            output = PSCommandExecutor.format_ps_output(results, filter_ssh=True)

        click.echo(output)

    except VMManagerError as e:
        click.echo(f"Error: {e}", err=True)
        sys.exit(1)
    except RemoteExecError as e:
        click.echo(f"Error: {e}", err=True)
        sys.exit(1)
    except Exception as e:
        click.echo(f"Error: {e}", err=True)
        sys.exit(1)


@main.command()
@click.option("--resource-group", "--rg", help="Resource group", type=str)
@click.option("--config", help="Config file path", type=click.Path())
@click.option("--by-vm", is_flag=True, help="Show per-VM breakdown")
@click.option("--from", "from_date", help="Start date (YYYY-MM-DD)", type=str)
@click.option("--to", "to_date", help="End date (YYYY-MM-DD)", type=str)
@click.option("--estimate", is_flag=True, help="Show monthly cost estimate")
def cost(
    resource_group: str | None,
    config: str | None,
    by_vm: bool,
    from_date: str | None,
    to_date: str | None,
    estimate: bool,
):
    """Show cost estimates for VMs.

    Displays cost estimates based on VM size and uptime.
    Costs are approximate based on Azure pay-as-you-go pricing.

    \b
    Examples:
        azlin cost
        azlin cost --by-vm
        azlin cost --from 2025-01-01 --to 2025-01-31
        azlin cost --estimate
        azlin cost --rg my-resource-group --by-vm
    """
    try:
        # Ensure Azure CLI subscription matches current context
        from azlin.context_manager import ContextError

        try:
            ContextManager.ensure_subscription_active(config)
        except ContextError as e:
            click.echo(f"Error: {e}", err=True)
            sys.exit(1)

        # Get resource group
        rg = ConfigManager.get_resource_group(resource_group, config)

        if not rg:
            click.echo("Error: No resource group specified.", err=True)
            sys.exit(1)

        # Parse dates if provided
        start_date = None
        end_date = None

        if from_date:
            try:
                start_date = datetime.strptime(from_date, "%Y-%m-%d")
            except ValueError:
                click.echo("Error: Invalid from date format. Use YYYY-MM-DD", err=True)
                sys.exit(1)

        if to_date:
            try:
                end_date = datetime.strptime(to_date, "%Y-%m-%d")
            except ValueError:
                click.echo("Error: Invalid to date format. Use YYYY-MM-DD", err=True)
                sys.exit(1)

        # Get cost estimates
        click.echo(f"Calculating costs for resource group: {rg}\n")

        summary = CostTracker.estimate_costs(
            resource_group=rg, from_date=start_date, to_date=end_date, include_stopped=True
        )

        # Display formatted table
        output = CostTracker.format_cost_table(summary, by_vm=by_vm)
        click.echo(output)

        # Show estimate if requested
        if estimate and summary.running_vms > 0:
            monthly = summary.get_monthly_estimate()
            click.echo(f"Monthly estimate for running VMs: ${monthly:.2f}")
            click.echo("")

    except CostTrackerError as e:
        click.echo(f"Error: {e}", err=True)
        sys.exit(1)
    except VMManagerError as e:
        click.echo(f"Error: {e}", err=True)
        sys.exit(1)
    except Exception as e:
        click.echo(f"Unexpected error: {e}", err=True)
        sys.exit(1)


def _interactive_vm_selection(
    rg: str, config: str | None, no_tmux: bool, tmux_session: str | None
) -> str:
    """Show interactive VM selection menu and return selected VM name."""
    try:
        vms = VMManager.list_vms(resource_group=rg, include_stopped=False)
    except VMManagerError as e:
        click.echo(f"Error listing VMs: {e}", err=True)
        sys.exit(1)

    if not vms:
        click.echo("No running VMs found in resource group.")
        response = click.prompt(
            "\nWould you like to create a new VM?",
            type=click.Choice(["y", "n"], case_sensitive=False),
            default="y",
        )
        if response.lower() == "y":
            from click import Context

            ctx = Context(new_command)
            ctx.invoke(
                new_command,
                resource_group=rg,
                config=config,
                no_tmux=no_tmux,
                tmux_session=tmux_session,
            )
        click.echo("Cancelled.")
        sys.exit(0)

    click.echo("\nAvailable VMs:")
    click.echo("─" * 60)
    for i, vm in enumerate(vms, 1):
        status_emoji = "🟢" if vm.is_running() else "🔴"
        click.echo(
            f"{i:2}. {status_emoji} {vm.name:<30} {vm.location:<15} {vm.vm_size or 'unknown'}"
        )
    click.echo("─" * 60)
    click.echo(" 0. Create new VM")
    click.echo()

    while True:
        try:
            selection = click.prompt(
                "Select a VM to connect to (0 to create new)",
                type=int,
                default=1 if vms else 0,
            )

            if selection == 0:
                from click import Context

                ctx = Context(new_command)
                ctx.invoke(
                    new_command,
                    resource_group=rg,
                    config=config,
                    no_tmux=no_tmux,
                    tmux_session=tmux_session,
                )
                sys.exit(0)
            if 1 <= selection <= len(vms):
                selected_vm = vms[selection - 1]  # type: ignore[misc]
                return str(selected_vm.name)  # type: ignore[union-attr]
            click.echo(f"Invalid selection. Please choose 0-{len(vms)}", err=True)
        except (ValueError, click.Abort):
            click.echo("\nCancelled.")
            sys.exit(0)


def _resolve_vm_identifier(vm_identifier: str, config: str | None) -> tuple[str, str]:
    """Resolve session name to VM name and return both.

    Returns:
        Tuple of (resolved_identifier, original_identifier)
    """
    original_identifier = vm_identifier
    if not VMConnector.is_valid_ip(vm_identifier):
        resolved_vm_name = ConfigManager.get_vm_name_by_session(vm_identifier, config)
        if resolved_vm_name:
            click.echo(f"Resolved session '{vm_identifier}' to VM '{resolved_vm_name}'")
            vm_identifier = resolved_vm_name
    return vm_identifier, original_identifier


def _verify_vm_exists(vm_identifier: str, original_identifier: str, rg: str) -> None:
    """Verify VM exists and clean up stale session mappings."""
    if original_identifier != vm_identifier:
        try:
            vm_info = VMManager.get_vm(vm_identifier, rg)
            if vm_info is None:
                click.echo(
                    f"Error: Session '{original_identifier}' points to VM '{vm_identifier}' "
                    f"which no longer exists.",
                    err=True,
                )
                ConfigManager.delete_session_name(vm_identifier)
                click.echo(f"Removed stale session mapping for '{vm_identifier}'")
                sys.exit(1)
        except VMManagerError as e:
            click.echo(f"Error: Failed to verify VM exists: {e}", err=True)
            sys.exit(1)


def _resolve_tmux_session(
    identifier: str, tmux_session: str | None, no_tmux: bool, config: str | None
) -> str | None:
    """Resolve tmux session name from provided value.

    Only returns a tmux session name if explicitly provided via --tmux-session.
    Otherwise returns None to use the default behavior (connect to existing session).

    Note: Session name (from config) is used to identify the VM, NOT as the tmux session name.
    """
    return tmux_session


@main.command()
@click.argument("vm_identifier", type=str, required=False)
@click.option("--resource-group", "--rg", help="Resource group (required for VM name)", type=str)
@click.option("--config", help="Config file path", type=click.Path())
@click.option("--no-tmux", is_flag=True, help="Skip tmux session")
@click.option("--tmux-session", help="Tmux session name (default: azlin)", type=str)
@click.option("--user", default="azureuser", help="SSH username (default: azureuser)", type=str)
@click.option("--key", help="SSH private key path", type=click.Path(exists=True))
@click.option("--no-reconnect", is_flag=True, help="Disable auto-reconnect on disconnect")
@click.option(
    "--max-retries", default=3, help="Maximum reconnection attempts (default: 3)", type=int
)
@click.option("--yes", "-y", is_flag=True, help="Skip all confirmation prompts (e.g., Bastion)")
@click.argument("remote_command", nargs=-1, type=str)
@click.pass_context
def connect(
    ctx: click.Context,
    vm_identifier: str | None,
    resource_group: str | None,
    config: str | None,
    no_tmux: bool,
    tmux_session: str | None,
    user: str,
    key: str | None,
    no_reconnect: bool,
    max_retries: int,
    yes: bool,
    remote_command: tuple[str, ...],
):
    """Connect to existing VM via SSH.

    If VM_IDENTIFIER is not provided, displays an interactive list of available
    VMs to choose from, or option to create a new VM.

    VM_IDENTIFIER can be either:
    - VM name (requires --resource-group or default config)
    - Session name (will be resolved to VM name)
    - IP address (direct connection)

    Use -- to separate remote command from options.

    By default, auto-reconnect is ENABLED. If your SSH session disconnects,
    you will be prompted to reconnect. Use --no-reconnect to disable this.

    \b
    Examples:
        # Interactive selection
        azlin connect

        # Connect to VM by name
        azlin connect my-vm

        # Connect to VM by session name
        azlin connect my-project

        # Connect to VM by name with explicit resource group
        azlin connect my-vm --rg my-resource-group

        # Connect by IP address
        azlin connect 20.1.2.3

        # Connect without tmux
        azlin connect my-vm --no-tmux

        # Connect with custom tmux session name
        azlin connect my-vm --tmux-session dev

        # Connect and run command
        azlin connect my-vm -- ls -la

        # Connect with custom SSH user
        azlin connect my-vm --user myuser

        # Connect with custom SSH key
        azlin connect my-vm --key ~/.ssh/custom_key

        # Disable auto-reconnect
        azlin connect my-vm --no-reconnect

        # Set maximum reconnection attempts
        azlin connect my-vm --max-retries 5
    """
    console = Console()
    try:
        # Ensure Azure CLI subscription matches current context
        from azlin.context_manager import ContextError

        try:
            ContextManager.ensure_subscription_active(config)
        except ContextError as e:
            click.echo(f"Error: {e}", err=True)
            sys.exit(1)

        # Get passthrough command from context (if using -- syntax)
        # AzlinGroup strips -- and everything after from sys.argv and stores in ctx.obj
        if ctx.obj and "passthrough_command" in ctx.obj:
            passthrough_cmd = ctx.obj["passthrough_command"]
            # Override remote_command with the passthrough version
            remote_command = tuple(passthrough_cmd.split())

        # Interactive VM selection if no identifier provided
        if not vm_identifier:
            rg = ConfigManager.get_resource_group(resource_group, config)
            if not rg:
                click.echo(
                    "Error: Resource group required.\n"
                    "Use --resource-group or set default in ~/.azlin/config.toml",
                    err=True,
                )
                sys.exit(1)
            vm_identifier = _interactive_vm_selection(rg, config, no_tmux, tmux_session)

        # Parse remote command and key path
        # SPECIAL CASE: If remote_command is a single word with no command chars,
        # treat it as tmux session name, not a remote command
        command = None
        if remote_command:
            if len(remote_command) == 1 and not any(
                char in remote_command[0] for char in [" ", "|", ">", "<", ";", "&", "`", "$"]
            ):
                # Single word with no command characters = tmux session name
                if not tmux_session:  # Only if not already explicitly set
                    tmux_session = remote_command[0]
                    logger.info(f"Treating '{remote_command[0]}' as tmux session name")
            else:
                # Has command characters or multiple words = actual remote command
                command = " ".join(remote_command)

        key_path = Path(key).expanduser() if key else None

        # Resolve session name to VM name
        vm_identifier, original_identifier = _resolve_vm_identifier(vm_identifier, config)

        # Get resource group for VM name (not IP)
        if not VMConnector.is_valid_ip(vm_identifier):
            rg = ConfigManager.get_resource_group(resource_group, config)
            if not rg:
                click.echo(
                    "Error: Resource group required for VM name.\n"
                    "Use --resource-group or set default in ~/.azlin/config.toml",
                    err=True,
                )
                sys.exit(1)
            _verify_vm_exists(vm_identifier, original_identifier, rg)
        else:
            rg = resource_group

        # Resolve tmux session name (use original_identifier so tmux session matches user input)
        tmux_session = _resolve_tmux_session(original_identifier, tmux_session, no_tmux, config)

        # Connect to VM
        display_name = (
            original_identifier if original_identifier != vm_identifier else vm_identifier
        )
        click.echo(f"Connecting to {display_name}...")

        success = VMConnector.connect(
            vm_identifier=vm_identifier,
            resource_group=rg,
            use_tmux=not no_tmux,
            tmux_session=tmux_session,
            remote_command=command,
            ssh_user=user,
            ssh_key_path=key_path,
            enable_reconnect=not no_reconnect,
            max_reconnect_retries=max_retries,
            skip_prompts=yes,
        )

        sys.exit(0 if success else 1)

    except VMConnectorError as e:
        click.echo(f"Error: {e}", err=True)
        sys.exit(1)
    except ConfigError as e:
        click.echo(f"Config error: {e}", err=True)
        sys.exit(1)
    except KeyboardInterrupt:
        click.echo("\nCancelled by user.")
        sys.exit(130)
    except Exception as e:
        click.echo(f"Unexpected error: {e}", err=True)
        logger.exception("Unexpected error in connect command")
        sys.exit(1)


@main.command(name="code")
@click.argument("vm_identifier", type=str)
@click.option("--resource-group", "--rg", help="Resource group (required for VM name)", type=str)
@click.option("--config", help="Config file path", type=click.Path())
@click.option("--user", default="azureuser", help="SSH username (default: azureuser)", type=str)
@click.option("--key", help="SSH private key path", type=click.Path(exists=True))
@click.option("--no-extensions", is_flag=True, help="Skip extension installation (faster launch)")
@click.option("--workspace", help="Remote workspace path (default: /home/user)", type=str)
def code_command(
    vm_identifier: str,
    resource_group: str | None,
    config: str | None,
    user: str,
    key: str | None,
    no_extensions: bool,
    workspace: str | None,
):
    """Launch VS Code with Remote-SSH for a VM.

    One-click VS Code launch that automatically:
    - Configures SSH connection in ~/.ssh/config
    - Installs configured extensions from ~/.azlin/vscode/extensions.json
    - Sets up port forwarding from ~/.azlin/vscode/ports.json
    - Launches VS Code Remote-SSH

    VM_IDENTIFIER can be:
    - VM name (requires --resource-group or default config)
    - Session name (will be resolved to VM name)
    - IP address (direct connection)

    Configuration:
    Create ~/.azlin/vscode/ directory with optional files:
    - extensions.json: {"extensions": ["ms-python.python", ...]}
    - ports.json: {"forwards": [{"local": 3000, "remote": 3000}, ...]}
    - settings.json: VS Code workspace settings

    \b
    Examples:
        # Launch VS Code for VM
        azlin code my-dev-vm

        # Launch with explicit resource group
        azlin code my-vm --rg my-resource-group

        # Launch by session name
        azlin code my-project

        # Launch by IP address
        azlin code 20.1.2.3

        # Skip extension installation (faster)
        azlin code my-vm --no-extensions

        # Open specific remote directory
        azlin code my-vm --workspace /home/azureuser/projects

        # Custom SSH user
        azlin code my-vm --user myuser

        # Custom SSH key
        azlin code my-vm --key ~/.ssh/custom_key
    """
    try:
        # Resolve session name to VM name
        vm_identifier, original_identifier = _resolve_vm_identifier(vm_identifier, config)

        # Get resource group for VM name (not IP)
        if not VMConnector.is_valid_ip(vm_identifier):
            rg = ConfigManager.get_resource_group(resource_group, config)
            if not rg:
                click.echo(
                    "Error: Resource group required for VM name.\n"
                    "Use --resource-group or set default in ~/.azlin/config.toml",
                    err=True,
                )
                sys.exit(1)
            _verify_vm_exists(vm_identifier, original_identifier, rg)
        else:
            rg = resource_group

        # Get VM information
        click.echo(f"Setting up VS Code for {original_identifier}...")

        if VMConnector.is_valid_ip(vm_identifier):
            # Direct IP connection
            vm_ip = vm_identifier
            vm_name = f"vm-{vm_ip.replace('.', '-')}"
        else:
            # Get VM info from Azure
            if not rg:
                click.echo("Error: Resource group required", err=True)
                sys.exit(1)

            vm_info = VMManager.get_vm(vm_identifier, rg)
            if vm_info is None:
                click.echo(
                    f"Error: VM '{vm_identifier}' not found in resource group '{rg}'", err=True
                )
                sys.exit(1)

            vm_ip = vm_info.public_ip or vm_info.private_ip

            if not vm_ip:
                click.echo(f"Error: No IP address found for VM {vm_identifier}", err=True)
                sys.exit(1)

            vm_name = vm_info.name

        # Ensure SSH key exists
        key_path = Path(key).expanduser() if key else Path.home() / ".ssh" / "azlin_key"
        ssh_keys = SSHKeyManager.ensure_key_exists(key_path)

        # Launch VS Code
        click.echo("Configuring VS Code Remote-SSH...")

        VSCodeLauncher.launch(
            vm_name=vm_name,
            host=vm_ip,
            user=user,
            key_path=ssh_keys.private_path,
            install_extensions=not no_extensions,
            workspace_path=workspace,
        )

        click.echo(f"\n✓ VS Code launched successfully for {original_identifier}")
        click.echo(f"  SSH Host: azlin-{vm_name}")
        click.echo(f"  User: {user}@{vm_ip}")

        if not no_extensions:
            click.echo("\nExtensions will be installed in VS Code.")
            click.echo("Use --no-extensions to skip extension installation for faster launch.")

        click.echo("\nTo customize:")
        click.echo("  Extensions: ~/.azlin/vscode/extensions.json")
        click.echo("  Port forwards: ~/.azlin/vscode/ports.json")
        click.echo("  Settings: ~/.azlin/vscode/settings.json")

    except VSCodeNotFoundError as e:
        click.echo(f"Error: {e}", err=True)
        sys.exit(1)
    except VSCodeLauncherError as e:
        click.echo(f"Error launching VS Code: {e}", err=True)
        sys.exit(1)
    except VMManagerError as e:
        click.echo(f"Error: {e}", err=True)
        sys.exit(1)
    except ConfigError as e:
        click.echo(f"Config error: {e}", err=True)
        sys.exit(1)
    except SSHKeyError as e:
        click.echo(f"SSH key error: {e}", err=True)
        sys.exit(1)
    except KeyboardInterrupt:
        click.echo("\nCancelled by user.")
        sys.exit(130)
    except Exception as e:
        click.echo(f"Unexpected error: {e}", err=True)
        logger.exception("Unexpected error in code command")
        sys.exit(1)


@main.command()
@click.argument("vm_identifier", type=str)
@click.option("--resource-group", "--rg", help="Resource group", type=str)
@click.option("--config", help="Config file path", type=click.Path())
@click.option("--timeout", help="Timeout per update in seconds", type=int, default=300)
def update(vm_identifier: str, resource_group: str | None, config: str | None, timeout: int):
    """Update all development tools on a VM.

    Updates system packages, programming languages, CLIs, and other dev tools
    that were installed during VM provisioning.

    VM_IDENTIFIER can be:
    - VM name (requires --resource-group or default config)
    - Session name (will be resolved to VM name)
    - IP address (direct connection)

    Tools updated:
    - System packages (apt)
    - Azure CLI
    - GitHub CLI
    - npm and npm packages (Copilot, Codex, Claude Code)
    - Rust toolchain
    - astral-uv

    \b
    Examples:
        # Update VM by name
        azlin update my-vm

        # Update VM by session name
        azlin update my-project

        # Update VM by IP
        azlin update 20.1.2.3

        # Update with custom timeout (default 300s per tool)
        azlin update my-vm --timeout 600

        # Update with explicit resource group
        azlin update my-vm --rg my-resource-group
    """
    from azlin.modules.progress import ProgressDisplay
    from azlin.vm_updater import VMUpdater, VMUpdaterError

    try:
        # Resolve VM identifier to SSH config
        # Try session name first, then VM name, then IP
        original_identifier = vm_identifier

        # Try to resolve as session name
        try:
            session_vm = ConfigManager.get_vm_name_by_session(vm_identifier, config)
            if session_vm:
                vm_identifier = session_vm
                click.echo(f"Resolved session '{original_identifier}' to VM '{vm_identifier}'")
        except Exception as e:
            logger.debug(f"Not a session name, trying as VM name or IP: {e}")

        # Get SSH config for VM
        ssh_config = _get_ssh_config_for_vm(vm_identifier, resource_group, config)

        # Display info
        display_name = (
            original_identifier if original_identifier != vm_identifier else vm_identifier
        )
        click.echo(f"\nUpdating tools on {display_name}...")
        click.echo("This may take several minutes.\n")

        # Create progress display
        progress = ProgressDisplay()

        # Create updater with progress callback
        def progress_callback(message: str):
            click.echo(f"  {message}")

        updater = VMUpdater(
            ssh_config=ssh_config, timeout=timeout, progress_callback=progress_callback
        )

        # Perform update
        progress.start_operation("Updating VM tools", estimated_seconds=180)
        summary = updater.update_vm()
        progress.complete(
            success=summary.all_succeeded,
            message=f"Update completed in {summary.total_duration:.1f}s",
        )

        # Display results
        click.echo("\n" + "=" * 60)
        click.echo("UPDATE SUMMARY")
        click.echo("=" * 60)

        if summary.successful:
            click.echo(f"\n✓ Successful updates ({len(summary.successful)}):")
            for result in summary.successful:
                click.echo(f"  {result.tool_name:<20} {result.duration:>6.1f}s")

        if summary.failed:
            click.echo(f"\n✗ Failed updates ({len(summary.failed)}):")
            for result in summary.failed:
                click.echo(f"  {result.tool_name:<20} {result.message[:40]}")

        click.echo(f"\nTotal time: {summary.total_duration:.1f}s")
        click.echo("=" * 60 + "\n")

        # Exit with appropriate code
        if summary.all_succeeded:
            click.echo("All updates completed successfully!")
            sys.exit(0)
        elif summary.any_failed:
            if summary.success_count > 0:
                click.echo(
                    f"Partial success: {summary.success_count}/{summary.total_updates} updates succeeded"
                )
                sys.exit(1)
            else:
                click.echo("All updates failed!")
                sys.exit(2)

    except VMUpdaterError as e:
        click.echo(f"Error: {e}", err=True)
        sys.exit(1)
    except ConfigError as e:
        click.echo(f"Config error: {e}", err=True)
        sys.exit(1)
    except KeyboardInterrupt:
        click.echo("\nCancelled by user.")
        sys.exit(130)
    except Exception as e:
        click.echo(f"Unexpected error: {e}", err=True)
        logger.exception("Unexpected error in update command")
        sys.exit(1)


@main.command()
@click.argument("vm_name", type=str)
@click.option("--resource-group", "--rg", help="Resource group", type=str)
@click.option("--config", help="Config file path", type=click.Path())
@click.option(
    "--deallocate/--no-deallocate", default=True, help="Deallocate to save costs (default: yes)"
)
def stop(vm_name: str, resource_group: str | None, config: str | None, deallocate: bool):
    """Stop or deallocate a VM.

    Stopping a VM with --deallocate (default) fully releases compute resources
    and stops billing for the VM (storage charges still apply).

    \b
    Examples:
        azlin stop my-vm
        azlin stop my-vm --rg my-resource-group
        azlin stop my-vm --no-deallocate
    """
    try:
        # Resolve session name to VM name if applicable
        resolved_vm_name = ConfigManager.get_vm_name_by_session(vm_name, config)
        if resolved_vm_name:
            vm_name = resolved_vm_name

        # Get resource group
        rg = ConfigManager.get_resource_group(resource_group, config)

        if not rg:
            click.echo("Error: No resource group specified.", err=True)
            sys.exit(1)

        click.echo(f"{'Deallocating' if deallocate else 'Stopping'} VM '{vm_name}'...")

        result = VMLifecycleController.stop_vm(
            vm_name=vm_name, resource_group=rg, deallocate=deallocate, no_wait=False
        )

        if result.success:
            click.echo(f"Success! {result.message}")
            if result.cost_impact:
                click.echo(f"Cost impact: {result.cost_impact}")
        else:
            click.echo(f"Error: {result.message}", err=True)
            sys.exit(1)

    except VMLifecycleControlError as e:
        click.echo(f"Error: {e}", err=True)
        sys.exit(1)
    except Exception as e:
        click.echo(f"Unexpected error: {e}", err=True)
        sys.exit(1)


@main.command()
@click.argument("vm_name", type=str)
@click.option("--resource-group", "--rg", help="Resource group", type=str)
@click.option("--config", help="Config file path", type=click.Path())
def start(vm_name: str, resource_group: str | None, config: str | None):
    """Start a stopped or deallocated VM.

    \b
    Examples:
        azlin start my-vm
        azlin start my-vm --rg my-resource-group
    """
    try:
        # Resolve session name to VM name if applicable
        resolved_vm_name = ConfigManager.get_vm_name_by_session(vm_name, config)
        if resolved_vm_name:
            vm_name = resolved_vm_name

        # Get resource group
        rg = ConfigManager.get_resource_group(resource_group, config)

        if not rg:
            click.echo("Error: No resource group specified.", err=True)
            sys.exit(1)

        click.echo(f"Starting VM '{vm_name}'...")

        result = VMLifecycleController.start_vm(vm_name=vm_name, resource_group=rg, no_wait=False)

        if result.success:
            click.echo(f"Success! {result.message}")
            if result.cost_impact:
                click.echo(f"Cost impact: {result.cost_impact}")
        else:
            click.echo(f"Error: {result.message}", err=True)
            sys.exit(1)

    except VMLifecycleControlError as e:
        click.echo(f"Error: {e}", err=True)
        sys.exit(1)
    except Exception as e:
        click.echo(f"Unexpected error: {e}", err=True)
        sys.exit(1)


def _get_sync_vm_by_name(vm_name: str, rg: str):
    """Get and validate a specific VM for syncing."""
    vm = VMManager.get_vm(vm_name, rg)
    if not vm:
        click.echo(f"Error: VM '{vm_name}' not found in resource group '{rg}'.", err=True)
        sys.exit(1)

    if not vm.is_running():
        click.echo(f"Error: VM '{vm_name}' is not running.", err=True)
        sys.exit(1)

    # Check that VM has at least one IP (public or private)
    if not vm.public_ip and not vm.private_ip:
        click.echo(
            f"Error: VM '{vm_name}' has no IP address (neither public nor private).", err=True
        )
        sys.exit(1)

    return vm


def _select_sync_vm_interactive(rg: str):
    """Interactively select a VM for syncing."""
    vms = VMManager.list_vms(rg, include_stopped=False)
    vms = VMManager.filter_by_prefix(vms, "azlin")
    # Include all running VMs (both public IP and Bastion-only)
    vms = [vm for vm in vms if vm.is_running()]

    if not vms:
        click.echo("No running VMs found.")
        sys.exit(1)

    if len(vms) == 1:
        selected_vm = vms[0]
        click.echo(f"Auto-selecting VM: {selected_vm.name}")
        return selected_vm

    # Show menu
    click.echo("\nSelect VM to sync to:")
    for idx, vm in enumerate(vms, 1):
        # Display public IP if available, otherwise show "(Bastion)"
        ip_display = vm.public_ip if vm.public_ip else f"{vm.private_ip} (Bastion)"
        click.echo(f"  {idx}. {vm.name} - {ip_display}")

    choice = input("\nSelect VM (number): ").strip()
    try:
        idx = int(choice) - 1
        if 0 <= idx < len(vms):
            return vms[idx]
        click.echo("Invalid selection", err=True)
        sys.exit(1)
    except ValueError:
        click.echo("Invalid input", err=True)
        sys.exit(1)


def _perform_sync(ssh_config, dry_run: bool) -> None:
    """Perform the actual sync operation.

    Args:
        ssh_config: SSH configuration for connection
        dry_run: Whether to perform dry run

    Raises:
        SystemExit: On sync errors
    """

    def progress_callback(msg: str):
        click.echo(f"  {msg}")

    result = HomeSyncManager.sync_to_vm(
        ssh_config, dry_run=dry_run, progress_callback=progress_callback
    )

    if result.success:
        click.echo(
            f"\nSuccess! Synced {result.files_synced} files "
            f"({result.bytes_transferred / 1024:.1f} KB) "
            f"in {result.duration_seconds:.1f}s"
        )
    else:
        click.echo("\nSync completed with errors:", err=True)
        for error in result.errors:
            click.echo(f"  - {error}", err=True)
        sys.exit(1)


def _execute_sync(selected_vm: VMInfo, ssh_key_pair: SSHKeyPair, dry_run: bool) -> None:
    """Execute the sync operation to the selected VM.

    Supports both direct connection (public IP) and Bastion routing (private IP only).
    """
    # Check if VM has public IP for direct connection
    if selected_vm.public_ip:
        # Direct connection path (existing behavior)
        click.echo(f"\nSyncing to {selected_vm.name} ({selected_vm.public_ip})...")

        ssh_config = SSHConfig(
            host=selected_vm.public_ip, user="azureuser", key_path=ssh_key_pair.private_path
        )

        _perform_sync(ssh_config, dry_run)
        return

    # VM has no public IP - try Bastion routing
    if not selected_vm.private_ip:
        click.echo("Error: VM has no IP address (neither public nor private)", err=True)
        sys.exit(1)

    # Detect Bastion
    bastion_info = BastionDetector.detect_bastion_for_vm(
        vm_name=selected_vm.name,
        resource_group=selected_vm.resource_group,
        vm_location=selected_vm.location,
    )
    if not bastion_info:
        click.echo(
            f"Error: VM '{selected_vm.name}' has no public IP and no Bastion host was detected.\n"
            f"Please provision a Bastion host or assign a public IP to the VM.",
            err=True,
        )
        sys.exit(1)

    # Use Bastion tunnel
    click.echo(
        f"\nSyncing to {selected_vm.name} (private IP: {selected_vm.private_ip}) via Bastion..."
    )

    try:
        with BastionManager() as bastion_mgr:
            # Get VM resource ID
            vm_resource_id = VMManager.get_vm_resource_id(
                selected_vm.name, selected_vm.resource_group
            )
            if not vm_resource_id:
                raise BastionManagerError("Failed to get VM resource ID")

            # Find available port
            local_port = bastion_mgr.get_available_port()

            # Create tunnel
            click.echo(f"Creating Bastion tunnel through {bastion_info['name']}...")
            _tunnel = bastion_mgr.create_tunnel(
                bastion_name=bastion_info["name"],
                resource_group=bastion_info["resource_group"],
                target_vm_id=vm_resource_id,
                local_port=local_port,
                remote_port=22,
                wait_for_ready=True,
            )

            # Create SSH config using tunnel
            ssh_config = SSHConfig(
                host="127.0.0.1",
                port=local_port,
                user="azureuser",
                key_path=ssh_key_pair.private_path,
            )

            # Perform sync through tunnel
            _perform_sync(ssh_config, dry_run)

    except BastionManagerError as e:
        click.echo(f"\nBastion tunnel error: {e}", err=True)
        sys.exit(1)
    except Exception as e:
        click.echo(f"\nSync failed: {e}", err=True)
        sys.exit(1)


@main.command()
@click.option("--vm-name", help="VM name to sync to", type=str)
@click.option("--dry-run", help="Show what would be synced", is_flag=True)
@click.option("--resource-group", "--rg", help="Resource group", type=str)
@click.option("--config", help="Config file path", type=click.Path())
def sync(vm_name: str | None, dry_run: bool, resource_group: str | None, config: str | None):
    """Sync ~/.azlin/home/ to VM home directory.

    Syncs local configuration files to remote VM for consistent
    development environment.

    \b
    Examples:
        azlin sync                    # Interactive VM selection
        azlin sync --vm-name myvm     # Sync to specific VM
        azlin sync --dry-run          # Show what would be synced
    """
    try:
        # Get SSH key
        ssh_key_pair = SSHKeyManager.ensure_key_exists()

        # Get resource group
        rg = ConfigManager.get_resource_group(resource_group, config)
        if not rg:
            click.echo("Error: Resource group required for VM name.", err=True)
            click.echo("Use --resource-group or set default in ~/.azlin/config.toml", err=True)
            sys.exit(1)

        # Resolve session name to VM name if applicable
        if vm_name:
            resolved_vm_name = ConfigManager.get_vm_name_by_session(vm_name, config)
            if resolved_vm_name:
                vm_name = resolved_vm_name

        # Get VM
        if vm_name:
            selected_vm = _get_sync_vm_by_name(vm_name, rg)
        else:
            selected_vm = _select_sync_vm_interactive(rg)

        # Execute sync
        _execute_sync(selected_vm, ssh_key_pair, dry_run)

    except HomeSyncError as e:
        click.echo(f"\nSync failed: {e}", err=True)
        sys.exit(1)

    except (VMManagerError, ConfigError) as e:
        click.echo(f"Error: {e}", err=True)
        sys.exit(1)

    except KeyboardInterrupt:
        click.echo("\nCancelled by user.")
        sys.exit(130)

    except Exception as e:
        click.echo(f"Unexpected error: {e}", err=True)
        logger.exception("Unexpected error in sync command")
        sys.exit(1)


@main.command()
@click.argument("source")
@click.argument("destination")
@click.option("--dry-run", is_flag=True, help="Show what would be transferred")
@click.option("--resource-group", "--rg", help="Resource group", type=str)
@click.option("--config", help="Config file path", type=click.Path())
def cp(
    source: str, destination: str, dry_run: bool, resource_group: str | None, config: str | None
):
    """Copy files between local machine and VMs.

    Supports bidirectional file transfer with security-hardened path validation.

    Arguments support session:path notation:
    - Local path: myfile.txt
    - Remote path: vm1:~/myfile.txt

    \b
    Examples:
        azlin cp myfile.txt vm1:~/          # Local to remote
        azlin cp vm1:~/data.txt ./          # Remote to local
        azlin cp vm1:~/src vm2:~/dest       # Remote to remote (not supported)
        azlin cp --dry-run test.txt vm1:~/  # Show transfer plan
    """
    try:
        # Get resource group
        rg = ConfigManager.get_resource_group(resource_group, config)

        # Get SSH key
        SSHKeyManager.ensure_key_exists()

        # Parse source
        source_session_name, source_path_str = SessionManager.parse_session_path(source)

        if source_session_name is None:
            # Local source
            source_path = PathParser.parse_and_validate(source_path_str, allow_absolute=False)
            source_endpoint = TransferEndpoint(path=source_path, session=None)
        else:
            # Remote source
            if not rg:
                click.echo("Error: Resource group required for remote sessions.", err=True)
                click.echo("Use --resource-group or set default in ~/.azlin/config.toml", err=True)
                sys.exit(1)

            vm_session = SessionManager.get_vm_session(source_session_name, rg, VMManager)

            # Parse remote path (allow relative to home)
            source_path = PathParser.parse_and_validate(
                source_path_str, allow_absolute=True, base_dir=Path("/home") / vm_session.user
            )

            source_endpoint = TransferEndpoint(path=source_path, session=vm_session)

        # Parse destination
        dest_session_name, dest_path_str = SessionManager.parse_session_path(destination)

        if dest_session_name is None:
            # Local destination
            dest_path = PathParser.parse_and_validate(dest_path_str, allow_absolute=False)
            dest_endpoint = TransferEndpoint(path=dest_path, session=None)
        else:
            # Remote destination
            if not rg:
                click.echo("Error: Resource group required for remote sessions.", err=True)
                click.echo("Use --resource-group or set default in ~/.azlin/config.toml", err=True)
                sys.exit(1)

            vm_session = SessionManager.get_vm_session(dest_session_name, rg, VMManager)

            # Parse remote path (allow relative to home)
            dest_path = PathParser.parse_and_validate(
                dest_path_str, allow_absolute=True, base_dir=Path("/home") / vm_session.user
            )

            dest_endpoint = TransferEndpoint(path=dest_path, session=vm_session)

        # Display transfer plan
        click.echo("\nTransfer Plan:")
        if source_endpoint.session is None:
            click.echo(f"  Source: {source_endpoint.path} (local)")
        else:
            click.echo(f"  Source: {source_endpoint.session.name}:{source_endpoint.path}")

        if dest_endpoint.session is None:
            click.echo(f"  Dest:   {dest_endpoint.path} (local)")
        else:
            click.echo(f"  Dest:   {dest_endpoint.session.name}:{dest_endpoint.path}")

        click.echo()

        if dry_run:
            click.echo("Dry run - no files transferred")
            return

        # Execute transfer
        result = FileTransfer.transfer(source_endpoint, dest_endpoint)

        if result.success:
            click.echo(
                f"Success! Transferred {result.files_transferred} files "
                f"({result.bytes_transferred / 1024:.1f} KB) "
                f"in {result.duration_seconds:.1f}s"
            )
        else:
            click.echo("Transfer failed:", err=True)
            for error in result.errors:
                click.echo(f"  {error}", err=True)
            sys.exit(1)

    except FileTransferError as e:
        click.echo(f"Error: {e}", err=True)
        sys.exit(1)
    except VMManagerError as e:
        click.echo(f"Error: {e}", err=True)
        sys.exit(1)
    except ConfigError as e:
        click.echo(f"Config error: {e}", err=True)
        sys.exit(1)
    except KeyboardInterrupt:
        click.echo("\nCancelled by user.")
        sys.exit(130)
    except Exception as e:
        click.echo(f"Unexpected error: {e}", err=True)
        logger.exception("Unexpected error in cp command")
        sys.exit(1)


def _validate_and_resolve_source_vm(source_vm: str, rg: str, config: str | None) -> VMInfo:
    """Validate and resolve source VM, showing error if not found."""
    click.echo(f"Resolving source VM: {source_vm}")
    source_vm_info = _resolve_source_vm(source_vm, rg, config)

    if not source_vm_info:
        click.echo(f"Error: Source VM '{source_vm}' not found", err=True)
        # Show available VMs
        vms = VMManager.list_vms(rg)
        if vms:
            click.echo("\nAvailable VMs:", err=True)
            for vm in vms:
                display_name = vm.session_name or vm.name
                click.echo(f"  - {display_name} ({vm.name})", err=True)
        sys.exit(1)

    return source_vm_info

    click.echo(f"Source VM: {source_vm_info.name} ({source_vm_info.public_ip})")
    click.echo(f"VM size: {source_vm_info.vm_size}")
    click.echo(f"Region: {source_vm_info.location}")
    return source_vm_info


def _ensure_source_vm_running(source_vm_info: VMInfo, rg: str) -> VMInfo:
    """Ensure source VM is running, start if needed."""
    if not source_vm_info.is_running():
        click.echo(f"Warning: Source VM is not running (state: {source_vm_info.power_state})")
        click.echo("Starting source VM...")
        controller = VMLifecycleController()
        controller.start_vm(source_vm_info.name, rg)
        click.echo("Source VM started successfully")
        # Refresh VM info
        refreshed_vm = VMManager.get_vm(source_vm_info.name, rg)
        if refreshed_vm is None:
            click.echo("Error: Failed to refresh VM info after starting", err=True)
            sys.exit(1)
        return refreshed_vm
    return source_vm_info


def _provision_clone_vms(
    clone_configs: list[VMConfig], num_replicas: int
) -> PoolProvisioningResult:
    """Provision clone VMs in parallel."""
    click.echo(f"\nProvisioning {num_replicas} VM(s)...")
    provisioner = VMProvisioner()

    def progress_callback(msg: str):
        click.echo(f"  {msg}")

    result = provisioner.provision_vm_pool(
        configs=clone_configs,
        progress_callback=progress_callback,
        max_workers=min(10, num_replicas),
    )

    # Check provisioning results
    if not result.any_succeeded:
        click.echo("\nError: All VM provisioning failed", err=True)
        for failure in result.failed[:3]:  # Show first 3 failures
            click.echo(f"  {failure.config.name}: {failure.error}", err=True)
        sys.exit(1)

    if result.partial_success:
        click.echo(
            f"\nWarning: Partial success - {result.success_count}/{result.total_requested} VMs provisioned"
        )

    click.echo(f"\nSuccessfully provisioned {result.success_count} VM(s)")
    return result


def _display_clone_results(
    result: PoolProvisioningResult,
    copy_results: dict[str, bool],
    session_prefix: str | None,
    config: str | None,
) -> None:
    """Display final clone operation results."""
    successful_copies = sum(1 for success in copy_results.values() if success)

    click.echo("\n" + "=" * 70)
    click.echo(f"Clone operation complete: {successful_copies}/{len(result.successful)} successful")
    click.echo("=" * 70)
    click.echo("\nCloned VMs:")
    for vm in result.successful:
        session_name = ConfigManager.get_session_name(vm.name, config) if session_prefix else None
        copy_status = "✓" if copy_results.get(vm.name, False) else "✗"
        display_name = f"{session_name} ({vm.name})" if session_name else vm.name
        click.echo(f"  {copy_status} {display_name}")
        click.echo(f"     IP: {vm.public_ip}")
        click.echo(f"     Size: {vm.size}, Region: {vm.location}")

    if result.failed:
        click.echo("\nFailed provisioning:")
        for failure in result.failed:
            click.echo(f"  ✗ {failure.config.name}: {failure.error}")

    # Show connection instructions
    if result.successful:
        first_clone = result.successful[0]
        first_session = (
            ConfigManager.get_session_name(first_clone.name, config) if session_prefix else None
        )
        connect_target = first_session or first_clone.name
        click.echo("\nTo connect to first clone:")
        click.echo(f"  azlin connect {connect_target}")


@main.command()
@click.argument("source_vm", type=str)
@click.option("--num-replicas", type=int, default=1, help="Number of clones to create (default: 1)")
@click.option("--session-prefix", type=str, help="Session name prefix for clones")
@click.option("--resource-group", "--rg", help="Resource group", type=str)
@click.option("--vm-size", help="VM size for clones (default: same as source)", type=str)
@click.option("--region", help="Azure region (default: same as source)", type=str)
@click.option("--config", help="Config file path", type=click.Path())
def clone(
    source_vm: str,
    num_replicas: int,
    session_prefix: str | None,
    resource_group: str | None,
    vm_size: str | None,
    region: str | None,
    config: str | None,
):
    """Clone a VM with its home directory contents.

    Creates new VM(s) and copies the entire home directory from the source VM.
    Useful for creating development environments, parallel testing, or team onboarding.

    \b
    Examples:
        # Clone single VM
        azlin clone amplihack

        # Clone with custom session name
        azlin clone amplihack --session-prefix dev-env

        # Clone multiple replicas
        azlin clone amplihack --num-replicas 3 --session-prefix worker
        # Creates: worker-1, worker-2, worker-3

        # Clone with specific VM size
        azlin clone my-vm --vm-size Standard_D4s_v3

    The source VM can be specified by VM name or session name.
    Home directory security filters are applied (no SSH keys, credentials, etc.).
    """
    try:
        # Validate num-replicas
        if num_replicas < 1:
            click.echo("Error: num-replicas must be >= 1", err=True)
            sys.exit(1)

        # Load configuration and get resource group
        cfg = ConfigManager.load_config(config)
        rg = resource_group or cfg.default_resource_group
        if not rg:
            click.echo("Error: No resource group specified and no default configured", err=True)
            sys.exit(1)

        # Resolve and validate source VM
        source_vm_info = _validate_and_resolve_source_vm(source_vm, rg, config)

        # Ensure source VM is running
        source_vm_info = _ensure_source_vm_running(source_vm_info, rg)

        # Generate and display clone configurations
        click.echo(f"\nGenerating configurations for {num_replicas} clone(s)...")
        clone_configs = _generate_clone_configs(
            source_vm=source_vm_info,
            num_replicas=num_replicas,
            vm_size=vm_size,
            region=region,
        )

        click.echo("\nClone plan:")
        for i, clone_config in enumerate(clone_configs, 1):
            click.echo(f"  Clone {i}: {clone_config.name}")
            click.echo(f"    Size: {clone_config.size}")
            click.echo(f"    Region: {clone_config.location}")

        # Provision VMs
        result = _provision_clone_vms(clone_configs, num_replicas)

        # Copy home directories
        click.echo("\nCopying home directories from source VM...")
        ssh_key_path = Path.home() / ".ssh" / "id_rsa"
        copy_results = _copy_home_directories(
            source_vm=source_vm_info,
            clone_vms=result.successful,
            ssh_key_path=str(ssh_key_path),
            max_workers=min(5, len(result.successful)),
        )

        # Check copy results
        failed_copies = len(copy_results) - sum(1 for success in copy_results.values() if success)
        if failed_copies > 0:
            click.echo(f"\nWarning: {failed_copies} home directory copy operations failed")

        # Set session names if prefix provided
        if session_prefix:
            click.echo(f"\nSetting session names with prefix: {session_prefix}")
            _set_clone_session_names(
                clone_vms=result.successful,
                session_prefix=session_prefix,
                config_path=config,
            )

        # Display results
        _display_clone_results(result, copy_results, session_prefix, config)

    except VMManagerError as e:
        click.echo(f"Error: {e}", err=True)
        sys.exit(1)
    except ProvisioningError as e:
        click.echo(f"Provisioning error: {e}", err=True)
        sys.exit(1)
    except ConfigError as e:
        click.echo(f"Config error: {e}", err=True)
        sys.exit(1)
    except KeyboardInterrupt:
        click.echo("\nClone operation cancelled by user.")
        sys.exit(130)
    except Exception as e:
        click.echo(f"Unexpected error: {e}", err=True)
        logger.exception("Unexpected error in clone command")
        sys.exit(1)


def _resolve_source_vm(
    source_vm: str, resource_group: str, config_path: str | None = None
) -> VMInfo | None:
    """Resolve source VM by session name or VM name.

    Args:
        source_vm: Source VM identifier (session name or VM name)
        resource_group: Resource group name
        config_path: Optional config file path

    Returns:
        VMInfo object or None if not found
    """
    # Try as VM name first
    vm_info = VMManager.get_vm(source_vm, resource_group)
    if vm_info:
        return vm_info

    # Try as session name
    vm_name = ConfigManager.get_vm_name_by_session(source_vm, config_path)
    if vm_name:
        vm_info = VMManager.get_vm(vm_name, resource_group)
        if vm_info:
            return vm_info

    # Try finding in list (case-insensitive match)
    all_vms = VMManager.list_vms(resource_group)
    for vm in all_vms:
        if vm.name.lower() == source_vm.lower():
            return vm
        if vm.session_name and vm.session_name.lower() == source_vm.lower():
            return vm

    return None


def _generate_clone_configs(
    source_vm: VMInfo,
    num_replicas: int,
    vm_size: str | None,
    region: str | None,
) -> list[VMConfig]:
    """Generate VMConfig objects for clones.

    Args:
        source_vm: Source VM information
        num_replicas: Number of clones to create
        vm_size: Custom VM size (None = use source size)
        region: Custom region (None = use source region)

    Returns:
        List of VMConfig objects
    """
    from azlin.vm_provisioning import VMConfig

    # Use custom or source attributes
    clone_size = vm_size or source_vm.vm_size or "Standard_B2s"  # Default if both are None
    clone_region = region or source_vm.location

    # Generate unique VM names with timestamp
    timestamp = int(time.time())
    configs: list[Any] = []

    for i in range(1, num_replicas + 1):
        vm_name = f"azlin-vm-{timestamp}-{i}"
        config = VMConfig(
            name=vm_name,
            resource_group=source_vm.resource_group,
            location=clone_region,
            size=clone_size,
            image="Ubuntu2204",
            ssh_public_key=None,  # Will use default SSH keys
            admin_username="azureuser",
            disable_password_auth=True,
        )
        configs.append(config)

    return configs


def _copy_home_directories(
    source_vm: VMInfo,
    clone_vms: list[VMDetails],
    ssh_key_path: str,
    max_workers: int = 5,
) -> dict[str, bool]:
    """Copy home directories from source to clones in parallel.

    Args:
        source_vm: Source VM information
        clone_vms: List of cloned VM details
        ssh_key_path: Path to SSH private key
        max_workers: Maximum parallel workers

    Returns:
        Dictionary mapping VM name to success status
    """
    from concurrent.futures import ThreadPoolExecutor, as_completed

    def copy_to_vm(clone_vm: VMDetails) -> tuple[str, bool]:
        """Copy home directory to a single clone.

        Uses localhost as staging area to avoid rsync remote-to-remote limitation.
        Two-stage copy: source -> localhost -> destination.
        """
        import shutil
        import tempfile

        temp_dir = None
        try:
            # Create temporary directory for staging
            temp_dir = Path(tempfile.mkdtemp(prefix="azlin_clone_"))

            click.echo(f"  Copying to {clone_vm.name}...")

            # Stage 1: Copy from source VM to localhost
            source_path = f"azureuser@{source_vm.public_ip}:/home/azureuser/"
            rsync_from_source = [
                "rsync",
                "-az",  # Archive mode, compress
                "-e",
                f"ssh -i {ssh_key_path} -o StrictHostKeyChecking=no -o UserKnownHostsFile=/dev/null -o ConnectTimeout=10",
                source_path,
                str(temp_dir) + "/",
            ]

            result1 = subprocess.run(
                rsync_from_source,
                capture_output=True,
                text=True,
                timeout=300,  # 5 minute timeout for download
            )

            if result1.returncode != 0:
                click.echo(f"  ✗ {clone_vm.name} download failed: {result1.stderr[:100]}", err=True)
                return (clone_vm.name, False)

            # Stage 2: Copy from localhost to destination VM
            dest_path = f"azureuser@{clone_vm.public_ip}:/home/azureuser/"
            rsync_to_dest = [
                "rsync",
                "-az",  # Archive mode, compress
                "-e",
                f"ssh -i {ssh_key_path} -o StrictHostKeyChecking=no -o UserKnownHostsFile=/dev/null -o ConnectTimeout=10",
                str(temp_dir) + "/",
                dest_path,
            ]

            result2 = subprocess.run(
                rsync_to_dest,
                capture_output=True,
                text=True,
                timeout=300,  # 5 minute timeout for upload
            )

            if result2.returncode == 0:
                click.echo(f"  ✓ {clone_vm.name} copy complete")
                return (clone_vm.name, True)
            click.echo(f"  ✗ {clone_vm.name} upload failed: {result2.stderr[:100]}", err=True)
            return (clone_vm.name, False)

        except subprocess.TimeoutExpired:
            click.echo(f"  ✗ {clone_vm.name} copy timeout", err=True)
            return (clone_vm.name, False)
        except Exception as e:
            click.echo(f"  ✗ {clone_vm.name} copy error: {e}", err=True)
            return (clone_vm.name, False)
        finally:
            # Clean up temporary directory
            if temp_dir and temp_dir.exists():
                with contextlib.suppress(Exception):
                    shutil.rmtree(temp_dir)

    # Execute copies in parallel
    results: dict[str, bool] = {}
    with ThreadPoolExecutor(max_workers=max_workers) as executor:
        futures = {executor.submit(copy_to_vm, clone): clone for clone in clone_vms}

        for future in as_completed(futures):
            vm_name, success = future.result()
            results[vm_name] = success

    return results


def _set_clone_session_names(
    clone_vms: list[VMDetails],
    session_prefix: str,
    config_path: str | None = None,
) -> None:
    """Set session names for cloned VMs.

    Args:
        clone_vms: List of cloned VM details
        session_prefix: Session name prefix
        config_path: Optional config file path
    """
    if len(clone_vms) == 1:
        # Single clone: use prefix without number
        ConfigManager.set_session_name(clone_vms[0].name, session_prefix, config_path)
        click.echo(f"  Set session name: {session_prefix} -> {clone_vms[0].name}")
    else:
        # Multiple clones: use numbered suffixes
        for i, vm in enumerate(clone_vms, 1):
            session_name = f"{session_prefix}-{i}"
            ConfigManager.set_session_name(vm.name, session_name, config_path)
            click.echo(f"  Set session name: {session_name} -> {vm.name}")


@main.command()
@click.option("--resource-group", "--rg", help="Resource group", type=str)
@click.option("--config", help="Config file path", type=click.Path())
@click.option("--vm", help="Show status for specific VM only", type=str)
def status(resource_group: str | None, config: str | None, vm: str | None):
    """Show status of VMs in resource group.

    Displays detailed status information including power state and IP addresses.

    \b
    Examples:
        azlin status
        azlin status --rg my-resource-group
        azlin status --vm my-vm
    """
    try:
        # Ensure Azure CLI subscription matches current context
        from azlin.context_manager import ContextError

        try:
            ContextManager.ensure_subscription_active(config)
        except ContextError as e:
            click.echo(f"Error: {e}", err=True)
            sys.exit(1)

        # Get resource group
        rg = ConfigManager.get_resource_group(resource_group, config)

        if not rg:
            click.echo("Error: No resource group specified.", err=True)
            sys.exit(1)

        # List VMs
        vms = VMManager.list_vms(rg, include_stopped=True)

        if vm:
            # Filter to specific VM
            vms = [v for v in vms if v.name == vm]
            if not vms:
                click.echo(f"Error: VM '{vm}' not found in resource group '{rg}'.", err=True)
                sys.exit(1)
        else:
            # Filter to azlin VMs
            vms = VMManager.filter_by_prefix(vms, "azlin")

        vms = VMManager.sort_by_created_time(vms)

        if not vms:
            click.echo("No VMs found.")
            return

        # Display status table
        click.echo(f"\nVM Status in resource group: {rg}")
        click.echo("=" * 100)
        click.echo(f"{'NAME':<35} {'POWER STATE':<18} {'IP':<16} {'REGION':<15} {'SIZE':<15}")
        click.echo("=" * 100)

        for v in vms:
            power_state = v.power_state if v.power_state else "Unknown"
            ip = v.public_ip or "N/A"
            size = v.vm_size or "N/A"
            location = v.location or "N/A"
            click.echo(f"{v.name:<35} {power_state:<18} {ip:<16} {location:<15} {size:<15}")

        click.echo("=" * 100)
        click.echo(f"\nTotal: {len(vms)} VMs")

        # Summary stats
        running = sum(1 for v in vms if v.is_running())
        stopped = len(vms) - running
        click.echo(f"Running: {running}, Stopped/Deallocated: {stopped}\n")

    except VMManagerError as e:
        click.echo(f"Error: {e}", err=True)
        sys.exit(1)
    except Exception as e:
        click.echo(f"Unexpected error: {e}", err=True)
        sys.exit(1)


@main.group()
def ip():
    """IP diagnostics and network troubleshooting commands.

    Commands to diagnose IP address classification and connectivity issues.

    \b
    Examples:
        azlin ip check my-vm
        azlin ip check --all
    """
    pass


@ip.command(name="check")
@click.argument("vm_identifier", required=False)
@click.option("--resource-group", "--rg", help="Resource group", type=str)
@click.option("--config", help="Config file path", type=click.Path())
@click.option("--all", "check_all", is_flag=True, help="Check all VMs in resource group")
@click.option("--port", help="Port to test connectivity (default: 22)", type=int, default=22)
def ip_check(
    vm_identifier: str | None,
    resource_group: str | None,
    config: str | None,
    check_all: bool,
    port: int,
):
    """Check IP address classification and connectivity for VM(s).

    Diagnoses IP classification (Public, Private, or Public-Azure) and tests
    connectivity. Particularly useful for identifying Azure's public IP range
    172.171.0.0/16 which appears private but is actually public.

    \b
    Examples:
        azlin ip check my-vm                  # Check specific VM
        azlin ip check --all                  # Check all VMs
        azlin ip check my-vm --port 80        # Check different port
        azlin ip check 172.171.118.91         # Check by IP address directly
    """
    try:
        # Validate arguments
        if not vm_identifier and not check_all:
            click.echo("Error: Either specify a VM name/IP or use --all flag", err=True)
            sys.exit(1)

        if vm_identifier and check_all:
            click.echo("Error: Cannot specify both VM name and --all flag", err=True)
            sys.exit(1)

        # Get resource group
        rg = ConfigManager.get_resource_group(resource_group, config)

        # Check if vm_identifier is an IP address
        if vm_identifier and "." in vm_identifier:
            # Direct IP check
            click.echo(f"Running diagnostic for IP: {vm_identifier}\n")

            diagnostic_data = {
                "ip": vm_identifier,
                "classification": classify_ip_address(vm_identifier),
                "connectivity": check_connectivity(vm_identifier, port=port),
                "nsg_check": None,  # Can't check NSG without VM context
            }

            report = format_diagnostic_report(diagnostic_data)
            click.echo(report)
            return

        # Get VMs
        if check_all:
            if not rg:
                click.echo("Error: --all requires resource group to be specified", err=True)
                sys.exit(1)

            vms = VMManager.list_vms(rg, include_stopped=True)
            vms = VMManager.filter_by_prefix(vms, "azlin")

            if not vms:
                click.echo("No VMs found.")
                return
        else:
            # Single VM check
            if not rg:
                click.echo("Error: Resource group required. Set via --rg or config.", err=True)
                sys.exit(1)

            vm_name = vm_identifier
            vms = VMManager.list_vms(rg, include_stopped=True)
            vms = [v for v in vms if v.name == vm_name]

            if not vms:
                click.echo(f"Error: VM '{vm_name}' not found in resource group '{rg}'.", err=True)
                sys.exit(1)

        # Run diagnostics on each VM
        for vm in vms:
            if not vm.public_ip:
                click.echo(f"\nVM: {vm.name}")
                click.echo("  Status: No public IP assigned (VM may be stopped)")
                continue

            click.echo(f"\nVM: {vm.name}")

            # Get NSG information if available
            # Note: NSG info would need to be extracted from VM details
            # For now, we'll skip NSG checking as it requires additional Azure API calls

            diagnostic_data = {
                "ip": vm.public_ip,
                "classification": classify_ip_address(vm.public_ip),
                "connectivity": check_connectivity(vm.public_ip, port=port),
                "nsg_check": None,  # Would require additional Azure NSG query
            }

            report = format_diagnostic_report(diagnostic_data)
            click.echo(report)

            if check_all:
                click.echo("\n" + "=" * 70 + "\n")

    except VMManagerError as e:
        click.echo(f"Error: {e}", err=True)
        sys.exit(1)
    except Exception as e:
        click.echo(f"Error: {e}", err=True)
        sys.exit(1)


def _do_impl(
    request: str,
    dry_run: bool,
    yes: bool,
    resource_group: str | None,
    config: str | None,
    verbose: bool,
):
    """Shared implementation for natural language command execution.

    This function contains the core logic used by both 'azlin do' and 'azdoit'
    commands to parse and execute natural language requests.

    Args:
        request: Natural language request describing desired action
        dry_run: If True, show execution plan without running commands
        yes: If True, skip confirmation prompts
        resource_group: Azure resource group name (optional)
        config: Path to config file (optional)
        verbose: If True, show detailed execution information

    Raises:
        SystemExit: On various error conditions with appropriate exit codes
    """
    logger = logging.getLogger(__name__)

    try:
        # Check for API key
        import os

        if not os.getenv("ANTHROPIC_API_KEY"):
            click.echo("Error: ANTHROPIC_API_KEY environment variable is required", err=True)
            click.echo("\nSet your API key with:", err=True)
            click.echo("  export ANTHROPIC_API_KEY=your-key-here", err=True)
            sys.exit(1)

        # Get resource group for context
        rg = ConfigManager.get_resource_group(resource_group, config)

        # Build context for parser
        context = {}
        if rg:
            context["resource_group"] = rg
            # Get current VMs for context
            try:
                vms = VMManager.list_vms(rg, include_stopped=True)
                context["current_vms"] = [
                    {"name": v.name, "status": v.power_state, "ip": v.public_ip} for v in vms
                ]
            except Exception:
                # Context is optional - continue without VM list
                context["current_vms"] = []

        # Phase 1: Request Clarification (for complex/ambiguous requests)
        clarification_result: ClarificationResult | None = None
        clarified_request = request  # Use original by default

        # Check if clarification is disabled via environment variable
        disable_clarification = os.getenv("AZLIN_DISABLE_CLARIFICATION", "").lower() in (
            "1",
            "true",
            "yes",
        )

        # Track whether we need to parse intent (or if we can reuse initial_intent)
        initial_intent = None
        needs_parsing = True

        if not disable_clarification:
            try:
                clarifier = RequestClarifier()

                # Quick check if clarification might be needed
                # We'll do a fast initial parse to get confidence
                parser = IntentParser()
                initial_confidence = None
                commands_empty = False

                try:
                    initial_intent = parser.parse(request, context=context)
                    initial_confidence = initial_intent.get("confidence")
                    commands_empty = not initial_intent.get("azlin_commands", [])
                except Exception:
                    # If initial parse fails, we should definitely try clarification
                    initial_confidence = 0.0
                    commands_empty = True

                # Determine if clarification is needed
                if clarifier.should_clarify(
                    request, confidence=initial_confidence, commands_empty=commands_empty
                ):
                    if verbose:
                        click.echo("Complex request detected - initiating clarification phase...")

                    # Get clarification
                    clarification_result = clarifier.clarify(
                        request, context=context, auto_confirm=yes
                    )

                    # If user didn't confirm, exit
                    if not clarification_result.user_confirmed:
                        click.echo("Cancelled.")
                        sys.exit(0)

                    # Use clarified request for parsing
                    if clarification_result.clarified_request:
                        clarified_request = clarification_result.clarified_request
                        if verbose:
                            click.echo("\nUsing clarified request for command generation...")
                else:
                    # No clarification needed - reuse initial_intent to avoid double parsing
                    if initial_intent is not None:
                        needs_parsing = False
                        if verbose:
                            click.echo("Request is clear - proceeding with direct parsing...")

            except RequestClarificationError as e:
                # Clarification failed - fall back to direct parsing with warning
                # Always inform user when fallback occurs, not just in verbose mode
                click.echo(f"Clarification unavailable: {e}", err=True)
                click.echo("Continuing with direct parsing...", err=True)
                if verbose:
                    logger.exception("Clarification error details:")

        # Phase 2: Parse natural language intent (possibly clarified)
        # Only parse if we didn't already parse successfully above
        intent: dict[str, Any]
        if needs_parsing:
            if verbose:
                click.echo(f"\nParsing request: {clarified_request}")

            parser = IntentParser()
            intent = parser.parse(clarified_request, context=context)
        else:
            # Reuse the initial intent we already parsed
            if initial_intent is None:
                # This shouldn't happen, but if it does, parse again
                parser = IntentParser()
                intent = parser.parse(clarified_request, context=context)
            else:
                intent = initial_intent

        if verbose:
            click.echo("\nParsed Intent:")
            click.echo(f"  Type: {intent['intent']}")
            click.echo(f"  Confidence: {intent['confidence']:.1%}")
            if "explanation" in intent:
                click.echo(f"  Plan: {intent['explanation']}")

        # Check confidence (only warn if we didn't already clarify)
        if not clarification_result and intent["confidence"] < 0.7:
            click.echo(
                f"\nWarning: Low confidence ({intent['confidence']:.1%}) in understanding your request.",
                err=True,
            )
            if not yes and not click.confirm("Continue anyway?"):
                sys.exit(1)

        # Show commands to be executed
        click.echo("\nCommands to execute:")
        for i, cmd in enumerate(intent["azlin_commands"], 1):
            cmd_str = f"{cmd['command']} {' '.join(cmd['args'])}"
            click.echo(f"  {i}. {cmd_str}")

        if dry_run:
            click.echo("\n[DRY RUN] Would execute the above commands.")
            sys.exit(0)

        # Confirm execution
        if not yes and not click.confirm("\nExecute these commands?"):
            click.echo("Cancelled.")
            sys.exit(0)

        # Execute commands
        click.echo("\nExecuting commands...\n")
        executor = CommandExecutor(dry_run=False)
        results = executor.execute_plan(intent["azlin_commands"])

        # Display results
        for i, result in enumerate(results, 1):
            click.echo(f"\nCommand {i}: {result['command']}")
            if result["success"]:
                click.echo("  ✓ Success")
                if verbose and result["stdout"]:
                    click.echo(f"  Output: {result['stdout'][:200]}")
            else:
                click.echo(f"  ✗ Failed: {result['stderr']}")
                break  # Stop on first failure

        # Validate results
        validator = ResultValidator()
        validation = validator.validate(intent, results)

        click.echo("\n" + "=" * 80)
        if validation["success"]:
            click.echo("✓ " + validation["message"])
        else:
            click.echo("✗ " + validation["message"], err=True)
            if "issues" in validation:
                for issue in validation["issues"]:
                    click.echo(f"  - {issue}", err=True)
            sys.exit(1)

    except IntentParseError as e:
        click.echo(f"\nFailed to parse request: {e}", err=True)
        click.echo("\nTry rephrasing your request or use specific azlin commands.", err=True)
        sys.exit(1)

    except CommandExecutionError as e:
        click.echo(f"\nCommand execution failed: {e}", err=True)
        sys.exit(1)

    except Exception as e:
        click.echo(f"\nUnexpected error: {e}", err=True)
        if verbose:
            logger.exception("Unexpected error in do command")
        sys.exit(1)

    except KeyboardInterrupt:
        click.echo("\n\nCancelled by user.")
        sys.exit(130)


@main.command()
@click.argument("request", type=str)
@click.option("--dry-run", is_flag=True, help="Show execution plan without running commands")
@click.option("--yes", "-y", is_flag=True, help="Skip confirmation prompts")
@click.option("--resource-group", "--rg", help="Resource group", type=str)
@click.option("--config", help="Config file path", type=click.Path())
@click.option("--verbose", "-v", is_flag=True, help="Show detailed execution information")
def do(
    request: str,
    dry_run: bool,
    yes: bool,
    resource_group: str | None,
    config: str | None,
    verbose: bool,
):
    """Execute natural language azlin commands using AI.

    The 'do' command understands natural language and automatically translates
    your requests into the appropriate azlin commands. Just describe what you
    want in plain English.

    \b
    Quick Start:
        1. Set API key: export ANTHROPIC_API_KEY=your-key-here
        2. Get key from: https://console.anthropic.com/
        3. Try: azlin do "list all my vms"

    \b
    VM Management Examples:
        azlin do "create a new vm called Sam"
        azlin do "show me all my vms"
        azlin do "what is the status of my vms"
        azlin do "start my development vm"
        azlin do "stop all test vms"

    \b
    Cost & Monitoring:
        azlin do "what are my azure costs"
        azlin do "show me costs by vm"
        azlin do "what's my spending this month"

    \b
    File Operations:
        azlin do "sync all my vms"
        azlin do "sync my home directory to vm Sam"
        azlin do "copy myproject to the vm"

    \b
    Resource Cleanup:
        azlin do "delete vm called test-123" --dry-run  # Preview first
        azlin do "delete all test vms"                   # Then execute
        azlin do "stop idle vms to save costs"

    \b
    Complex Operations:
        azlin do "create 5 test vms and sync them all"
        azlin do "set up a new development environment"
        azlin do "show costs and stop any idle vms"

    \b
    Options:
        --dry-run      Preview actions without executing anything
        --yes, -y      Skip confirmation prompts (for automation)
        --verbose, -v  Show detailed parsing and confidence scores
        --rg NAME      Specify Azure resource group

    \b
    Safety Features:
        - Shows plan and asks for confirmation (unless --yes)
        - High accuracy: 95-100% confidence on VM operations
        - Graceful error handling for invalid requests
        - Dry-run mode to preview without executing

    \b
    Error Handling:
        - Invalid requests (0% confidence): No commands executed
        - Ambiguous requests (low confidence): Asks for confirmation
        - Always shows what will be executed before running

    \b
    Requirements:
        - ANTHROPIC_API_KEY environment variable (get from console.anthropic.com)
        - Azure CLI authenticated (az login)
        - Active Azure subscription

    \b
    For More Examples:
        See docs/AZDOIT.md for 50+ examples and comprehensive guide
        Integration tested: 7/7 tests passing with real Azure resources
    """
    _do_impl(request, dry_run, yes, resource_group, config, verbose)


# NOTE: Old doit command commented out in favor of new doit_group with subcommands
# @main.command(name="doit-old")
# @click.argument("objective", type=str)
# @click.option("--dry-run", is_flag=True, help="Show execution plan without running")
# @click.option("--resource-group", "--rg", help="Resource group", type=str)
# @click.option("--config", help="Config file path", type=click.Path())
# @click.option("--verbose", "-v", is_flag=True, help="Show detailed execution information")
def _doit_old_impl(
    objective: str,
    dry_run: bool,
    resource_group: str | None,
    config: str | None,
    verbose: bool,
):
    """[DEPRECATED] Enhanced agentic Azure infrastructure management (old version).

    This command provides multi-strategy execution with state persistence
    and intelligent fallback handling. It enhances the basic 'do' command
    with objective tracking, cost estimation, and failure recovery.

    \b
    Examples:
        azlin doit "provision an AKS cluster with 3 nodes"
        azlin doit "create a VM optimized for ML workloads" --dry-run
        azlin doit "set up a complete dev environment" --verbose

    \b
    Phase 1 Features (Current):
        - Objective state persistence at ~/.azlin/objectives/<uuid>.json
        - Audit logging to ~/.azlin/audit.log
        - Secure file permissions (0600)

    \b
    Future Phases (Not Yet Implemented):
        - Multi-strategy execution (CLI, Terraform, MCP, Custom)
        - Automatic fallback on failures
        - Cost estimation and optimization
        - MS Learn documentation research
        - Intelligent failure recovery

    \b
    Requirements:
        - ANTHROPIC_API_KEY environment variable must be set
        - Active Azure authentication
    """
    try:
        # Check for API key
        import os

        if not os.getenv("ANTHROPIC_API_KEY"):
            click.echo("Error: ANTHROPIC_API_KEY environment variable is required", err=True)
            click.echo("\nSet your API key with:", err=True)
            click.echo("  export ANTHROPIC_API_KEY=your-key-here", err=True)
            sys.exit(1)

        # Import azdoit components
        from azlin.agentic.audit_logger import AuditLogger
        from azlin.agentic.objective_manager import ObjectiveManager
        from azlin.agentic.types import Intent

        # Parse natural language intent (using existing parser)
        if verbose:
            click.echo(f"Parsing objective: {objective}")

        # Get resource group for context
        rg = ConfigManager.get_resource_group(resource_group, config)
        context = {}
        if rg:
            context["resource_group"] = rg

        # Parse intent
        parser = IntentParser()
        intent_dict = parser.parse(objective, context=context if context else None)

        # Convert to Intent dataclass
        intent = Intent(
            intent=intent_dict["intent"],
            parameters=intent_dict["parameters"],
            confidence=intent_dict["confidence"],
            azlin_commands=intent_dict["azlin_commands"],
            explanation=intent_dict.get("explanation"),
        )

        if verbose:
            click.echo("\nParsed Intent:")
            click.echo(f"  Type: {intent.intent}")
            click.echo(f"  Confidence: {intent.confidence:.1%}")
            if intent.explanation:
                click.echo(f"  Plan: {intent.explanation}")

        # Create objective state
        manager = ObjectiveManager()
        state = manager.create(
            natural_language=objective,
            intent=intent,
        )

        # Log creation
        logger_inst = AuditLogger()
        logger_inst.log(
            "OBJECTIVE_CREATED",
            objective_id=state.id,
            details={"objective": objective[:100], "confidence": f"{intent.confidence:.2f}"},
        )

        # Display objective info
        click.echo("\n" + "=" * 80)
        click.echo(f"Objective Created: {state.id}")
        click.echo("=" * 80)
        click.echo(f"\nObjective: {objective}")
        click.echo(f"Status: {state.status.value}")
        click.echo(f"State file: ~/.azlin/objectives/{state.id}.json")
        click.echo(f"Created at: {state.created_at.strftime('%Y-%m-%d %H:%M:%S')}")

        if verbose:
            click.echo("\nIntent details:")
            click.echo(f"  Type: {intent.intent}")
            click.echo(f"  Parameters: {intent.parameters}")

        # Phase 2: Strategy Selection and Execution
        from azlin.agentic.strategies import (
            AzureCLIStrategy,
            TerraformStrategy,
        )
        from azlin.agentic.strategy_selector import StrategySelector
        from azlin.agentic.types import ExecutionContext, ObjectiveStatus, Strategy

        # Select execution strategy
        click.echo("\n" + "=" * 80)
        click.echo("Phase 2: Strategy Selection")
        click.echo("=" * 80)

        selector = StrategySelector()
        strategy_plan = selector.select_strategy(intent, resource_group=rg)

        # Update objective with strategy plan
        manager.update(
            state.id,
            strategy_plan=strategy_plan,
            selected_strategy=strategy_plan.primary_strategy,
        )

        click.echo(f"\nSelected Strategy: {strategy_plan.primary_strategy.value}")
        click.echo(f"Reasoning: {strategy_plan.reasoning}")
        if strategy_plan.fallback_strategies:
            click.echo(f"Fallback: {', '.join(s.value for s in strategy_plan.fallback_strategies)}")
        if strategy_plan.estimated_duration_seconds:
            mins = strategy_plan.estimated_duration_seconds // 60
            click.echo(f"Estimated Duration: ~{mins} minutes")

        # Check prerequisites
        if not strategy_plan.prerequisites_met:
            click.echo("\n⚠️  Prerequisites not met!", err=True)
            click.echo(f"Unable to execute: {strategy_plan.reasoning}")

            # Log prerequisite failure
            logger_inst.log(
                "PREREQUISITES_FAILED",
                objective_id=state.id,
                details={"strategy": strategy_plan.primary_strategy.value},
            )

            # Update objective as failed
            manager.update(
                state.id, status=ObjectiveStatus.FAILED, error_message=strategy_plan.reasoning
            )
            sys.exit(1)

        # Log strategy selection
        logger_inst.log(
            "STRATEGY_SELECTED",
            objective_id=state.id,
            details={
                "strategy": strategy_plan.primary_strategy.value,
                "fallbacks": [s.value for s in strategy_plan.fallback_strategies],
            },
        )

        # Phase 3: Cost Estimation
        click.echo("\n" + "=" * 80)
        click.echo("Phase 3: Cost Estimation")
        click.echo("=" * 80)

        from azlin.agentic.budget_monitor import BudgetMonitor, BudgetPeriod
        from azlin.agentic.cost_estimator import CostEstimator, PricingRegion

        # Get strategy instance to extract cost factors
        strategy_map = {
            Strategy.AZURE_CLI: AzureCLIStrategy(),
            Strategy.TERRAFORM: TerraformStrategy(),
        }
        strategy = strategy_map.get(strategy_plan.primary_strategy)

        if strategy:
            # Get cost factors from strategy
            execution_context_temp = ExecutionContext(
                objective_id=state.id,
                intent=intent,
                strategy=strategy_plan.primary_strategy,
                dry_run=True,  # Dry run for cost estimation
                resource_group=rg,
            )
            cost_factors = strategy.get_cost_factors(execution_context_temp)

            if cost_factors:
                # Estimate costs using US_EAST pricing (most common region)
                estimator = CostEstimator(region=PricingRegion.US_EAST)
                cost_estimate = estimator.estimate(cost_factors)

                # Display estimate
                if verbose:
                    click.echo("\n" + estimator.format_estimate(cost_estimate, show_breakdown=True))
                else:
                    click.echo(f"\nEstimated Cost: ${float(cost_estimate.total_monthly):.2f}/month")
                    confidence_pct = {"high": "High", "medium": "Medium", "low": "Low"}
                    click.echo(
                        f"Confidence: {confidence_pct.get(cost_estimate.confidence, cost_estimate.confidence)}"
                    )

                # Check budget
                budget_monitor = BudgetMonitor()
                budget_alert = budget_monitor.check_budget(
                    cost_estimate,
                    period=BudgetPeriod.MONTHLY,
                    resource_group=rg,
                )

                if budget_alert:
                    # Show alert
                    if budget_alert.level.value == "exceeded":
                        click.echo(f"\n🛑 {budget_alert.message}", err=True)
                        click.echo(f"   {budget_alert.recommended_action}", err=True)
                        # Block execution if budget would be exceeded
                        if not dry_run:
                            click.echo("\nExecution blocked to prevent budget overrun.", err=True)
                            click.echo("Options:", err=True)
                            click.echo("  1. Use --dry-run to preview without executing", err=True)
                            click.echo("  2. Reduce resource requirements", err=True)
                            click.echo(
                                "  3. Increase budget limit in ~/.azlin/budget.json", err=True
                            )
                            manager.update(
                                state.id,
                                status=ObjectiveStatus.FAILED,
                                error_message="Budget limit would be exceeded",
                            )
                            sys.exit(1)
                    elif budget_alert.level.value == "critical":
                        click.echo(f"\n⚠️  {budget_alert.message}", err=True)
                        click.echo(f"   {budget_alert.recommended_action}", err=True)
                    else:
                        click.echo(f"\nINFO: {budget_alert.message}")

                # Store cost estimate in objective state
                # cost_estimate is already in the correct types.CostEstimate format
                # Update the objective state with it
                manager.update(state.id, cost_estimate=cost_estimate)

                # Log cost estimation
                logger_inst.log(
                    "COST_ESTIMATED",
                    objective_id=state.id,
                    details={
                        "monthly_cost": f"${float(cost_estimate.total_monthly):.2f}",
                        "confidence": cost_estimate.confidence,
                    },
                )
            else:
                click.echo("\nNo cost factors available for estimation")
        else:
            click.echo("\nCost estimation not available for this strategy")

        # Execute strategy
        click.echo("\n" + "=" * 80)
        click.echo("Phase 3: Execution")
        click.echo("=" * 80)

        # Create execution context
        execution_context = ExecutionContext(
            objective_id=state.id,
            intent=intent,
            strategy=strategy_plan.primary_strategy,
            dry_run=dry_run,
            resource_group=rg,
        )

        # Strategy was already obtained in Phase 3
        if not strategy:
            click.echo(
                f"\n⚠️  Strategy {strategy_plan.primary_strategy.value} not yet implemented",
                err=True,
            )
            manager.update(
                state.id,
                status=ObjectiveStatus.FAILED,
                error_message=f"Strategy {strategy_plan.primary_strategy.value} not implemented",
            )
            sys.exit(1)

        # Update status to IN_PROGRESS
        manager.update(state.id, status=ObjectiveStatus.IN_PROGRESS)

        # Log execution start
        logger_inst.log(
            "EXECUTION_STARTED",
            objective_id=state.id,
            details={"strategy": strategy_plan.primary_strategy.value},
        )

        # Phase 4: Execution Orchestrator (with fallback and retry)
        from azlin.agentic.execution_orchestrator import ExecutionOrchestrator

        orchestrator = ExecutionOrchestrator(
            max_retries=3,
            retry_delay_base=2.0,
            enable_rollback=True,
        )

        if verbose:
            click.echo("\nExecuting with orchestrated fallback chain:")
            click.echo(f"  Primary: {strategy_plan.primary_strategy.value}")
            if strategy_plan.fallback_strategies:
                click.echo(
                    f"  Fallbacks: {', '.join(s.value for s in strategy_plan.fallback_strategies)}"
                )

        # Execute with orchestrator (handles retries and fallback automatically)
        result = orchestrator.execute(execution_context, strategy_plan)

        # Show execution summary in verbose mode
        if verbose:
            summary = orchestrator.get_execution_summary()
            click.echo("\nExecution Summary:")
            click.echo(f"  Total Attempts: {summary['total_attempts']}")
            click.echo(f"  Strategies Tried: {', '.join(summary['strategies_tried'])}")
            click.echo(f"  Total Duration: {summary['total_duration']:.1f}s")

        # Update objective with execution result
        manager.update(
            state.id,
            execution_results=[result],
            resources_created=result.resources_created,
        )

        # Display result
        if result.success:
            click.echo("\n✅ Execution successful!")

            # Update objective status
            manager.update(state.id, status=ObjectiveStatus.COMPLETED)

            # Log success
            logger_inst.log(
                "EXECUTION_COMPLETED",
                objective_id=state.id,
                details={
                    "strategy": result.strategy.value,
                    "duration": f"{result.duration_seconds:.1f}s"
                    if result.duration_seconds
                    else None,
                    "resources": len(result.resources_created),
                },
            )

            if result.output and verbose:
                click.echo("\nOutput:")
                click.echo(result.output)

            if result.resources_created:
                click.echo(f"\nResources Created ({len(result.resources_created)}):")
                for resource_id in result.resources_created[:10]:  # Show first 10
                    click.echo(f"  - {resource_id}")
                if len(result.resources_created) > 10:
                    click.echo(f"  ... and {len(result.resources_created) - 10} more")

            if result.duration_seconds:
                click.echo(f"\nDuration: {result.duration_seconds:.1f} seconds")

        else:
            click.echo(f"\n❌ Execution failed: {result.error}", err=True)

            # Phase 5: Failure Analysis & MS Learn Research
            click.echo("\n" + "=" * 80)
            click.echo("Phase 5: Failure Analysis")
            click.echo("=" * 80)

            from azlin.agentic.failure_analyzer import FailureAnalyzer
            from azlin.agentic.ms_learn_client import MSLearnClient

            # Analyze failure
            ms_learn = MSLearnClient()
            analyzer = FailureAnalyzer(ms_learn_client=ms_learn)
            analysis = analyzer.analyze_failure(result)

            # Display analysis
            click.echo(f"\nFailure Type: {analysis.failure_type.value}")
            if analysis.error_signature.error_code:
                click.echo(f"Error Code: {analysis.error_signature.error_code}")
            if analysis.similar_failures > 0:
                click.echo(f"Similar Past Failures: {analysis.similar_failures}")

            # Show suggested fixes
            if analysis.suggested_fixes:
                click.echo("\n📋 Suggested Fixes:")
                for i, fix in enumerate(analysis.suggested_fixes, 1):
                    click.echo(f"  {i}. {fix}")

            # Show runnable commands
            if analysis.runnable_commands:
                click.echo("\n🔧 Diagnostic Commands:")
                for cmd in analysis.runnable_commands:
                    click.echo(f"  $ {cmd}")

            # Show MS Learn documentation
            if analysis.doc_links:
                click.echo("\n📚 MS Learn Documentation:")
                for doc in analysis.doc_links:
                    click.echo(f"  • {doc.title}")
                    click.echo(f"    {doc.url}")
                    if doc.summary and verbose:
                        click.echo(f"    {doc.summary}")

            # Ask user if they want to try suggested commands
            if analysis.runnable_commands and not dry_run:
                click.echo("\n❓ Would you like to run the diagnostic commands? [y/N]: ", nl=False)
                try:
                    if sys.stdin.isatty():
                        response = input().strip().lower()
                        if response == "y":
                            click.echo("\n🔍 Running diagnostic commands...")
                            for cmd in analysis.runnable_commands:
                                click.echo(f"\n$ {cmd}")
                                try:
                                    # Security: Use shlex.split() for safe command parsing
                                    # This protects against command injection
                                    import shlex

                                    # Check if command contains pipes or redirects (shell features)
                                    if any(
                                        char in cmd for char in ["|", ">", "<", ";", "&", "`", "$("]
                                    ):
                                        # For complex shell commands, validate they're safe Az CLI commands
                                        if not cmd.strip().startswith(
                                            ("az ", "terraform ", "kubectl ")
                                        ):
                                            click.echo(
                                                "  ⚠️  Skipped: Only az/terraform/kubectl commands allowed for shell execution",
                                                err=True,
                                            )
                                            continue
                                        # Execute with shell for piped commands, but limit risk
                                        proc_result = subprocess.run(
                                            cmd,
                                            shell=True,  # nosec B602 - Commands from failure analyzer, validated above
                                            capture_output=True,
                                            text=True,
                                            timeout=30,
                                        )
                                    else:
                                        # Simple commands: use safe list-based execution
                                        cmd_parts = shlex.split(cmd)
                                        proc_result = subprocess.run(
                                            cmd_parts,
                                            shell=False,
                                            capture_output=True,
                                            text=True,
                                            timeout=30,
                                        )

                                    if proc_result.stdout:
                                        click.echo(proc_result.stdout)
                                    if proc_result.stderr:
                                        click.echo(proc_result.stderr, err=True)
                                except subprocess.TimeoutExpired:
                                    click.echo("  (command timed out)", err=True)
                                except Exception as e:
                                    click.echo(f"  Error: {e}", err=True)
                except (EOFError, KeyboardInterrupt):
                    click.echo("N")

            # Update objective as failed
            manager.update(
                state.id,
                status=ObjectiveStatus.FAILED,
                error_message=result.error,
                failure_type=result.failure_type,
            )

            # Log failure
            logger_inst.log(
                "EXECUTION_FAILED",
                objective_id=state.id,
                details={
                    "strategy": result.strategy.value,
                    "error": result.error,
                    "failure_type": result.failure_type.value if result.failure_type else None,
                },
            )

            if result.output and verbose:
                click.echo("\nOutput:")
                click.echo(result.output)

            sys.exit(1)

        # Show audit trail
        click.echo("\nAudit trail:")
        timeline = logger_inst.get_objective_timeline(state.id)
        for event in timeline:
            click.echo(f"  {event['timestamp']}: {event['event']}")

        click.echo("\nTo view objective state:")
        click.echo(f"  cat ~/.azlin/objectives/{state.id}.json")
        click.echo("\nTo view audit log:")
        click.echo("  tail ~/.azlin/audit.log")

    except IntentParseError as e:
        click.echo(f"\nFailed to parse objective: {e}", err=True)
        click.echo("\nTry rephrasing your objective or use specific azlin commands.", err=True)
        sys.exit(1)

    except Exception as e:
        click.echo(f"\nUnexpected error: {e}", err=True)
        if verbose:
            logger.exception("Unexpected error in doit command")
        sys.exit(1)

    except KeyboardInterrupt:
        click.echo("\n\nCancelled by user.")
        sys.exit(130)


@main.group()
def batch():
    """Batch operations on multiple VMs.

    Execute operations on multiple VMs simultaneously using
    tag-based selection, pattern matching, or all VMs.

    \b
    Examples:
        azlin batch stop --tag 'env=dev'
        azlin batch start --vm-pattern 'test-*'
        azlin batch command 'git pull' --all
        azlin batch sync --tag 'env=dev'
    """
    pass


@batch.command(name="stop")
@click.option("--tag", help="Filter VMs by tag (format: key=value)", type=str)
@click.option("--vm-pattern", help="Filter VMs by name pattern (glob)", type=str)
@click.option("--all", "select_all", is_flag=True, help="Select all VMs in resource group")
@click.option("--resource-group", "--rg", help="Resource group", type=str)
@click.option("--config", help="Config file path", type=click.Path())
@click.option(
    "--deallocate/--no-deallocate", default=True, help="Deallocate to save costs (default: yes)"
)
@click.option("--max-workers", default=10, help="Maximum parallel workers (default: 10)", type=int)
@click.option("--confirm", is_flag=True, help="Skip confirmation prompt")
def batch_stop(
    tag: str | None,
    vm_pattern: str | None,
    select_all: bool,
    resource_group: str | None,
    config: str | None,
    deallocate: bool,
    max_workers: int,
    confirm: bool,
):
    """Batch stop/deallocate VMs.

    Stop multiple VMs simultaneously. By default, VMs are deallocated
    to stop billing for compute resources.

    \b
    Examples:
        azlin batch stop --tag 'env=dev'
        azlin batch stop --vm-pattern 'test-*'
        azlin batch stop --all --confirm
    """
    pass


@main.group(name="keys")
def keys_group():
    """SSH key management and rotation.

    Manage SSH keys across Azure VMs with rotation, backup, and export functionality.
    """
    pass


@main.group(name="template")
def template():
    """Manage VM configuration templates.

    Templates allow you to save and reuse VM configurations.
    Stored in ~/.azlin/templates/ as YAML files.

    \b
    SUBCOMMANDS:
        create   Create a new template
        list     List all templates
        delete   Delete a template
        export   Export template to file
        import   Import template from file

    \b
    EXAMPLES:
        # Create a template interactively
        azlin template create dev-vm

        # List all templates
        azlin template list

        # Delete a template
        azlin template delete dev-vm

        # Export a template
        azlin template export dev-vm my-template.yaml

        # Import a template
        azlin template import my-template.yaml

        # Use a template when creating VM
        azlin new --template dev-vm
    """
    pass


@main.group(name="snapshot")
@click.pass_context
def snapshot(ctx: click.Context) -> None:
    """Manage VM snapshots and scheduled backups.

    Enable scheduled snapshots, sync snapshots manually, or manage snapshot schedules.

    \b
    EXAMPLES:
        # Enable scheduled snapshots (every 24 hours, keep 2)
        $ azlin snapshot enable my-vm --every 24

        # Enable with custom retention (every 12 hours, keep 5)
        $ azlin snapshot enable my-vm --every 12 --keep 5

        # Sync snapshots now (checks all VMs with schedules)
        $ azlin snapshot sync

        # Sync specific VM
        $ azlin snapshot sync --vm my-vm

        # Disable scheduled snapshots
        $ azlin snapshot disable my-vm

        # Show snapshot schedule
        $ azlin snapshot status my-vm
    """
    pass


@snapshot.command(name="enable")
@click.argument("vm_name", type=str)
@click.option("--resource-group", "--rg", help="Resource group", type=str)
@click.option("--config", help="Config file path", type=click.Path())
@click.option(
    "--every",
    "interval_hours",
    type=int,
    required=True,
    help="Snapshot interval in hours (e.g., 24 for daily)",
)
@click.option(
    "--keep", "keep_count", type=int, default=2, help="Number of snapshots to keep (default: 2)"
)
def snapshot_enable(
    vm_name: str,
    resource_group: str | None,
    config: str | None,
    interval_hours: int,
    keep_count: int,
):
    """Enable scheduled snapshots for a VM.

    Configures the VM to take snapshots every N hours, keeping only the most recent snapshots.
    Schedule is stored in VM tags and triggered by `azlin snapshot sync`.

    \b
    Examples:
        azlin snapshot enable my-vm --every 24          # Daily, keep 2
        azlin snapshot enable my-vm --every 12 --keep 5 # Every 12h, keep 5
    """
    try:
        rg = ConfigManager.get_resource_group(resource_group, config)
        if not rg:
            click.echo("Error: No resource group specified.", err=True)
            sys.exit(1)

        SnapshotManager.enable_snapshots(vm_name, rg, interval_hours, keep_count)

        click.echo(f"✓ Enabled scheduled snapshots for {vm_name}")
        click.echo(f"  Interval: every {interval_hours} hours")
        click.echo(f"  Retention: keep {keep_count} snapshots")
        click.echo("\nRun 'azlin snapshot sync' to trigger snapshot creation.")

    except SnapshotError as e:
        click.echo(f"Error: {e}", err=True)
        sys.exit(1)
    except Exception as e:
        click.echo(f"Unexpected error: {e}", err=True)
        sys.exit(1)


@snapshot.command(name="disable")
@click.argument("vm_name", type=str)
@click.option("--resource-group", "--rg", help="Resource group", type=str)
@click.option("--config", help="Config file path", type=click.Path())
def snapshot_disable(vm_name: str, resource_group: str | None, config: str | None):
    """Disable scheduled snapshots for a VM.

    Removes the snapshot schedule from the VM. Existing snapshots are not deleted.

    \b
    Example:
        azlin snapshot disable my-vm
    """
    try:
        rg = ConfigManager.get_resource_group(resource_group, config)
        if not rg:
            click.echo("Error: No resource group specified.", err=True)
            sys.exit(1)

        SnapshotManager.disable_snapshots(vm_name, rg)

        click.echo(f"✓ Disabled scheduled snapshots for {vm_name}")
        click.echo("Existing snapshots were not deleted.")

    except SnapshotError as e:
        click.echo(f"Error: {e}", err=True)
        sys.exit(1)
    except Exception as e:
        click.echo(f"Unexpected error: {e}", err=True)
        sys.exit(1)


@snapshot.command(name="sync")
@click.option("--resource-group", "--rg", help="Resource group", type=str)
@click.option("--config", help="Config file path", type=click.Path())
@click.option("--vm", "vm_name", help="Sync specific VM only", type=str)
def snapshot_sync(resource_group: str | None, config: str | None, vm_name: str | None):
    """Sync snapshots for VMs with schedules.

    Checks all VMs (or specific VM) and creates snapshots if needed based on their schedules.
    Old snapshots beyond retention count are automatically deleted (FIFO).

    This is the main command to run periodically (e.g., via cron) to trigger snapshot creation.

    \b
    Examples:
        azlin snapshot sync                # Sync all VMs
        azlin snapshot sync --vm my-vm     # Sync specific VM
    """
    try:
        rg = ConfigManager.get_resource_group(resource_group, config)
        if not rg:
            click.echo("Error: No resource group specified.", err=True)
            sys.exit(1)

        click.echo("Syncing scheduled snapshots...")

        results = SnapshotManager.sync_snapshots(rg, vm_name)

        click.echo("\n✓ Sync complete:")
        click.echo(f"  VMs checked: {results['checked']}")
        click.echo(f"  Snapshots created: {results['created']}")
        click.echo(f"  Old snapshots cleaned: {results['cleaned']}")
        click.echo(f"  VMs skipped: {results['skipped']}")

    except SnapshotError as e:
        click.echo(f"Error: {e}", err=True)
        sys.exit(1)
    except Exception as e:
        click.echo(f"Unexpected error: {e}", err=True)
        sys.exit(1)


@snapshot.command(name="status")
@click.argument("vm_name", type=str)
@click.option("--resource-group", "--rg", help="Resource group", type=str)
@click.option("--config", help="Config file path", type=click.Path())
def snapshot_status(vm_name: str, resource_group: str | None, config: str | None):
    """Show snapshot schedule status for a VM.

    \b
    Example:
        azlin snapshot status my-vm
    """
    try:
        rg = ConfigManager.get_resource_group(resource_group, config)
        if not rg:
            click.echo("Error: No resource group specified.", err=True)
            sys.exit(1)

        schedule = SnapshotManager.get_snapshot_schedule(vm_name, rg)

        if not schedule:
            click.echo(f"No snapshot schedule configured for {vm_name}")
            return

        click.echo(f"Snapshot schedule for {vm_name}:")
        click.echo(f"  Status: {'Enabled' if schedule.enabled else 'Disabled'}")
        click.echo(f"  Interval: every {schedule.interval_hours} hours")
        click.echo(f"  Retention: keep {schedule.keep_count} snapshots")

        if schedule.last_snapshot_time:
            click.echo(f"  Last snapshot: {schedule.last_snapshot_time.isoformat()}")
        else:
            click.echo("  Last snapshot: Never")

    except SnapshotError as e:
        click.echo(f"Error: {e}", err=True)
        sys.exit(1)
    except Exception as e:
        click.echo(f"Unexpected error: {e}", err=True)
        sys.exit(1)


@keys_group.command(name="rotate")
@click.option("--resource-group", "--rg", help="Resource group", type=str)
@click.option("--config", help="Config file path", type=click.Path())
@click.option("--all-vms", is_flag=True, help="Rotate keys for all VMs (not just azlin prefix)")
@click.option("--no-backup", is_flag=True, help="Skip backup before rotation")
@click.option("--vm-prefix", default="azlin", help="Only update VMs with this prefix")
def keys_rotate(
    resource_group: str | None, config: str | None, all_vms: bool, no_backup: bool, vm_prefix: str
):
    """Rotate SSH keys for all VMs in resource group.

    Generates a new SSH key pair and updates all VMs to use the new key.
    Automatically backs up old keys before rotation for safety.

    \b
    Examples:
        azlin keys rotate
        azlin keys rotate --rg my-resource-group
        azlin keys rotate --all-vms
        azlin keys rotate --no-backup
    """
    try:
        # Get resource group
        rg = ConfigManager.get_resource_group(resource_group, config)
        if not rg:
            click.echo("Error: No resource group specified.", err=True)
            sys.exit(1)

        # Determine VM prefix
        prefix = "" if all_vms else vm_prefix

        click.echo(f"Rotating SSH keys for VMs in resource group: {rg}")
        if prefix:
            click.echo(f"Only updating VMs with prefix: {prefix}")
        click.echo()

        # Confirm
        confirm = input("Continue with key rotation? [y/N]: ").lower()
        if confirm not in ["y", "yes"]:
            click.echo("Cancelled.")
            return

        # Rotate keys
        result = SSHKeyRotator.rotate_keys(
            resource_group=rg, create_backup=not no_backup, enable_rollback=True, vm_prefix=prefix
        )

        # Display results
        click.echo()
        if result.success:
            click.echo(f"Success! {result.message}")
            if result.new_key_path:
                click.echo(f"New key: {result.new_key_path}")
            if result.backup_path:
                click.echo(f"Backup: {result.backup_path}")
            if result.vms_updated:
                click.echo(f"\nUpdated VMs ({len(result.vms_updated)}):")
                for vm in result.vms_updated:
                    click.echo(f"  - {vm}")
            sys.exit(0)
        else:
            click.echo(f"Failed: {result.message}", err=True)
            if result.vms_failed:
                click.echo(f"\nFailed VMs ({len(result.vms_failed)}):")
                for vm in result.vms_failed:
                    click.echo(f"  - {vm}")
            sys.exit(1)

    except KeyRotationError as e:
        click.echo(f"Error: {e}", err=True)
        sys.exit(1)


@template.command(name="create")
@click.argument("name", type=str)
@click.option("--description", help="Template description", type=str)
@click.option("--vm-size", help="Azure VM size", type=str)
@click.option("--region", help="Azure region", type=str)
@click.option("--cloud-init", help="Path to cloud-init script file", type=click.Path(exists=True))
def template_create(
    name: str,
    description: str | None,
    vm_size: str | None,
    region: str | None,
    cloud_init: str | None,
):
    """Create a new VM template.

    Templates are stored as YAML files in ~/.azlin/templates/ and can be
    used when creating VMs with the --template option.

    \b
    Examples:
        azlin template create dev-vm --vm-size Standard_B2s --region westus2
        azlin template create prod-vm --description "Production configuration"
    """
    try:
        # Load config for defaults
        try:
            config = ConfigManager.load_config(None)
        except ConfigError:
            config = AzlinConfig()

        # Use provided values or defaults
        final_description = description or f"Template: {name}"
        final_vm_size = vm_size or config.default_vm_size
        final_region = region or config.default_region

        # Load cloud-init if provided
        cloud_init_content = None
        if cloud_init:
            cloud_init_path = Path(cloud_init).expanduser().resolve()
            cloud_init_content = cloud_init_path.read_text()

        # Create template
        template = VMTemplateConfig(
            name=name,
            description=final_description,
            vm_size=final_vm_size,
            region=final_region,
            cloud_init=cloud_init_content,
        )

        TemplateManager.create_template(template)

        click.echo(f"Created template: {name}")
        click.echo(f"  Description: {final_description}")
        click.echo(f"  VM Size:     {final_vm_size}")
        click.echo(f"  Region:      {final_region}")
        if cloud_init_content:
            click.echo("  Cloud-init:  Custom script included")

    except TemplateError as e:
        click.echo(f"Error: {e}", err=True)
        sys.exit(1)
    except Exception as e:
        click.echo(f"Unexpected error: {e}", err=True)
        logger.exception("Unexpected error in keys rotate")
        sys.exit(1)


@keys_group.command(name="list")
@click.option("--resource-group", "--rg", help="Resource group", type=str)
@click.option("--config", help="Config file path", type=click.Path())
@click.option("--all-vms", is_flag=True, help="List all VMs (not just azlin prefix)")
@click.option("--vm-prefix", default="azlin", help="Only list VMs with this prefix")
def keys_list(resource_group: str | None, config: str | None, all_vms: bool, vm_prefix: str):
    """List VMs and their SSH public keys.

    Shows which SSH public key is configured on each VM.

    \b
    Examples:
        azlin keys list
        azlin keys list --rg my-resource-group
        azlin keys list --all-vms
    """
    try:
        # Get resource group
        rg = ConfigManager.get_resource_group(resource_group, config)
        if not rg:
            click.echo("Error: No resource group specified.", err=True)
            sys.exit(1)

        # Determine VM prefix
        prefix = "" if all_vms else vm_prefix

        click.echo(f"Listing SSH keys for VMs in resource group: {rg}\n")

        # List VM keys
        vm_keys = SSHKeyRotator.list_vm_keys(resource_group=rg, vm_prefix=prefix)

        if not vm_keys:
            click.echo("No VMs found.")
            return

        # Display table
        click.echo("=" * 100)
        click.echo(f"{'VM NAME':<35} {'PUBLIC KEY (first 50 chars)':<65}")
        click.echo("=" * 100)

        for vm_key in vm_keys:
            key_display = vm_key.public_key[:50] + "..." if vm_key.public_key else "N/A"
            click.echo(f"{vm_key.vm_name:<35} {key_display:<65}")

        click.echo("=" * 100)
        click.echo(f"\nTotal: {len(vm_keys)} VMs")

    except Exception as e:
        click.echo(f"Error: {e}", err=True)
        logger.exception("Unexpected error in keys list")
        sys.exit(1)


def _validate_batch_selection(tag: str | None, vm_pattern: str | None, select_all: bool):
    """Validate that exactly one batch selection option is provided."""
    selection_count = sum([bool(tag), bool(vm_pattern), select_all])
    if selection_count == 0:
        click.echo("Error: Must specify --tag, --vm-pattern, or --all", err=True)
        sys.exit(1)
    if selection_count > 1:
        click.echo("Error: Can only use one of --tag, --vm-pattern, or --all", err=True)
        sys.exit(1)


def _select_vms_by_criteria(
    all_vms: list[VMInfo], tag: str | None, vm_pattern: str | None, select_all: bool
) -> tuple[list[VMInfo], str]:
    """Select VMs based on criteria and return (selected_vms, selection_description)."""
    if tag:
        selected_vms = BatchSelector.select_by_tag(all_vms, tag)
        selection_desc = f"tag '{tag}'"
    elif vm_pattern:
        selected_vms = BatchSelector.select_by_pattern(all_vms, vm_pattern)
        selection_desc = f"pattern '{vm_pattern}'"
    else:  # select_all
        selected_vms = all_vms
        selection_desc = "all VMs"
    return selected_vms, selection_desc


def _confirm_batch_operation(num_vms: int, operation: str, confirm: bool) -> bool:
    """Confirm batch operation with user. Returns True if should proceed."""
    if not confirm:
        click.echo(f"\nThis will {operation} {num_vms} VM(s).")
        confirm_input = input("Continue? [y/N]: ").lower()
        if confirm_input not in ["y", "yes"]:
            click.echo("Cancelled.")
            return False
    return True


def _display_batch_summary(batch_result: BatchResult, operation_name: str) -> None:
    """Display batch operation summary."""
    click.echo("\n" + "=" * 80)
    click.echo(f"Batch {operation_name} Summary")
    click.echo("=" * 80)
    click.echo(batch_result.format_summary())
    click.echo("=" * 80)

    if batch_result.failed > 0:
        click.echo("\nFailed VMs:")
        for failure in batch_result.get_failures():
            click.echo(f"  - {failure.vm_name}: {failure.message}")


@batch.command(name="start")
@click.option("--tag", help="Filter VMs by tag (format: key=value)", type=str)
@click.option("--vm-pattern", help="Filter VMs by name pattern (glob)", type=str)
@click.option("--all", "select_all", is_flag=True, help="Select all VMs in resource group")
@click.option("--resource-group", "--rg", help="Resource group", type=str)
@click.option("--config", help="Config file path", type=click.Path())
@click.option("--max-workers", default=10, help="Maximum parallel workers (default: 10)", type=int)
@click.option("--confirm", is_flag=True, help="Skip confirmation prompt")
def batch_start(
    tag: str | None,
    vm_pattern: str | None,
    select_all: bool,
    resource_group: str | None,
    config: str | None,
    max_workers: int,
    confirm: bool,
):
    """Batch start VMs.

    Start multiple stopped/deallocated VMs simultaneously.

    \b
    Examples:
        azlin batch start --tag 'env=dev'
        azlin batch start --vm-pattern 'test-*'
        azlin batch start --all --confirm
    """
    try:
        # Validate selection options
        _validate_batch_selection(tag, vm_pattern, select_all)

        # Get resource group
        rg = ConfigManager.get_resource_group(resource_group, config)
        if not rg:
            click.echo("Error: No resource group specified.", err=True)
            sys.exit(1)

        # List and select VMs
        click.echo(f"Loading VMs from resource group: {rg}...")
        all_vms = VMManager.list_vms(rg, include_stopped=True)
        selected_vms, selection_desc = _select_vms_by_criteria(all_vms, tag, vm_pattern, select_all)

        # Filter to only stopped VMs
        stopped_vms = [vm for vm in selected_vms if vm.is_stopped()]
        if not stopped_vms:
            click.echo(f"No stopped VMs found matching {selection_desc}.")
            return

        # Show summary
        click.echo(f"\nFound {len(stopped_vms)} stopped VM(s) matching {selection_desc}:")
        click.echo("=" * 80)
        for vm in stopped_vms:
            click.echo(f"  {vm.name:<35} {vm.power_state:<20} {vm.location}")
        click.echo("=" * 80)

        # Confirmation
        if not _confirm_batch_operation(len(stopped_vms), "start", confirm):
            return

        # Execute batch start
        click.echo(f"\nStarting {len(stopped_vms)} VM(s)...")
        executor = BatchExecutor(max_workers=max_workers)

        def progress_callback(msg: str):
            click.echo(f"  {msg}")

        results = executor.execute_start(stopped_vms, rg, progress_callback=progress_callback)

        # Show results
        batch_result = BatchResult(results)
        _display_batch_summary(batch_result, "Start")

        sys.exit(0 if batch_result.all_succeeded else 1)

    except BatchExecutorError as e:
        click.echo(f"Error: {e}", err=True)
        sys.exit(1)
    except VMManagerError as e:
        click.echo(f"Error: {e}", err=True)
        sys.exit(1)
    except KeyboardInterrupt:
        click.echo("\nCancelled by user.")
        sys.exit(130)
    except Exception as e:
        click.echo(f"Unexpected error: {e}", err=True)
        logger.exception("Unexpected error in batch start")
        sys.exit(1)


@batch.command()
@click.argument("command", type=str)
@click.option("--tag", help="Filter VMs by tag (format: key=value)", type=str)
@click.option("--vm-pattern", help="Filter VMs by name pattern (glob)", type=str)
@click.option("--all", "select_all", is_flag=True, help="Select all VMs in resource group")
@click.option("--resource-group", "--rg", help="Resource group", type=str)
@click.option("--config", help="Config file path", type=click.Path())
@click.option("--max-workers", default=10, help="Maximum parallel workers (default: 10)", type=int)
@click.option("--timeout", default=300, help="Command timeout in seconds (default: 300)", type=int)
@click.option("--show-output", is_flag=True, help="Show command output from each VM")
def command(
    command: str,
    tag: str | None,
    vm_pattern: str | None,
    select_all: bool,
    resource_group: str | None,
    config: str | None,
    max_workers: int,
    timeout: int,
    show_output: bool,
):
    """Execute command on multiple VMs.

    Execute a shell command on multiple VMs simultaneously.

    \b
    Examples:
        azlin batch command 'git pull' --tag 'env=dev'
        azlin batch command 'df -h' --vm-pattern 'web-*'
        azlin batch command 'uptime' --all --show-output
    """
    try:
        # Validate selection options
        _validate_batch_selection(tag, vm_pattern, select_all)

        # Get resource group
        rg = ConfigManager.get_resource_group(resource_group, config)
        if not rg:
            click.echo("Error: No resource group specified.", err=True)
            sys.exit(1)

        # List and select VMs
        click.echo(f"Loading VMs from resource group: {rg}...")
        all_vms = VMManager.list_vms(rg, include_stopped=False)
        selected_vms, selection_desc = _select_vms_by_criteria(all_vms, tag, vm_pattern, select_all)

        # Filter to running VMs with IPs
        running_vms = [vm for vm in selected_vms if vm.is_running() and vm.public_ip]
        if not running_vms:
            click.echo(f"No running VMs with public IPs found matching {selection_desc}.")
            return

        # Show summary
        click.echo(f"\nFound {len(running_vms)} VM(s) matching {selection_desc}:")
        click.echo("=" * 80)
        for vm in running_vms:
            click.echo(f"  {vm.name:<35} {vm.public_ip:<15}")
        click.echo("=" * 80)
        click.echo(f"\nCommand: {command}")

        # Execute batch command
        click.echo(f"\nExecuting command on {len(running_vms)} VM(s)...")
        executor = BatchExecutor(max_workers=max_workers)

        def progress_callback(msg: str):
            click.echo(f"  {msg}")

        results = executor.execute_command(
            running_vms, command, rg, timeout=timeout, progress_callback=progress_callback
        )

        # Show results
        batch_result = BatchResult(results)
        _display_batch_summary(batch_result, "Command")

        # Show output if requested
        if show_output:
            click.echo("\nCommand Output:")
            click.echo("=" * 80)
            for result in results:
                click.echo(f"\n[{result.vm_name}]")
                if result.output:
                    click.echo(result.output)
                else:
                    click.echo("  (no output)")
            click.echo("=" * 80)

        sys.exit(0 if batch_result.all_succeeded else 1)

    except BatchExecutorError as e:
        click.echo(f"Error: {e}", err=True)
        sys.exit(1)
    except VMManagerError as e:
        click.echo(f"Error: {e}", err=True)
        sys.exit(1)
    except KeyboardInterrupt:
        click.echo("\nCancelled by user.")
        sys.exit(130)
    except Exception as e:
        click.echo(f"Unexpected error: {e}", err=True)
        logger.exception("Unexpected error in batch command")
        sys.exit(1)


@batch.command(name="sync")
@click.option("--tag", help="Filter VMs by tag (format: key=value)", type=str)
@click.option("--vm-pattern", help="Filter VMs by name pattern (glob)", type=str)
@click.option("--all", "select_all", is_flag=True, help="Select all VMs in resource group")
@click.option("--resource-group", "--rg", help="Resource group", type=str)
@click.option("--config", help="Config file path", type=click.Path())
@click.option("--max-workers", default=10, help="Maximum parallel workers (default: 10)", type=int)
@click.option("--dry-run", is_flag=True, help="Show what would be synced without syncing")
def batch_sync(
    tag: str | None,
    vm_pattern: str | None,
    select_all: bool,
    resource_group: str | None,
    config: str | None,
    max_workers: int,
    dry_run: bool,
):
    """Batch sync home directory to VMs.

    Sync ~/.azlin/home/ to multiple VMs simultaneously.

    \b
    Examples:
        azlin batch sync --tag 'env=dev'
        azlin batch sync --vm-pattern 'web-*'
        azlin batch sync --all --dry-run
    """
    try:
        # Validate selection options
        _validate_batch_selection(tag, vm_pattern, select_all)

        # Get resource group
        rg = ConfigManager.get_resource_group(resource_group, config)
        if not rg:
            click.echo("Error: No resource group specified.", err=True)
            sys.exit(1)

        # List and select VMs
        click.echo(f"Loading VMs from resource group: {rg}...")
        all_vms = VMManager.list_vms(rg, include_stopped=False)
        selected_vms, selection_desc = _select_vms_by_criteria(all_vms, tag, vm_pattern, select_all)

        # Filter to running VMs with IPs
        running_vms = [vm for vm in selected_vms if vm.is_running() and vm.public_ip]
        if not running_vms:
            click.echo(f"No running VMs with public IPs found matching {selection_desc}.")
            return

        # Show summary
        click.echo(f"\nFound {len(running_vms)} VM(s) matching {selection_desc}:")
        click.echo("=" * 80)
        for vm in running_vms:
            click.echo(f"  {vm.name:<35} {vm.public_ip:<15}")
        click.echo("=" * 80)

        if dry_run:
            click.echo("\n[DRY RUN] No files will be synced")

        # Execute batch sync
        click.echo(f"\nSyncing to {len(running_vms)} VM(s)...")
        executor = BatchExecutor(max_workers=max_workers)

        def progress_callback(msg: str):
            click.echo(f"  {msg}")

        results = executor.execute_sync(
            running_vms, rg, dry_run=dry_run, progress_callback=progress_callback
        )

        # Show results
        batch_result = BatchResult(results)
        _display_batch_summary(batch_result, "Sync")

        sys.exit(0 if batch_result.all_succeeded else 1)

    except BatchExecutorError as e:
        click.echo(f"Error: {e}", err=True)
        sys.exit(1)
    except VMManagerError as e:
        click.echo(f"Error: {e}", err=True)
        sys.exit(1)
    except KeyboardInterrupt:
        click.echo("\nCancelled by user.")
        sys.exit(130)
    except Exception as e:
        click.echo(f"Unexpected error: {e}", err=True)
        logger.exception("Unexpected error in batch sync")
        sys.exit(1)


@keys_group.command(name="export")
@click.option("--output", help="Output file path", type=click.Path(), required=True)
def keys_export(output: str):
    """Export current SSH public key to file.

    Exports the azlin SSH public key to a specified file.

    \b
    Examples:
        azlin keys export --output ~/my-keys/azlin.pub
        azlin keys export --output ./keys.txt
    """
    try:
        output_path = Path(output).expanduser().resolve()

        click.echo(f"Exporting public key to: {output_path}")

        success = SSHKeyRotator.export_public_key(output_file=output_path)

        if success:
            click.echo(f"\nSuccess! Public key exported to: {output_path}")
        else:
            click.echo("\nFailed to export public key", err=True)
            sys.exit(1)

    except Exception as e:
        click.echo(f"Error: {e}", err=True)
        logger.exception("Unexpected error in keys export")
        sys.exit(1)


@keys_group.command(name="backup")
@click.option(
    "--destination", help="Backup destination (default: ~/.azlin/key_backups/)", type=click.Path()
)
def keys_backup(destination: str | None):
    """Backup current SSH keys.

    Creates a timestamped backup of current SSH keys.

    \b
    Examples:
        azlin keys backup
        azlin keys backup --destination ~/backups/
    """
    try:
        click.echo("Backing up SSH keys...")

        backup = SSHKeyRotator.backup_keys()

        click.echo("\nSuccess! Keys backed up to:")
        click.echo(f"  Directory: {backup.backup_dir}")
        click.echo(f"  Timestamp: {backup.timestamp.strftime('%Y-%m-%d %H:%M:%S')}")
        click.echo(f"  Private key: {backup.old_private_key}")
        click.echo(f"  Public key: {backup.old_public_key}")

    except KeyRotationError as e:
        click.echo(f"Error: {e}", err=True)
        sys.exit(1)
    except Exception as e:
        click.echo(f"Unexpected error: {e}", err=True)
        logger.exception("Unexpected error in keys backup")

        sys.exit(1)


@template.command(name="list")
def template_list():
    """List all available templates.

    Shows all templates stored in ~/.azlin/templates/.

    \b
    Examples:
        azlin template list
    """
    try:
        templates = TemplateManager.list_templates()

        if not templates:
            click.echo("No templates found.")
            click.echo("\nCreate a template with: azlin template create <name>")
            return

        click.echo(f"\nAvailable Templates ({len(templates)}):")
        click.echo("=" * 90)
        click.echo(f"{'NAME':<25} {'VM SIZE':<20} {'REGION':<15} {'DESCRIPTION':<30}")
        click.echo("=" * 90)

        for t in templates:
            desc = t.description[:27] + "..." if len(t.description) > 30 else t.description
            click.echo(f"{t.name:<25} {t.vm_size:<20} {t.region:<15} {desc:<30}")

        click.echo("=" * 90)
        click.echo("\nUse with: azlin new --template <name>")

    except TemplateError as e:
        click.echo(f"Error: {e}", err=True)
        sys.exit(1)
    except Exception as e:
        click.echo(f"Unexpected error: {e}", err=True)
        sys.exit(1)


@template.command(name="delete")
@click.argument("name", type=str)
@click.option("--force", is_flag=True, help="Skip confirmation prompt")
def template_delete(name: str, force: bool):
    """Delete a template.

    Removes the template file from ~/.azlin/templates/.

    \b
    Examples:
        azlin template delete dev-vm
        azlin template delete dev-vm --force
    """
    try:
        # Verify template exists
        template = TemplateManager.get_template(name)

        # Confirm deletion unless --force
        if not force:
            click.echo(f"\nTemplate: {template.name}")
            click.echo(f"  Description: {template.description}")
            click.echo(f"  VM Size:     {template.vm_size}")
            click.echo(f"  Region:      {template.region}")
            click.echo("\nThis action cannot be undone.")

            confirm = input("\nDelete this template? [y/N]: ").lower()
            if confirm not in ["y", "yes"]:
                click.echo("Cancelled.")
                return

        # Delete template
        TemplateManager.delete_template(name)
        click.echo(f"Deleted template: {name}")

    except TemplateError as e:
        click.echo(f"Error: {e}", err=True)
        sys.exit(1)
    except Exception as e:
        click.echo(f"Unexpected error: {e}", err=True)
        sys.exit(1)


@template.command(name="export")
@click.argument("name", type=str)
@click.argument("output_file", type=click.Path())
def template_export(name: str, output_file: str):
    """Export a template to a YAML file.

    Exports the template configuration to a file that can be shared
    or imported on another machine.

    \b
    Examples:
        azlin template export dev-vm my-template.yaml
        azlin template export dev-vm ~/shared/template.yaml
    """
    try:
        output_path = Path(output_file).expanduser().resolve()

        # Check if file exists
        if output_path.exists():
            confirm = input(f"\nFile '{output_path}' exists. Overwrite? [y/N]: ").lower()
            if confirm not in ["y", "yes"]:
                click.echo("Cancelled.")
                return

        TemplateManager.export_template(name, output_path)
        click.echo(f"Exported template '{name}' to: {output_path}")

    except TemplateError as e:
        click.echo(f"Error: {e}", err=True)
        sys.exit(1)
    except Exception as e:
        click.echo(f"Unexpected error: {e}", err=True)
        sys.exit(1)


@template.command(name="import")
@click.argument("input_file", type=click.Path(exists=True))
def template_import(input_file: str):
    """Import a template from a YAML file.

    Imports a template configuration from a file and saves it
    to ~/.azlin/templates/.

    \b
    Examples:
        azlin template import my-template.yaml
        azlin template import ~/shared/template.yaml
    """
    try:
        input_path = Path(input_file).expanduser().resolve()

        template = TemplateManager.import_template(input_path)

        click.echo(f"Imported template: {template.name}")
        click.echo(f"  Description: {template.description}")
        click.echo(f"  VM Size:     {template.vm_size}")
        click.echo(f"  Region:      {template.region}")

    except TemplateError as e:
        click.echo(f"Error: {e}", err=True)
        sys.exit(1)


@snapshot.command(name="create")
@click.argument("vm_name")
@click.option("--resource-group", "--rg", help="Resource group name", type=str)
@click.option("--config", help="Config file path", type=click.Path())
def snapshot_create(vm_name: str, resource_group: str | None, config: str | None):
    """Create a snapshot of a VM's OS disk.

    Creates a point-in-time snapshot of the VM's OS disk for backup purposes.
    Snapshots are automatically named with timestamps.

    \b
    EXAMPLES:
        # Create snapshot using default resource group
        $ azlin snapshot create my-vm

        # Create snapshot with specific resource group
        $ azlin snapshot create my-vm --rg my-resource-group
    """
    try:
        # Load config for defaults
        try:
            azlin_config = ConfigManager.load_config(config)
        except ConfigError:
            azlin_config = AzlinConfig()

        # Get resource group
        rg = resource_group or azlin_config.default_resource_group
        if not rg:
            click.echo(
                "Error: No resource group specified. Use --rg or set default_resource_group in config.",
                err=True,
            )
            sys.exit(1)

        # Create snapshot
        click.echo(f"\nCreating snapshot for VM: {vm_name}")
        manager = SnapshotManager()
        snapshot = manager.create_snapshot(vm_name, rg)

        # Show cost estimate
        size_gb = snapshot.size_gb or 0
        monthly_cost = manager.get_snapshot_cost_estimate(size_gb, 30)
        click.echo("\n✓ Snapshot created successfully!")
        click.echo(f"  Name:     {snapshot.name}")
        click.echo(f"  Size:     {size_gb} GB")
        click.echo(f"  Created:  {snapshot.creation_time}")
        click.echo(f"\nEstimated storage cost: ${monthly_cost:.2f}/month")

    except SnapshotError as e:
        click.echo(f"Error: {e}", err=True)
        sys.exit(1)
    except Exception as e:
        click.echo(f"Unexpected error: {e}", err=True)
        sys.exit(1)


@snapshot.command(name="list")
@click.argument("vm_name")
@click.option("--resource-group", "--rg", help="Resource group name", type=str)
@click.option("--config", help="Config file path", type=click.Path())
def snapshot_list(vm_name: str, resource_group: str | None, config: str | None):
    """List all snapshots for a VM.

    Shows all snapshots created for the specified VM, sorted by creation time.

    \b
    EXAMPLES:
        # List snapshots for a VM
        $ azlin snapshot list my-vm

        # List snapshots with specific resource group
        $ azlin snapshot list my-vm --rg my-resource-group
    """
    try:
        # Load config for defaults
        try:
            azlin_config = ConfigManager.load_config(config)
        except ConfigError:
            azlin_config = AzlinConfig()

        # Get resource group
        rg = resource_group or azlin_config.default_resource_group
        if not rg:
            click.echo(
                "Error: No resource group specified. Use --rg or set default_resource_group in config.",
                err=True,
            )
            sys.exit(1)

        # List snapshots
        manager = SnapshotManager()
        snapshots = manager.list_snapshots(vm_name, rg)

        if not snapshots:
            click.echo(f"\nNo snapshots found for VM: {vm_name}")
            return

        # Display snapshots table
        click.echo(f"\nSnapshots for VM: {vm_name}")
        click.echo("=" * 90)
        click.echo(f"{'NAME':<50} {'SIZE':<10} {'CREATED':<30}")
        click.echo("=" * 90)

        total_size = 0
        for snap in snapshots:
            created = str(snap.creation_time)[:19].replace("T", " ")
            size_gb = snap.size_gb or 0
            click.echo(f"{snap.name:<50} {size_gb:<10} {created:<30}")
            total_size += size_gb

        click.echo("=" * 90)
        click.echo(f"\nTotal: {len(snapshots)} snapshots ({total_size} GB)")

        # Show cost estimate
        monthly_cost = manager.get_snapshot_cost_estimate(total_size, 30)
        click.echo(f"Estimated total storage cost: ${monthly_cost:.2f}/month\n")

    except SnapshotError as e:
        click.echo(f"Error: {e}", err=True)
        sys.exit(1)
    except Exception as e:
        click.echo(f"Unexpected error: {e}", err=True)
        sys.exit(1)


@snapshot.command(name="restore")
@click.argument("vm_name")
@click.argument("snapshot_name")
@click.option("--resource-group", "--rg", help="Resource group name", type=str)
@click.option("--config", help="Config file path", type=click.Path())
@click.option("--force", is_flag=True, help="Skip confirmation prompt")
def snapshot_restore(
    vm_name: str, snapshot_name: str, resource_group: str | None, config: str | None, force: bool
):
    """Restore a VM from a snapshot.

    WARNING: This will stop the VM, delete the current OS disk, and replace it
    with a disk created from the snapshot. All data on the current disk will be lost.

    \b
    EXAMPLES:
        # Restore VM from a snapshot (with confirmation)
        $ azlin snapshot restore my-vm my-vm-snapshot-20251015-053000

        # Restore without confirmation
        $ azlin snapshot restore my-vm my-vm-snapshot-20251015-053000 --force
    """
    try:
        # Load config for defaults
        try:
            azlin_config = ConfigManager.load_config(config)
        except ConfigError:
            azlin_config = AzlinConfig()

        # Get resource group
        rg = resource_group or azlin_config.default_resource_group
        if not rg:
            click.echo(
                "Error: No resource group specified. Use --rg or set default_resource_group in config.",
                err=True,
            )
            sys.exit(1)

        # Confirm restoration
        if not force:
            click.echo(
                f"\nWARNING: This will restore VM '{vm_name}' from snapshot '{snapshot_name}'"
            )
            click.echo("This operation will:")
            click.echo("  1. Stop/deallocate the VM")
            click.echo("  2. Delete the current OS disk")
            click.echo("  3. Create a new disk from the snapshot")
            click.echo("  4. Attach the new disk to the VM")
            click.echo("  5. Start the VM")
            click.echo("\nAll current data on the VM disk will be lost!")
            click.echo("\nContinue? [y/N]: ", nl=False)
            response = input().lower()
            if response not in ["y", "yes"]:
                click.echo("Cancelled.")
                return

        # Restore snapshot
        click.echo(f"\nRestoring VM '{vm_name}' from snapshot '{snapshot_name}'...")
        click.echo("This may take several minutes...\n")

        manager = SnapshotManager()
        manager.restore_snapshot(vm_name, snapshot_name, rg)

        click.echo(f"\n✓ VM '{vm_name}' successfully restored from snapshot!")
        click.echo(f"  The VM is now running with the disk from: {snapshot_name}\n")

    except SnapshotError as e:
        click.echo(f"Error: {e}", err=True)
        sys.exit(1)
    except Exception as e:
        click.echo(f"Unexpected error: {e}", err=True)
        sys.exit(1)


@snapshot.command(name="delete")
@click.argument("snapshot_name")
@click.option("--resource-group", "--rg", help="Resource group name", type=str)
@click.option("--config", help="Config file path", type=click.Path())
@click.option("--force", is_flag=True, help="Skip confirmation prompt")
def snapshot_delete(
    snapshot_name: str, resource_group: str | None, config: str | None, force: bool
):
    """Delete a snapshot.

    Permanently deletes a snapshot to free up storage and reduce costs.

    \b
    EXAMPLES:
        # Delete a snapshot (with confirmation)
        $ azlin snapshot delete my-vm-snapshot-20251015-053000

        # Delete without confirmation
        $ azlin snapshot delete my-vm-snapshot-20251015-053000 --force
    """
    try:
        # Load config for defaults
        try:
            azlin_config = ConfigManager.load_config(config)
        except ConfigError:
            azlin_config = AzlinConfig()

        # Get resource group
        rg = resource_group or azlin_config.default_resource_group
        if not rg:
            click.echo(
                "Error: No resource group specified. Use --rg or set default_resource_group in config.",
                err=True,
            )
            sys.exit(1)

        # Confirm deletion
        if not force:
            click.echo(f"\nAre you sure you want to delete snapshot '{snapshot_name}'?")
            click.echo("This action cannot be undone!")
            click.echo("\nContinue? [y/N]: ", nl=False)
            response = input().lower()
            if response not in ["y", "yes"]:
                click.echo("Cancelled.")
                return

        # Delete snapshot
        manager = SnapshotManager()
        manager.delete_snapshot(snapshot_name, rg)

        click.echo(f"\n✓ Snapshot '{snapshot_name}' deleted successfully!\n")

    except SnapshotError as e:
        click.echo(f"Error: {e}", err=True)
        sys.exit(1)


# Register auth commands
main.add_command(auth)

# Register context commands
main.add_command(context_group)

# Register bastion commands
main.add_command(bastion_group)

# Register compose commands
main.add_command(compose_group)

# Register storage commands
main.add_command(storage_group)
main.add_command(tag_group)

# Register autopilot commands
main.add_command(autopilot_group)

# Register fleet commands
main.add_command(fleet_group)

# Register GitHub runner commands
main.add_command(github_runner_group)

# Register doit commands (replace old doit if it exists)
if "doit" in main.commands:
    del main.commands["doit"]
main.add_command(doit_group)


@main.group()
def env():
    """Manage environment variables on VMs.

    Commands to set, list, delete, and export environment variables
    stored in ~/.bashrc on remote VMs.

    \b
    Examples:
        azlin env set my-vm DATABASE_URL="postgres://localhost/db"
        azlin env list my-vm
        azlin env delete my-vm API_KEY
        azlin env export my-vm prod.env
    """
    pass


@env.command(name="set")
@click.argument("vm_identifier", type=str)
@click.argument("env_var", type=str)
@click.option("--resource-group", "--rg", help="Resource group", type=str)
@click.option("--config", help="Config file path", type=click.Path())
@click.option("--force", is_flag=True, help="Skip secret detection warnings")
def env_set(
    vm_identifier: str, env_var: str, resource_group: str | None, config: str | None, force: bool
):
    """Set environment variable on VM.

    ENV_VAR should be in format KEY=VALUE.

    \b
    Examples:
        azlin env set my-vm DATABASE_URL="postgres://localhost/db"
        azlin env set my-vm API_KEY=secret123 --force
        azlin env set 20.1.2.3 NODE_ENV=production
    """
    try:
        # Parse KEY=VALUE
        if "=" not in env_var:
            click.echo("Error: ENV_VAR must be in format KEY=VALUE", err=True)
            sys.exit(1)

        key, value = env_var.split("=", 1)
        key = key.strip()
        value = value.strip()

        # Remove quotes if present
        if (value.startswith('"') and value.endswith('"')) or (
            value.startswith("'") and value.endswith("'")
        ):
            value = value[1:-1]

        # Get SSH config
        ssh_config = _get_ssh_config_for_vm(vm_identifier, resource_group, config)

        # Detect secrets and warn
        if not force:
            warnings = EnvManager.detect_secrets(value)
            if warnings:
                click.echo("WARNING: Potential secret detected!", err=True)
                for warning in warnings:
                    click.echo(f"  - {warning}", err=True)
                click.echo("\nAre you sure you want to set this value? [y/N]: ", nl=False)
                response = input().lower()
                if response not in ["y", "yes"]:
                    click.echo("Cancelled.")
                    return

        # Set the variable
        EnvManager.set_env_var(ssh_config, key, value)

        click.echo(f"Set {key} on {vm_identifier}")

    except EnvManagerError as e:
        click.echo(f"Error: {e}", err=True)
        sys.exit(1)

    except Exception as e:
        click.echo(f"Unexpected error: {e}", err=True)
        sys.exit(1)


@env.command(name="list")
@click.argument("vm_identifier", type=str)
@click.option("--resource-group", "--rg", help="Resource group", type=str)
@click.option("--config", help="Config file path", type=click.Path())
@click.option("--show-values", is_flag=True, help="Show full values (default: masked)")
def env_list(vm_identifier: str, resource_group: str | None, config: str | None, show_values: bool):
    """List environment variables on VM.

    \b
    Examples:
        azlin env list my-vm
        azlin env list my-vm --show-values
        azlin env list 20.1.2.3
    """
    try:
        # Get SSH config
        ssh_config = _get_ssh_config_for_vm(vm_identifier, resource_group, config)

        # List variables
        env_vars = EnvManager.list_env_vars(ssh_config)

        if not env_vars:
            click.echo(f"No environment variables set on {vm_identifier}")
            return

        click.echo(f"\nEnvironment variables on {vm_identifier}:")
        click.echo("=" * 80)

        for key, value in sorted(env_vars.items()):
            if show_values:
                click.echo(f"  {key}={value}")
            else:
                # Mask values that might be secrets
                warnings = EnvManager.detect_secrets(value)
                if warnings or len(value) > 20:
                    masked = "***" if warnings else value[:20] + "..."
                    click.echo(f"  {key}={masked}")
                else:
                    click.echo(f"  {key}={value}")

        click.echo("=" * 80)
        click.echo(f"\nTotal: {len(env_vars)} variables")
        if not show_values:
            click.echo("Use --show-values to display full values\n")

    except EnvManagerError as e:
        click.echo(f"Error: {e}", err=True)
        sys.exit(1)
    except Exception as e:
        click.echo(f"Unexpected error: {e}", err=True)
        sys.exit(1)


@env.command(name="delete")
@click.argument("vm_identifier", type=str)
@click.argument("key", type=str)
@click.option("--resource-group", "--rg", help="Resource group", type=str)
@click.option("--config", help="Config file path", type=click.Path())
def env_delete(vm_identifier: str, key: str, resource_group: str | None, config: str | None):
    """Delete environment variable from VM.

    \b
    Examples:
        azlin env delete my-vm API_KEY
        azlin env delete 20.1.2.3 DATABASE_URL
    """
    try:
        # Get SSH config
        ssh_config = _get_ssh_config_for_vm(vm_identifier, resource_group, config)

        # Delete the variable
        result = EnvManager.delete_env_var(ssh_config, key)

        if result:
            click.echo(f"Deleted {key} from {vm_identifier}")
        else:
            click.echo(f"Variable {key} not found on {vm_identifier}", err=True)
            sys.exit(1)

    except EnvManagerError as e:
        click.echo(f"Error: {e}", err=True)
        sys.exit(1)
    except Exception as e:
        click.echo(f"Unexpected error: {e}", err=True)
        sys.exit(1)


@env.command(name="export")
@click.argument("vm_identifier", type=str)
@click.argument("output_file", type=str, required=False)
@click.option("--resource-group", "--rg", help="Resource group", type=str)
@click.option("--config", help="Config file path", type=click.Path())
def env_export(
    vm_identifier: str, output_file: str | None, resource_group: str | None, config: str | None
):
    """Export environment variables to .env file format.

    \b
    Examples:
        azlin env export my-vm prod.env
        azlin env export my-vm  # Print to stdout
    """
    try:
        # Get SSH config
        ssh_config = _get_ssh_config_for_vm(vm_identifier, resource_group, config)

        # Export variables
        result = EnvManager.export_env_vars(ssh_config, output_file)

        if output_file:
            click.echo(f"Exported environment variables to {output_file}")
        else:
            click.echo(result)

    except EnvManagerError as e:
        click.echo(f"Error: {e}", err=True)
        sys.exit(1)
    except Exception as e:
        click.echo(f"Unexpected error: {e}", err=True)
        sys.exit(1)


@env.command(name="import")
@click.argument("vm_identifier", type=str)
@click.argument("env_file", type=click.Path(exists=True))
@click.option("--resource-group", "--rg", help="Resource group", type=str)
@click.option("--config", help="Config file path", type=click.Path())
def env_import(vm_identifier: str, env_file: str, resource_group: str | None, config: str | None):
    """Import environment variables from .env file.

    \b
    Examples:
        azlin env import my-vm .env
        azlin env import my-vm prod.env
    """
    try:
        # Get SSH config
        ssh_config = _get_ssh_config_for_vm(vm_identifier, resource_group, config)

        # Import variables
        count = EnvManager.import_env_file(ssh_config, env_file)

        click.echo(f"Imported {count} variables to {vm_identifier}")

    except EnvManagerError as e:
        click.echo(f"Error: {e}", err=True)
        sys.exit(1)
    except Exception as e:
        click.echo(f"Unexpected error: {e}", err=True)
        sys.exit(1)


@env.command(name="clear")
@click.argument("vm_identifier", type=str)
@click.option("--resource-group", "--rg", help="Resource group", type=str)
@click.option("--config", help="Config file path", type=click.Path())
@click.option("--force", is_flag=True, help="Skip confirmation prompt")
def env_clear(vm_identifier: str, resource_group: str | None, config: str | None, force: bool):
    """Clear all environment variables from VM.

    \b
    Examples:
        azlin env clear my-vm
        azlin env clear my-vm --force
    """
    try:
        # Get SSH config
        ssh_config = _get_ssh_config_for_vm(vm_identifier, resource_group, config)

        # Confirm unless --force
        if not force:
            env_vars = EnvManager.list_env_vars(ssh_config)
            if not env_vars:
                click.echo(f"No environment variables set on {vm_identifier}")
                return

            click.echo(
                f"This will delete {len(env_vars)} environment variable(s) from {vm_identifier}"
            )
            click.echo("Are you sure? [y/N]: ", nl=False)
            response = input().lower()
            if response not in ["y", "yes"]:
                click.echo("Cancelled.")
                return

        # Clear all variables
        EnvManager.clear_all_env_vars(ssh_config)

        click.echo(f"Cleared all environment variables from {vm_identifier}")

    except EnvManagerError as e:
        click.echo(f"Error: {e}", err=True)
        sys.exit(1)
    except Exception as e:
        click.echo(f"Unexpected error: {e}", err=True)
        sys.exit(1)


def _get_ssh_config_for_vm(
    vm_identifier: str, resource_group: str | None, config: str | None
) -> SSHConfig:
    """Helper to get SSH config for VM identifier.

    Args:
        vm_identifier: VM name, session name, or IP address
        resource_group: Resource group (required for VM name)
        config: Config file path

    Returns:
        SSHConfig object

    Raises:
        SystemExit on error
    """
    # Get SSH key
    ssh_key_pair = SSHKeyManager.ensure_key_exists()

    # Check if VM identifier is IP address
    if VMConnector.is_valid_ip(vm_identifier):
        # Direct IP connection
        return SSHConfig(host=vm_identifier, user="azureuser", key_path=ssh_key_pair.private_path)

    # Resolve session name to VM name if applicable
    resolved_vm_name = ConfigManager.get_vm_name_by_session(vm_identifier, config)
    if resolved_vm_name:
        vm_identifier = resolved_vm_name

    # VM name - need resource group
    rg = ConfigManager.get_resource_group(resource_group, config)
    if not rg:
        click.echo(
            "Error: Resource group required for VM name.\n"
            "Use --resource-group or set default in ~/.azlin/config.toml",
            err=True,
        )
        sys.exit(1)

    # Get VM
    vm = VMManager.get_vm(vm_identifier, rg)
    if not vm:
        click.echo(f"Error: VM '{vm_identifier}' not found in resource group '{rg}'.", err=True)
        sys.exit(1)

    if not vm.is_running():
        click.echo(f"Error: VM '{vm_identifier}' is not running.", err=True)
        sys.exit(1)

    if not vm.public_ip:
        click.echo(f"Error: VM '{vm_identifier}' has no public IP.", err=True)
        sys.exit(1)

    return SSHConfig(host=vm.public_ip, user="azureuser", key_path=ssh_key_pair.private_path)


@click.command()
@click.argument("request", type=str)
@click.option("--dry-run", is_flag=True, help="Show execution plan without running commands")
@click.option("--yes", "-y", is_flag=True, help="Skip confirmation prompts")
@click.option("--resource-group", "--rg", help="Resource group", type=str)
@click.option("--config", help="Config file path", type=click.Path())
@click.option("--verbose", "-v", is_flag=True, help="Show detailed execution information")
def azdoit_main(
    request: str,
    dry_run: bool,
    yes: bool,
    resource_group: str | None,
    config: str | None,
    verbose: bool,
):
    """Execute natural language Azure commands using AI (standalone CLI).

    azdoit v2.0 uses amplihack's autonomous goal-seeking engine to iteratively
    pursue Azure infrastructure objectives and generate example scripts.

    \b
    Quick Start:
        1. Set API key: export ANTHROPIC_API_KEY=your-key-here
        2. Get key from: https://console.anthropic.com/
        3. Try: azdoit "create 3 VMs called test-vm-{1,2,3}"

    \b
    Examples:
        azdoit "create a VM called dev-box"
        azdoit "provision an AKS cluster with monitoring"
        azdoit "set up a storage account with blob containers"
        azdoit --max-turns 30 "set up a complete dev environment"

    \b
    How It Works:
        - azdoit constructs a prompt template from your request
        - Delegates to amplihack auto mode for iterative execution
        - Auto mode researches Azure docs and generates example scripts
        - Output includes reusable infrastructure-as-code

    \b
    Requirements:
        - ANTHROPIC_API_KEY environment variable (get from console.anthropic.com)
        - amplihack CLI installed (pip install amplihack)
        - Azure CLI authenticated (az login)

    \b
    For More Information:
        See docs/AZDOIT_REQUIREMENTS_V2.md for architecture details
    """
    # Import the new azdoit CLI module
    from .azdoit.cli import main as azdoit_cli_main

    # Delegate to new implementation
    # Note: The new implementation does not support --dry-run, --yes, --resource-group
    # flags. These are handled by auto mode's internal decision making.
    if dry_run or yes or resource_group or config or verbose:
        click.echo(
            "Warning: azdoit v2.0 does not support --dry-run, --yes, --resource-group, "
            "--config, or --verbose flags.\n"
            "These options were part of the old architecture.\n"
            "The new auto mode handles execution iteratively with built-in safety.\n",
            err=True,
        )

    # Call the new azdoit CLI with just the request
    # This will handle everything internally
    import sys

    sys.argv = ["azdoit", request]
    azdoit_cli_main()


if __name__ == "__main__":
    main()


__all__ = ["AzlinError", "CLIOrchestrator", "azdoit_main", "main"]<|MERGE_RESOLUTION|>--- conflicted
+++ resolved
@@ -3000,19 +3000,9 @@
     """
     console = Console()
     try:
-<<<<<<< HEAD
-        # Ensure Azure CLI subscription matches current context
-        from azlin.context_manager import ContextError
-
-        try:
-            ContextManager.ensure_subscription_active(config)
-        except ContextError as e:
-            click.echo(f"Error: {e}", err=True)
-            sys.exit(1)
-
-=======
         # NEW: Multi-context query mode (Issue #350)
         # Check for multi-context flags first, before single-context logic
+        # Multi-context mode has its own subscription switching per context
         if all_contexts or contexts_pattern:
             # Validate mutually exclusive flags
             if show_all_vms:
@@ -3048,7 +3038,15 @@
             return  # Exit early - multi-context mode handled completely
 
         # EXISTING: Single-context query mode continues below...
->>>>>>> 5b8300d6
+        # Ensure Azure CLI subscription matches current context for single-context queries
+        from azlin.context_manager import ContextError
+
+        try:
+            ContextManager.ensure_subscription_active(config)
+        except ContextError as e:
+            click.echo(f"Error: {e}", err=True)
+            sys.exit(1)
+
         # Get resource group from config or CLI
         rg = ConfigManager.get_resource_group(resource_group, config)
 
