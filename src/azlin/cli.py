"""CLI entry point for azlin v2.0.

This module provides the enhanced command-line interface with:
- Config storage and resource group management
- VM listing and status
- Interactive session selection
- Parallel VM provisioning (pools)
- Remote command execution
- Enhanced help
- Distributed monitoring

Commands:
    azlin                    # Show help
    azlin new                # Provision new VM
    azlin list               # List VMs in resource group
    azlin w                  # Run 'w' command on all VMs
    azlin top                # Live distributed VM metrics dashboard
    azlin -- <command>       # Execute command on VM(s)
"""

import contextlib
import logging
import subprocess
import sys
import time
from datetime import datetime
from pathlib import Path
from typing import Any

import click
from rich.console import Console
from rich.table import Table

from azlin import __version__
from azlin.agentic import (
    CommandExecutionError,
    CommandExecutor,
    IntentParseError,
    IntentParser,
    ResultValidator,
)
from azlin.azure_auth import AuthenticationError, AzureAuthenticator
from azlin.batch_executor import BatchExecutor, BatchExecutorError, BatchResult, BatchSelector
from azlin.click_group import AzlinGroup

# Auth commands
from azlin.commands.auth import auth

# Bastion commands
# Storage commands
from azlin.commands.bastion import bastion_group
from azlin.commands.storage import storage_group
from azlin.commands.tag import tag_group

# New modules for v2.0
from azlin.config_manager import AzlinConfig, ConfigError, ConfigManager
from azlin.cost_tracker import CostTracker, CostTrackerError
from azlin.distributed_top import DistributedTopError, DistributedTopExecutor
from azlin.env_manager import EnvManager, EnvManagerError
from azlin.ip_diagnostics import (
    check_connectivity,
    classify_ip_address,
    format_diagnostic_report,
)
from azlin.key_rotator import KeyRotationError, SSHKeyRotator
from azlin.modules.bastion_detector import BastionDetector
<<<<<<< HEAD
from azlin.modules.bastion_manager import BastionManager
=======
from azlin.modules.bastion_manager import BastionManager, BastionManagerError
>>>>>>> 7ab5438b
from azlin.modules.file_transfer import (
    FileTransfer,
    FileTransferError,
    PathParser,
    SessionManager,
    TransferEndpoint,
)
from azlin.modules.github_setup import GitHubSetupError, GitHubSetupHandler
from azlin.modules.home_sync import (
    HomeSyncError,
    HomeSyncManager,
    RsyncError,
    SecurityValidationError,
    SyncResult,
)
from azlin.modules.notifications import NotificationHandler
from azlin.modules.prerequisites import PrerequisiteChecker, PrerequisiteError
from azlin.modules.progress import ProgressDisplay, ProgressStage
from azlin.modules.snapshot_manager import SnapshotError, SnapshotManager
from azlin.modules.ssh_connector import SSHConfig, SSHConnectionError, SSHConnector
from azlin.modules.ssh_keys import SSHKeyError, SSHKeyManager, SSHKeyPair
from azlin.prune import PruneManager
from azlin.quota_manager import QuotaInfo, QuotaManager
from azlin.remote_exec import (
    OSUpdateExecutor,
    PSCommandExecutor,
    RemoteExecError,
    RemoteExecutor,
    TmuxSession,
    TmuxSessionExecutor,
    WCommandExecutor,
)
from azlin.security_audit import SecurityAuditLogger
from azlin.tag_manager import TagManager
from azlin.template_manager import TemplateError, TemplateManager, VMTemplateConfig
from azlin.vm_connector import VMConnector, VMConnectorError
from azlin.vm_lifecycle import DeletionSummary, VMLifecycleError, VMLifecycleManager
from azlin.vm_lifecycle_control import VMLifecycleControlError, VMLifecycleController
from azlin.vm_manager import VMInfo, VMManager, VMManagerError
from azlin.vm_provisioning import (
    PoolProvisioningResult,
    ProvisioningError,
    VMConfig,
    VMDetails,
    VMProvisioner,
)
from azlin.vm_size_tiers import VMSizeTierError, VMSizeTiers

logger = logging.getLogger(__name__)


class AzlinError(Exception):
    """Base exception for azlin errors."""

    exit_code = 1


class CLIOrchestrator:
    """Orchestrate azlin workflow.

    This class coordinates all modules to execute the complete workflow:
    1. Prerequisites check
    2. Azure authentication
    3. SSH key generation
    4. VM provisioning
    5. Wait for VM ready
    6. SSH connection
    7. GitHub setup (if --repo provided)
    8. tmux session
    9. Notification (optional)
    """

    def __init__(
        self,
        repo: str | None = None,
        vm_size: str = "Standard_D2s_v3",
        region: str = "eastus",
        resource_group: str | None = None,
        auto_connect: bool = True,
        config_file: str | None = None,
        nfs_storage: str | None = None,
        session_name: str | None = None,
        no_bastion: bool = False,
        bastion_name: str | None = None,
    ):
        """Initialize CLI orchestrator.

        Args:
            repo: GitHub repository URL (optional)
            vm_size: Azure VM size
            region: Azure region
            resource_group: Resource group name (optional)
            auto_connect: Whether to auto-connect via SSH
            config_file: Configuration file path (optional)
            nfs_storage: NFS storage account name to mount as home directory (optional)
            session_name: Session name for VM tags (optional)
            no_bastion: Skip bastion auto-detection and always create public IP (optional)
            bastion_name: Explicit bastion host name to use (optional)
        """
        self.repo = repo
        self.vm_size = vm_size
        self.region = region
        self.resource_group = resource_group
        self.auto_connect = auto_connect
        self.config_file = config_file
        self.nfs_storage = nfs_storage
        self.session_name = session_name
        self.no_bastion = no_bastion
        self.bastion_name = bastion_name

        # Initialize modules
        self.auth = AzureAuthenticator()
        self.provisioner = VMProvisioner()
        self.progress = ProgressDisplay()

        # Track resources for cleanup
        self.vm_details: VMDetails | None = None
        self.ssh_keys: Path | None = None
        self.bastion_info: dict[str, str] | None = None  # Track bastion if detected

    def run(self) -> int:
        """Execute main workflow.

        Returns:
            Exit code (0 = success, non-zero = error)
        """
        try:
            # STEP 1: Check prerequisites
            self.progress.start_operation("Prerequisites Check")
            self._check_prerequisites()
            self.progress.complete(success=True, message="All prerequisites available")

            # STEP 2: Authenticate with Azure
            self.progress.start_operation("Azure Authentication")
            subscription_id = self._authenticate_azure()
            self.progress.complete(
                success=True, message=f"Authenticated with subscription: {subscription_id[:8]}..."
            )

            # STEP 3: Generate or retrieve SSH keys
            self.progress.start_operation("SSH Key Setup")
            ssh_key_pair = self._setup_ssh_keys()
            self.progress.complete(
                success=True, message=f"SSH keys ready: {ssh_key_pair.private_path.name}"
            )

            # STEP 4: Provision VM
            timestamp = int(time.time())
            vm_name = f"azlin-vm-{timestamp}"
            rg_name = self.resource_group or f"azlin-rg-{timestamp}"
            self.progress.start_operation(f"Provisioning VM: {vm_name}", estimated_seconds=300)
            vm_details = self._provision_vm(vm_name, rg_name, ssh_key_pair.public_key_content)
            self.vm_details = vm_details
            self.progress.complete(success=True, message=f"VM ready at {vm_details.public_ip}")

            # STEP 5: Wait for VM to be fully ready (cloud-init to complete)
            self.progress.start_operation(
                "Waiting for cloud-init to complete", estimated_seconds=180
            )
            self._wait_for_cloud_init(vm_details, ssh_key_pair.private_path)
            self.progress.complete(success=True, message="All development tools installed")

            # STEP 5.5: Resolve and mount NFS storage if configured (BEFORE home sync)
            # Load config for NFS defaults
            try:
                azlin_config = ConfigManager.load_config(self.config_file)
            except ConfigError:
                azlin_config = AzlinConfig()

            resolved_nfs = self._resolve_nfs_storage(rg_name, azlin_config)

            if resolved_nfs:
                self.progress.start_operation(f"Mounting NFS storage: {resolved_nfs}")
                self._mount_nfs_storage(vm_details, ssh_key_pair.private_path, resolved_nfs)
                self.progress.complete(success=True, message="NFS storage mounted")
            else:
                # Only sync home directory if NOT using NFS storage
                # (NFS storage provides the home directory)
                self.progress.start_operation("Syncing home directory")
                self._sync_home_directory(vm_details, ssh_key_pair.private_path)
                self.progress.complete(success=True, message="Home directory synced")

            # STEP 6: GitHub setup (if repo provided)
            if self.repo:
                self.progress.start_operation("GitHub Setup", estimated_seconds=60)
                self._setup_github(vm_details, ssh_key_pair.private_path)
                self.progress.complete(success=True, message=f"Repository cloned: {self.repo}")

            # STEP 7: Send completion notification
            self._send_notification(vm_details, success=True)

            # STEP 8: Display connection info
            self._display_connection_info(vm_details)

            # STEP 9: Auto-connect via SSH with tmux
            if self.auto_connect:
                self.progress.update("Connecting via SSH...", ProgressStage.STARTED)
                return self._connect_ssh(vm_details, ssh_key_pair.private_path)

            return 0

        except PrerequisiteError as e:
            self.progress.update(str(e), ProgressStage.FAILED)
            return 2
        except AuthenticationError as e:
            self.progress.update(f"Authentication failed: {e}", ProgressStage.FAILED)
            self._send_notification_error(str(e))
            return 3
        except (ProvisioningError, SSHKeyError) as e:
            self.progress.update(f"Provisioning failed: {e}", ProgressStage.FAILED)
            self._send_notification_error(str(e))
            self._cleanup_on_failure()
            return 4
        except SSHConnectionError as e:
            self.progress.update(f"SSH connection failed: {e}", ProgressStage.FAILED)
            # Don't cleanup - VM is still running
            return 5
        except GitHubSetupError as e:
            self.progress.update(f"GitHub setup failed: {e}", ProgressStage.WARNING)
            # Continue - GitHub setup is optional
            if self.vm_details:
                self._display_connection_info(self.vm_details)
                if self.auto_connect and self.ssh_keys:
                    return self._connect_ssh(self.vm_details, self.ssh_keys)
            return 0
        except KeyboardInterrupt:
            self.progress.update("Cancelled by user", ProgressStage.FAILED)
            self._cleanup_on_failure()
            return 130
        except Exception as e:
            self.progress.update(f"Unexpected error: {e}", ProgressStage.FAILED)
            logger.exception("Unexpected error in main workflow")
            self._send_notification_error(str(e))
            self._cleanup_on_failure()
            return 1

    def _check_prerequisites(self) -> None:
        """Check all prerequisites are installed.

        Raises:
            PrerequisiteError: If prerequisites missing
        """
        result = PrerequisiteChecker.check_all()

        if not result.all_available:
            message = PrerequisiteChecker.format_missing_message(
                result.missing, result.platform_name
            )
            click.echo(message, err=True)
            raise PrerequisiteError(f"Missing required tools: {', '.join(result.missing)}")

        self.progress.update(
            f"Platform: {result.platform_name}, Tools: {', '.join(result.available)}"
        )

    def _authenticate_azure(self) -> str:
        """Authenticate with Azure and get subscription ID.

        Returns:
            str: Subscription ID

        Raises:
            AuthenticationError: If authentication fails
        """
        self.progress.update("Checking Azure CLI authentication...")

        # Verify az CLI is available
        if not self.auth.check_az_cli_available():
            raise AuthenticationError("Azure CLI not available. Please install az CLI.")

        # Get credentials (triggers az login if needed)
        self.auth.get_credentials()

        # Get subscription ID
        subscription_id = self.auth.get_subscription_id()

        self.progress.update(f"Using subscription: {subscription_id}")

        return subscription_id

    def _setup_ssh_keys(self) -> SSHKeyPair:
        """Generate or retrieve SSH keys.

        Returns:
            SSHKeyPair object

        Raises:
            SSHKeyError: If key generation fails
        """
        self.progress.update("Checking for existing SSH keys...")

        ssh_key_pair = SSHKeyManager.ensure_key_exists()
        self.ssh_keys = ssh_key_pair.private_path

        self.progress.update(f"Using key: {ssh_key_pair.private_path}", ProgressStage.IN_PROGRESS)

        return ssh_key_pair

    def _check_bastion_availability(
        self, resource_group: str, vm_name: str
    ) -> tuple[bool, dict[str, str] | None]:
        """Check if Bastion should be used for VM provisioning.

        This method implements the bastion default behavior:
        1. If --no-bastion flag is set, skip bastion (return False, None)
        2. Auto-detect bastion in resource group
        3. If found, prompt user with default=True
        4. If not found, prompt to create with default=True
        5. If user declines, return False to use public IP

        Args:
            resource_group: Resource group where VM will be created
            vm_name: Name of the VM being provisioned

        Returns:
            Tuple of (use_bastion: bool, bastion_info: dict | None)
            - use_bastion: Whether to provision VM without public IP
            - bastion_info: Bastion details if available (name, resource_group)

        Raises:
            No exceptions - all failures result in returning (False, None)
        """
        # Skip bastion if --no-bastion flag is set
        if self.no_bastion:
            # Confirm with user about security implications
            warning_message = (
                f"\nWARNING: --no-bastion flag will create VM '{vm_name}' with PUBLIC IP.\n"
                f"This exposes your VM directly to the internet, which is LESS SECURE.\n"
                f"Continue with public IP?"
            )
            if not click.confirm(warning_message, default=False):
                self.progress.update("User cancelled VM creation", ProgressStage.WARNING)
                raise click.Abort

            # Log security decision
            SecurityAuditLogger.log_bastion_opt_out(
                vm_name=vm_name,
                method="flag",
                user=None,  # Will use system user
            )

            self.progress.update(
                "Skipping bastion (--no-bastion flag set)", ProgressStage.IN_PROGRESS
            )
            return (False, None)

        # If explicit bastion name provided, use it
        if self.bastion_name:
            self.progress.update(
                f"Using explicit bastion: {self.bastion_name}", ProgressStage.IN_PROGRESS
            )
            return (True, {"name": self.bastion_name, "resource_group": resource_group})

        # Auto-detect bastion in resource group
        try:
            self.progress.update(
                "Checking for Bastion host in resource group...", ProgressStage.IN_PROGRESS
            )
            bastion_info = BastionDetector.detect_bastion_for_vm("temp-check", resource_group)

            if bastion_info:
                # Found bastion - prompt user with default=True
                message = (
                    f"\nFound Bastion host '{bastion_info['name']}' in resource group.\n"
                    f"Use Bastion for secure access (recommended)?\n"
                    f"  - Bastion: Private VM (no public IP, more secure)\n"
                    f"  - No Bastion: Public IP (direct SSH, less secure)"
                )
                if click.confirm(message, default=True):
                    self.progress.update(
                        f"Using Bastion: {bastion_info['name']}", ProgressStage.IN_PROGRESS
                    )
                    return (True, bastion_info)

                # User declined existing bastion - log security decision
                SecurityAuditLogger.log_bastion_opt_out(
                    vm_name=vm_name, method="prompt_existing", user=None
                )
                self.progress.update(
                    "User declined Bastion, will create public IP", ProgressStage.IN_PROGRESS
                )
                return (False, None)
            # No bastion found - prompt to create with default=True
            message = (
                f"\nNo Bastion host found in resource group '{resource_group}'.\n"
                f"Create VM with Bastion access?\n"
                f"  - Yes: More secure (private VM, ~$140/month for Bastion)\n"
                f"  - No: Less secure (public IP, direct internet access)"
            )
            if click.confirm(message, default=True):
                self.progress.update(
                    "User requested Bastion but none exists. Please create Bastion first.",
                    ProgressStage.WARNING,
                )
                click.echo(
                    click.style(
                        "\nTo create a Bastion host, run:\n"
                        f"  azlin bastion create --name <bastion-name> --resource-group {resource_group}",
                        fg="yellow",
                    )
                )
                # For now, fall back to public IP if no bastion exists
                # TODO: Implement automatic bastion creation
                return (False, None)

            # User declined creating bastion - log security decision
            SecurityAuditLogger.log_bastion_opt_out(
                vm_name=vm_name, method="prompt_create", user=None
            )
            self.progress.update(
                "User declined Bastion, will create public IP", ProgressStage.IN_PROGRESS
            )
            return (False, None)

        except Exception as e:
            # Any error in detection - fall back to public IP
            logger.debug(f"Bastion detection failed: {e}")
            self.progress.update("Bastion detection failed, using public IP", ProgressStage.WARNING)
            return (False, None)

    def _provision_vm(self, vm_name: str, rg_name: str, public_key: str) -> VMDetails:
        """Provision Azure VM with dev tools.

        Args:
            vm_name: VM name
            rg_name: Resource group name
            public_key: SSH public key content

        Returns:
            VMDetails object

        Raises:
            ProvisioningError: If provisioning fails
        """
        self.progress.update(f"Creating VM: {vm_name}")
        self.progress.update(f"Region: {self.region}, Size: {self.vm_size}")

        # Check bastion availability and get user preference
        use_bastion, bastion_info = self._check_bastion_availability(rg_name, vm_name)
        self.bastion_info = bastion_info  # Store for later use in connection

        # Determine if public IP should be created
        # Public IP is disabled when using bastion
        public_ip_enabled = not use_bastion

        # Create VM config
        config = self.provisioner.create_vm_config(
            name=vm_name,
            resource_group=rg_name,
            location=self.region,
            size=self.vm_size,
            ssh_public_key=public_key,
            session_name=self.session_name,
            public_ip_enabled=public_ip_enabled,
        )

        # Progress callback
        def progress_callback(msg: str):
            self.progress.update(msg, ProgressStage.IN_PROGRESS)

        # Provision VM
        vm_details = self.provisioner.provision_vm(config, progress_callback)

        # Update progress message based on IP configuration
        if vm_details.public_ip:
            self.progress.update(f"VM created with public IP: {vm_details.public_ip}")
        else:
            self.progress.update(
                f"VM created with private IP: {vm_details.private_ip} (Bastion access)"
            )

        return vm_details

    def _get_ssh_connection_params(
        self, vm_details: VMDetails
    ) -> tuple[str, int, BastionManager | None]:
        """Get SSH connection parameters (host, port, bastion_manager).

        For VMs with public IPs, returns (public_ip, 22, None) for direct connection.
        For Bastion-only VMs, creates a tunnel and returns (localhost, local_port, bastion_manager).

        Args:
            vm_details: VM details with IP configuration

        Returns:
            Tuple of (host, port, bastion_manager_or_none)

        Raises:
            SSHConnectionError: If no connection method available
        """
        # Public IP VMs: Direct SSH
        if vm_details.public_ip:
            logger.debug(f"Using direct SSH to {vm_details.public_ip}:22")
            return (vm_details.public_ip, 22, None)

        # Bastion-only VMs: Create tunnel
        if not vm_details.private_ip:
            raise SSHConnectionError("VM has neither public nor private IP")

        # Detect Bastion
        logger.info("No public IP - attempting Bastion detection...")
        bastion_info = BastionDetector.detect_bastion_for_vm(
            vm_details.name, vm_details.resource_group
        )

        if not bastion_info:
            raise SSHConnectionError(
                f"VM {vm_details.name} has no public IP and no Bastion host detected"
            )

        # Create Bastion tunnel
        logger.info(f"Creating Bastion tunnel via {bastion_info['name']} to {vm_details.name}...")
        bastion_manager = BastionManager()

        # Get VM resource ID (needed for Bastion tunnel)
        if not vm_details.id:
            raise SSHConnectionError("VM resource ID not available")

        # Allocate local port
        local_port = bastion_manager.get_available_port()

        # Create tunnel
        tunnel = bastion_manager.create_tunnel(
            bastion_name=bastion_info["name"],
            resource_group=bastion_info["resource_group"],
            target_vm_id=vm_details.id,
            local_port=local_port,
            remote_port=22,
            wait_for_ready=True,
            timeout=30,
        )

        logger.info(f"Bastion tunnel established on localhost:{local_port}")
        return ("127.0.0.1", local_port, bastion_manager)

    def _wait_for_cloud_init(self, vm_details: VMDetails, key_path: Path) -> None:
        """Wait for cloud-init to complete on VM.

        Supports both direct SSH (public IP) and Bastion tunnels (private IP only).

        Args:
            vm_details: VM details
            key_path: SSH private key path

        Raises:
            SSHConnectionError: If cloud-init check fails
        """
        self.progress.update("Waiting for SSH to be available...")

        # Get SSH connection parameters (handles both direct and Bastion)
        host, port, bastion_manager = self._get_ssh_connection_params(vm_details)

        # Use context manager for automatic Bastion cleanup
        with contextlib.ExitStack() as stack:
            # Register bastion_manager cleanup if present
            if bastion_manager:
                stack.enter_context(bastion_manager)
                self.progress.update(f"Using Bastion tunnel on localhost:{port}")

            # Wait for SSH port to be accessible
            ssh_ready = SSHConnector.wait_for_ssh_ready(host, key_path, timeout=300, interval=5)

            if not ssh_ready:
                raise SSHConnectionError("SSH did not become available")

            self.progress.update("SSH available, checking cloud-init status...")

            # Check cloud-init status
            ssh_config = SSHConfig(host=host, port=port, user="azureuser", key_path=key_path)

            # Wait for cloud-init to complete (check every 10s for up to 3 minutes)
            max_attempts = 18
            for attempt in range(max_attempts):
                try:
                    output = SSHConnector.execute_remote_command(
                        ssh_config, "cloud-init status", timeout=30
                    )

                    if "status: done" in output:
                        self.progress.update("cloud-init completed successfully")
                        return
                    if "status: running" in output:
                        self.progress.update(
                            f"cloud-init still running... (attempt {attempt + 1}/{max_attempts})"
                        )
                        time.sleep(10)
                    else:
                        self.progress.update(f"cloud-init status: {output.strip()}")
                        time.sleep(10)

                except Exception as e:
                    logger.debug(f"Error checking cloud-init status: {e}")
                    time.sleep(10)

            # If we get here, cloud-init didn't complete but we'll proceed anyway
            self.progress.update(
                "cloud-init status check timed out, proceeding anyway", ProgressStage.WARNING
            )

    def _show_blocked_files_warning(self, blocked_files: list[str]) -> None:
        """Display warning about blocked files before sync."""
        import click

        click.echo(
            click.style(
                f"\n  Security: Skipping {len(blocked_files)} sensitive file(s):",
                fg="yellow",
                bold=True,
            )
        )
        for blocked_file in blocked_files[:5]:  # Show first 5
            click.echo(click.style(f"    • {blocked_file}", fg="yellow"))
        if len(blocked_files) > 5:
            click.echo(click.style(f"    ... and {len(blocked_files) - 5} more", fg="yellow"))
        click.echo()  # Empty line for spacing

    def _process_sync_result(self, result: SyncResult) -> None:
        """Process and display sync result."""
        if result.success:
            if result.files_synced > 0:
                # Show sync stats with warning count
                sync_msg = (
                    f"Synced {result.files_synced} files "
                    f"({result.bytes_transferred / 1024:.1f} KB) "
                    f"in {result.duration_seconds:.1f}s"
                )
                if result.warnings:
                    sync_msg += f" ({len(result.warnings)} skipped)"
                self.progress.update(sync_msg)
            else:
                self.progress.update("No files to sync")

            # Display warnings prominently after sync
            if result.warnings:
                import click

                for warning in result.warnings[:3]:  # Show first 3 warnings
                    click.echo(click.style(f"  ⚠  {warning}", fg="yellow"))
                if len(result.warnings) > 3:
                    click.echo(
                        click.style(
                            f"  ⚠  ... and {len(result.warnings) - 3} more warnings",
                            fg="yellow",
                        )
                    )
        else:
            # Log errors but don't fail
            for error in result.errors:
                logger.warning(f"Sync error: {error}")

    def _sync_home_directory(self, vm_details: VMDetails, key_path: Path) -> None:
        """Sync home directory to VM.

        Args:
            vm_details: VM details
            key_path: SSH private key path

        Note:
            Sync failures are logged as warnings but don't block VM provisioning.
        """
        if not vm_details.public_ip:
            logger.warning("VM has no public IP, skipping home directory sync")
            return

        public_ip: str = vm_details.public_ip  # Type narrowed by check above

        try:
            # Create SSH config
            ssh_config = SSHConfig(host=public_ip, user="azureuser", key_path=key_path)

            # Pre-sync validation check with visible warnings
            sync_dir = HomeSyncManager.get_sync_directory()
            if sync_dir.exists():
                validation = HomeSyncManager.validate_sync_directory(sync_dir)
                if validation.blocked_files:
                    self._show_blocked_files_warning(validation.blocked_files)

            # Progress callback
            def progress_callback(msg: str):
                self.progress.update(msg, ProgressStage.IN_PROGRESS)

            # Attempt sync
            result = HomeSyncManager.sync_to_vm(
                ssh_config, dry_run=False, progress_callback=progress_callback
            )

            self._process_sync_result(result)

        except SecurityValidationError as e:
            # Don't fail VM provisioning, just warn
            self.progress.update(f"Home sync skipped: {e}", ProgressStage.WARNING)
            logger.warning(f"Security validation failed: {e}")

        except (RsyncError, HomeSyncError) as e:
            # Don't fail VM provisioning, just warn
            self.progress.update(f"Home sync failed: {e}", ProgressStage.WARNING)
            logger.warning(f"Home sync failed: {e}")

        except Exception:
            # Catch all other errors
            self.progress.update("Home sync failed (unexpected error)", ProgressStage.WARNING)
            logger.exception("Unexpected error during home sync")

    def _resolve_nfs_storage(self, resource_group: str, config: AzlinConfig | None) -> str | None:
        """Resolve which NFS storage to use.

        Priority:
        1. Explicit --nfs-storage option
        2. Config file default_nfs_storage
        3. Auto-detect if only one storage exists
        4. None if no storage or multiple without explicit choice

        Args:
            resource_group: Resource group to search for storage
            config: Configuration object (optional)

        Returns:
            Storage name or None

        Raises:
            ValueError: If multiple storages exist without explicit choice
        """
        from azlin.modules.storage_manager import StorageManager

        # Priority 1: Explicit --nfs-storage option
        if self.nfs_storage:
            return self.nfs_storage

        # Priority 2: Config file default
        if config and config.default_nfs_storage:
            return config.default_nfs_storage

        # Priority 3: Auto-detect
        try:
            storages = StorageManager.list_storage(resource_group)
        except Exception as e:
            logger.debug(f"Failed to list storages: {e}")
            return None

        if len(storages) == 0:
            return None
        if len(storages) == 1:
            # Auto-detect single storage
            storage_name = storages[0].name
            self.progress.update(f"Auto-detected NFS storage: {storage_name}")
            return storage_name
        # Multiple storages without explicit choice
        storage_names = [s.name for s in storages]
        raise ValueError(
            f"Multiple NFS storage accounts found: {', '.join(storage_names)}. "
            f"Please specify one with --nfs-storage or set default_nfs_storage in config."
        )

    def _get_vm_subnet_id(self, vm_details: VMDetails) -> str:
        """Get the subnet ID for a VM.

        Args:
            vm_details: VM details object

        Returns:
            Full Azure resource ID of the VM's subnet

        Raises:
            Exception: If subnet ID cannot be retrieved
        """
        import subprocess

        try:
            # Get the NIC ID from the VM
            nic_cmd = [
                "az",
                "vm",
                "show",
                "--resource-group",
                vm_details.resource_group,
                "--name",
                vm_details.name,
                "--query",
                "networkProfile.networkInterfaces[0].id",
                "--output",
                "tsv",
            ]
            nic_result = subprocess.run(
                nic_cmd, capture_output=True, text=True, check=True, timeout=30
            )
            nic_id = nic_result.stdout.strip()

            # Get the subnet ID from the NIC
            subnet_cmd = [
                "az",
                "network",
                "nic",
                "show",
                "--ids",
                nic_id,
                "--query",
                "ipConfigurations[0].subnet.id",
                "--output",
                "tsv",
            ]
            subnet_result = subprocess.run(
                subnet_cmd, capture_output=True, text=True, check=True, timeout=30
            )
            subnet_id = subnet_result.stdout.strip()

            if not subnet_id:
                raise Exception("Failed to get subnet ID from VM")

            return subnet_id

        except subprocess.CalledProcessError as e:
            error_msg = e.stderr if e.stderr else str(e)
            raise Exception(f"Failed to get VM subnet ID: {error_msg}") from e

    def _restore_ssh_keys_via_runcommand(self, vm_details: VMDetails, key_path: Path) -> None:
        """Restore SSH keys via Azure run-command.

        Azure's waagent overwrites SSH authorized_keys after cloud-init completes,
        breaking SSH access. This method uses Azure's run-command API to restore
        the keys without requiring SSH access.

        Args:
            vm_details: VM details object
            key_path: Path to SSH private key (public key must be at key_path.pub)

        Raises:
            Exception: If key restoration fails
        """
        import subprocess

        try:
            # Read public key
            pub_key_path = Path(str(key_path) + ".pub")
            if not pub_key_path.exists():
                raise Exception(f"SSH public key not found: {pub_key_path}")

            pub_key = pub_key_path.read_text().strip()

            # Create script to restore SSH keys
            script = f"""#!/bin/bash
mkdir -p /home/azureuser/.ssh
echo '{pub_key}' > /home/azureuser/.ssh/authorized_keys
chown -R azureuser:azureuser /home/azureuser/.ssh
chmod 700 /home/azureuser/.ssh
chmod 600 /home/azureuser/.ssh/authorized_keys
"""

            # Execute via Azure run-command
            cmd = [
                "az",
                "vm",
                "run-command",
                "invoke",
                "--resource-group",
                vm_details.resource_group,
                "--name",
                vm_details.name,
                "--command-id",
                "RunShellScript",
                "--scripts",
                script,
            ]

            subprocess.run(cmd, capture_output=True, text=True, check=True, timeout=120)

            logger.info("SSH keys restored successfully via run-command")

        except subprocess.CalledProcessError as e:
            error_msg = e.stderr if e.stderr else str(e)
            raise Exception(f"Failed to restore SSH keys via run-command: {error_msg}") from e
        except Exception as e:
            raise Exception(f"Failed to restore SSH keys: {e}") from e

    def _mount_nfs_storage(self, vm_details: VMDetails, key_path: Path, storage_name: str) -> None:
        """Mount NFS storage on VM home directory.

        Args:
            vm_details: VM details
            key_path: SSH private key path
            storage_name: Name of the NFS storage account to mount

        Raises:
            Exception: If storage mount fails (this is a critical operation)
        """
        if not vm_details.public_ip:
            raise Exception("VM has no public IP address, cannot mount NFS storage")

        from azlin.modules.nfs_mount_manager import NFSMountManager
        from azlin.modules.storage_manager import StorageManager

        try:
            # Get storage details
            self.progress.update(f"Fetching storage account: {storage_name}")

            # Get resource group (use the VM's resource group)
            rg = vm_details.resource_group

            # List storage accounts to find the one we want
            accounts = StorageManager.list_storage(rg)
            storage = next((a for a in accounts if a.name == storage_name), None)

            if not storage:
                raise Exception(
                    f"Storage account '{storage_name}' not found in resource group '{rg}'. "
                    f"Create it first with: azlin storage create {storage_name}"
                )

            self.progress.update(f"Storage found: {storage.nfs_endpoint}")

            # Configure network access for NFS (must be done before mount)
            self.progress.update("Configuring NFS network access...")
            vm_subnet_id = self._get_vm_subnet_id(vm_details)
            StorageManager.configure_nfs_network_access(
                storage_account=storage_name,
                resource_group=rg,
                vm_subnet_id=vm_subnet_id,
            )

            # Read SSH public key for restoration after mount
            pub_key_path = Path(str(key_path) + ".pub")
            if not pub_key_path.exists():
                raise Exception(f"SSH public key not found: {pub_key_path}")
            ssh_public_key = pub_key_path.read_text().strip()

            # Mount storage via run-command (bypasses SSH key limitations)
            self.progress.update("Mounting NFS storage via run-command...")
            result = NFSMountManager.mount_storage_via_runcommand(
                vm_name=vm_details.name,
                resource_group=rg,
                nfs_endpoint=storage.nfs_endpoint,
                ssh_public_key=ssh_public_key,
                mount_point="/home/azureuser",
            )

            if not result.success:
                error_msg = "; ".join(result.errors) if result.errors else "Unknown error"
                raise Exception(f"Failed to mount NFS storage: {error_msg}")

            if result.backed_up_files > 0:
                self.progress.update(f"Backed up {result.backed_up_files} existing files")

            if result.copied_files > 0:
                self.progress.update(
                    f"Copied {result.copied_files} files from backup to shared storage"
                )

            self.progress.update(
                f"NFS storage mounted at /home/azureuser from {storage.nfs_endpoint}"
            )

        except Exception as e:
            # Storage mount failures are critical - we want to know about them
            raise Exception(f"NFS storage mount failed: {e}") from e

    def _setup_github(self, vm_details: VMDetails, key_path: Path) -> None:
        """Setup GitHub on VM and clone repository.

        Args:
            vm_details: VM details
            key_path: SSH private key path

        Raises:
            GitHubSetupError: If GitHub setup fails
        """
        if not self.repo:
            return

        if not vm_details.public_ip:
            raise GitHubSetupError("VM has no public IP address")

        self.progress.update(f"Setting up GitHub for: {self.repo}")

        # Validate repo URL
        valid, message = GitHubSetupHandler.validate_repo_url(self.repo)
        if not valid:
            raise GitHubSetupError(f"Invalid repository URL: {message}")

        # Create SSH config
        ssh_config = SSHConfig(host=vm_details.public_ip, user="azureuser", key_path=key_path)

        # Setup GitHub and clone repo
        self.progress.update("Authenticating with GitHub (may require browser)...")
        repo_details = GitHubSetupHandler.setup_github_on_vm(ssh_config, self.repo)

        self.progress.update(f"Repository cloned to: {repo_details.clone_path}")

    def _connect_ssh(self, vm_details: VMDetails, key_path: Path) -> int:
        """Connect to VM via SSH with tmux session.

        Handles both direct connections (public IP) and bastion tunneling (private IP).

        Args:
            vm_details: VM details
            key_path: SSH private key path

        Returns:
            int: SSH exit code

        Raises:
            SSHConnectionError: If connection fails
        """
        # If VM has no public IP, use bastion
        if not vm_details.public_ip:
            if not self.bastion_info:
                raise SSHConnectionError(
                    "VM has no public IP and no Bastion configured. Cannot establish connection."
                )

            # Use VMConnector which handles bastion tunneling
            click.echo("\n" + "=" * 60)
            click.echo(f"Connecting to {vm_details.name} via Bastion...")
            click.echo(f"Bastion: {self.bastion_info['name']}")
            click.echo("Starting tmux session 'azlin'")
            click.echo("=" * 60 + "\n")

            try:
                VMConnector.connect(
                    vm_identifier=vm_details.name,
                    resource_group=vm_details.resource_group,
                    use_bastion=True,
                    bastion_name=self.bastion_info["name"],
                    bastion_resource_group=self.bastion_info["resource_group"],
                    ssh_key_path=key_path,
                    use_tmux=True,
                    tmux_session="azlin",
                )
                return 0
            except VMConnectorError as e:
                raise SSHConnectionError(f"Bastion connection failed: {e}") from e

        # Direct SSH connection (public IP)
        ssh_config = SSHConfig(host=vm_details.public_ip, user="azureuser", key_path=key_path)

        click.echo("\n" + "=" * 60)
        click.echo(f"Connecting to {vm_details.name} via SSH...")
        click.echo("Starting tmux session 'azlin'")
        click.echo("=" * 60 + "\n")

        # Connect with auto-tmux
        return SSHConnector.connect(ssh_config, tmux_session="azlin", auto_tmux=True)

    def _send_notification(self, vm_details: VMDetails, success: bool = True) -> None:
        """Send completion notification via imessR if available.

        Args:
            vm_details: VM details
            success: Whether provisioning succeeded
        """
        # Use public_ip if available, otherwise indicate unknown
        vm_ip = vm_details.public_ip if vm_details.public_ip else "unknown"
        result = NotificationHandler.send_completion_notification(
            vm_details.name, vm_ip, success=success
        )

        if result.sent:
            logger.info("Notification sent successfully")
        else:
            logger.debug(f"Notification not sent: {result.message}")

    def _send_notification_error(self, error_message: str) -> None:
        """Send error notification.

        Args:
            error_message: Error message
        """
        result = NotificationHandler.send_error_notification(error_message)

        if result.sent:
            logger.info("Error notification sent")
        else:
            logger.debug(f"Error notification not sent: {result.message}")

    def _display_connection_info(self, vm_details: VMDetails) -> None:
        """Display VM connection information.

        Args:
            vm_details: VM details
        """
        click.echo("\n" + "=" * 60)
        click.echo("VM Provisioning Complete!")
        click.echo("=" * 60)
        click.echo(f"  Name:           {vm_details.name}")
        click.echo(f"  IP Address:     {vm_details.public_ip}")
        click.echo(f"  Resource Group: {vm_details.resource_group}")
        click.echo(f"  Region:         {vm_details.location}")
        click.echo(f"  Size:           {vm_details.size}")
        click.echo("\nInstalled Tools:")
        click.echo("  - Docker, Azure CLI, GitHub CLI, Git")
        click.echo("  - Node.js, Python, Rust, Go, .NET 10 RC")
        click.echo("  - tmux")

        if self.repo:
            click.echo(f"\nRepository: {self.repo}")

        click.echo("\nSSH Connection:")
        click.echo(f"  ssh azureuser@{vm_details.public_ip}")
        click.echo(f"  (using key: {self.ssh_keys})")
        click.echo("=" * 60 + "\n")

    def _cleanup_on_failure(self) -> None:
        """Cleanup resources on failure (optional).

        Note: We don't automatically delete the VM on failure
        as the user may want to investigate or keep it.
        """
        if self.vm_details:
            click.echo("\n" + "=" * 60)
            click.echo("Provisioning Failed")
            click.echo("=" * 60)
            click.echo(f"VM may still exist: {self.vm_details.name}")
            click.echo(f"Resource Group: {self.vm_details.resource_group}")
            click.echo("\nTo delete VM and cleanup resources:")
            click.echo(f"  az group delete --name {self.vm_details.resource_group} --yes")
            click.echo("=" * 60 + "\n")


def _auto_sync_home_directory(ssh_config: SSHConfig) -> None:
    """Auto-sync home directory before SSH connection (silent).

    Args:
        ssh_config: SSH configuration for target VM

    Note:
        Sync failures are silently ignored to not disrupt connection flow.
    """
    try:
        result = HomeSyncManager.sync_to_vm(ssh_config, dry_run=False)
        if result.success and result.files_synced > 0:
            logger.info(f"Auto-synced {result.files_synced} files")
    except Exception as e:
        # Silent failure - log but don't interrupt connection
        logger.debug(f"Auto-sync failed: {e}")


def show_interactive_menu(vms: list[VMInfo], ssh_key_path: Path) -> int | None:
    """Show interactive VM selection menu.

    Args:
        vms: List of available VMs
        ssh_key_path: Path to SSH private key

    Returns:
        Exit code or None to continue to provisioning
    """
    if not vms:
        click.echo("No VMs found. Create a new one? [Y/n]: ", nl=False)
        response = input().lower()
        if response in ["", "y", "yes"]:
            return None  # Continue to provisioning
        return 0

    # Auto-connect if only 1 VM
    if len(vms) == 1:
        vm = vms[0]
        click.echo(f"\nFound 1 VM: {vm.name}")
        click.echo(f"Status: {vm.get_status_display()}")
        click.echo(f"IP: {vm.public_ip}")
        click.echo("\nConnecting...")

        if vm.is_running() and vm.public_ip:
            ssh_config = SSHConfig(host=vm.public_ip, user="azureuser", key_path=ssh_key_path)

            # Sync home directory before connection (silent)
            _auto_sync_home_directory(ssh_config)

            return SSHConnector.connect(ssh_config, tmux_session="azlin", auto_tmux=True)
        click.echo("VM is not running or has no public IP")
        return 1

    # Multiple VMs - show menu
    click.echo("\n" + "=" * 60)
    click.echo("Available VMs:")
    click.echo("=" * 60)

    for idx, vm in enumerate(vms, 1):
        status = vm.get_status_display()
        ip = vm.public_ip or "No IP"
        click.echo(f"  {idx}. {vm.name} - {status} - {ip}")

    click.echo("  n. Create new VM")
    click.echo("=" * 60)

    choice = input("\nSelect VM (number or 'n' for new): ").strip().lower()

    if choice == "n":
        return None  # Continue to provisioning

    try:
        idx = int(choice) - 1
        if 0 <= idx < len(vms):
            vm = vms[idx]

            if not vm.is_running():
                click.echo(f"\nVM '{vm.name}' is not running.")
                click.echo(
                    f"Start it with: az vm start --name {vm.name} --resource-group {vm.resource_group}"
                )
                return 1

            if not vm.public_ip:
                click.echo(f"\nVM '{vm.name}' has no public IP.")
                return 1

            click.echo(f"\nConnecting to {vm.name}...")
            ssh_config = SSHConfig(host=vm.public_ip, user="azureuser", key_path=ssh_key_path)

            # Sync home directory before connection (silent)
            _auto_sync_home_directory(ssh_config)

            return SSHConnector.connect(ssh_config, tmux_session="azlin", auto_tmux=True)
        click.echo("Invalid selection")
        return 1
    except ValueError:
        click.echo("Invalid input")
        return 1


def generate_vm_name(custom_name: str | None = None, command: str | None = None) -> str:
    """Generate VM name.

    Args:
        custom_name: Custom name from --name flag
        command: Command string for slug extraction

    Returns:
        VM name
    """
    if custom_name:
        return custom_name

    timestamp = datetime.now().strftime("%Y%m%d-%H%M%S")

    if command:
        slug = RemoteExecutor.extract_command_slug(command)
        return f"azlin-{timestamp}-{slug}"

    return f"azlin-{timestamp}"


def execute_command_on_vm(vm: VMInfo, command: str, ssh_key_path: Path) -> int:
    """Execute a command on a VM and display output.

    Args:
        vm: VM to execute command on
        command: Command to execute
        ssh_key_path: Path to SSH private key

    Returns:
        Exit code from command execution
    """
    if not vm.is_running():
        click.echo(
            f"Error: VM '{vm.name}' is not running (status: {vm.get_status_display()})", err=True
        )
        return 1

    if not vm.public_ip:
        click.echo(f"Error: VM '{vm.name}' has no public IP", err=True)
        return 1

    click.echo(f"\nExecuting on {vm.name} ({vm.public_ip}): {command}")
    click.echo("=" * 60)

    ssh_config = SSHConfig(host=vm.public_ip, user="azureuser", key_path=ssh_key_path)

    try:
        # Build SSH command with the remote command
        args = SSHConnector.build_ssh_command(ssh_config, command)

        # Execute and stream output
        result = subprocess.run(args)

        click.echo("=" * 60)
        if result.returncode == 0:
            click.echo(f"Command completed successfully on {vm.name}")
        else:
            click.echo(f"Command failed on {vm.name} with exit code {result.returncode}", err=True)

        return result.returncode

    except Exception as e:
        click.echo(f"Error executing command on {vm.name}: {e}", err=True)
        return 1


def select_vm_for_command(vms: list[VMInfo], command: str) -> VMInfo | None:
    """Show interactive menu to select VM for command execution.

    Args:
        vms: List of available VMs
        command: Command that will be executed

    Returns:
        Selected VM or None to provision new VM
    """
    click.echo("\n" + "=" * 60)
    click.echo(f"Command to execute: {command}")
    click.echo("=" * 60)
    click.echo("\nAvailable VMs:")

    for idx, vm in enumerate(vms, 1):
        status = vm.get_status_display()
        ip = vm.public_ip or "No IP"
        click.echo(f"  {idx}. {vm.name} - {status} - {ip}")

    click.echo("  n. Create new VM and execute")
    click.echo("=" * 60)

    choice = input("\nSelect VM (number or 'n' for new): ").strip().lower()

    if choice == "n":
        return None  # Signal to create new VM

    try:
        idx = int(choice) - 1
        if 0 <= idx < len(vms):
            return vms[idx]
        click.echo("Invalid selection")
        return None
    except ValueError:
        click.echo("Invalid input")
        return None


@click.group(
    cls=AzlinGroup,
    invoke_without_command=True,
    context_settings={
        "ignore_unknown_options": True,
        "allow_extra_args": True,
        "allow_interspersed_args": False,
        "help_option_names": ["--help", "-h"],
    },
)
@click.option(
    "--auth-profile",
    help="Service principal authentication profile to use",
    type=str,
    default=None,
)
@click.pass_context
@click.version_option(version=__version__)
def main(ctx: click.Context, auth_profile: str | None) -> None:
    """azlin - Azure Ubuntu VM provisioning and management.

    Provisions Azure Ubuntu VMs with development tools, manages existing VMs,
    and executes commands remotely.

    Use --auth-profile to specify a service principal authentication profile
    (configured via 'azlin auth setup').

    \b
    NATURAL LANGUAGE COMMANDS (AI-POWERED):
        do            Execute commands using natural language
                      Example: azlin do "create a new vm called Sam"
                      Example: azlin do "sync all my vms"
                      Example: azlin do "show me the cost over the last week"
                      Requires: ANTHROPIC_API_KEY environment variable

    \b
    VM LIFECYCLE COMMANDS:
        new           Provision a new VM (aliases: vm, create)
        clone         Clone a VM with its home directory contents
        list          List VMs in resource group
        session       Set or view session name for a VM
        status        Show detailed status of VMs
        start         Start a stopped VM
        stop          Stop/deallocate a VM to save costs
        connect       Connect to existing VM via SSH
        update        Update all development tools on a VM
        tag           Manage VM tags (add, remove, list)

    \b
    ENVIRONMENT MANAGEMENT:
        env set       Set environment variable on VM
        env list      List environment variables on VM
        env delete    Delete environment variable from VM
        env export    Export variables to .env file
        env import    Import variables from .env file
        env clear     Clear all environment variables

    \b
    SNAPSHOT COMMANDS:
        snapshot create <vm>              Create snapshot of VM disk
        snapshot list <vm>                List snapshots for VM
        snapshot restore <vm> <snapshot>  Restore VM from snapshot
        snapshot delete <snapshot>        Delete a snapshot

    \b
    STORAGE COMMANDS:
        storage create    Create NFS storage for shared home directories
        storage list      List NFS storage accounts
        storage status    Show storage usage and connected VMs
        storage mount     Mount storage on VM
        storage unmount   Unmount storage from VM
        storage delete    Delete storage account

    \b
    MONITORING COMMANDS:
        w             Run 'w' command on all VMs
        ps            Run 'ps aux' on all VMs
        cost          Show cost estimates for VMs
        logs          View VM logs without SSH connection

    \b
    DELETION COMMANDS:
        kill          Delete a VM and all resources
        destroy       Delete VM with dry-run and RG options
        killall       Delete all VMs in resource group
        cleanup       Find and remove orphaned resources

    \b
    SSH KEY MANAGEMENT:
        keys rotate   Rotate SSH keys across all VMs
        keys list     List VMs and their SSH keys
        keys export   Export public key to file
        keys backup   Backup current SSH keys

    \b
    AUTHENTICATION:
        auth setup    Set up service principal authentication profile
        auth test     Test authentication with a profile
        auth list     List available authentication profiles
        auth show     Show profile details
        auth remove   Remove authentication profile

    \b
    EXAMPLES:
        # Show help
        $ azlin

        # Natural language commands (AI-powered)
        $ azlin do "create a new vm called Sam"
        $ azlin do "sync all my vms"
        $ azlin do "show me the cost over the last week"
        $ azlin do "delete vms older than 30 days" --dry-run

        # Provision a new VM
        $ azlin new

        # Provision with custom session name
        $ azlin new --name my-project

        # List VMs and show status
        $ azlin list
        $ azlin list --tag env=dev
        $ azlin status

        # Manage session names
        $ azlin session azlin-vm-12345 my-project
        $ azlin session azlin-vm-12345 --clear

        # Environment variables
        $ azlin env set my-vm DATABASE_URL="postgres://localhost/db"
        $ azlin env list my-vm
        $ azlin env export my-vm prod.env

        # Manage tags
        $ azlin tag my-vm --add env=dev
        $ azlin tag my-vm --list
        $ azlin tag my-vm --remove env

        # Start/stop VMs
        $ azlin start my-vm
        $ azlin stop my-vm

        # Update VM tools
        $ azlin update my-vm
        $ azlin update my-project

        # Manage snapshots
        $ azlin snapshot create my-vm
        $ azlin snapshot list my-vm
        $ azlin snapshot restore my-vm my-vm-snapshot-20251015-053000

        # Shared NFS storage for home directories
        $ azlin storage create team-shared --size 100 --tier Premium
        $ azlin new --nfs-storage team-shared --name worker-1
        $ azlin new --nfs-storage team-shared --name worker-2
        $ azlin storage status team-shared

        # View costs
        $ azlin cost --by-vm
        $ azlin cost --from 2025-01-01 --to 2025-01-31

        # View VM logs
        $ azlin logs my-vm
        $ azlin logs my-vm --boot
        $ azlin logs my-vm --follow

        # Run 'w' and 'ps' on all VMs
        $ azlin w
        $ azlin ps

        # Delete VMs
        $ azlin kill azlin-vm-12345
        $ azlin destroy my-vm --dry-run
        $ azlin destroy my-vm --delete-rg --force

        # Provision VM with custom name
        $ azlin new --name my-dev-vm

        # Provision VM and clone repository
        $ azlin new --repo https://github.com/owner/repo

        # Provision 5 VMs in parallel
        $ azlin new --pool 5

    \b
    CONFIGURATION:
        Config file: ~/.azlin/config.toml
        Set defaults: default_resource_group, default_region, default_vm_size

    For help on any command: azlin <command> --help
    """
    # Set up logging
    logging.basicConfig(level=logging.INFO, format="%(message)s")

    # Check if first-run wizard is needed
    try:
        if ConfigManager.needs_configuration():
            try:
                ConfigManager.run_first_run_wizard()
            except ConfigError as e:
                click.echo(click.style(f"Configuration error: {e}", fg="red"), err=True)
                ctx.exit(1)
                return  # Explicit return for code clarity (never reached)
            except KeyboardInterrupt:
                click.echo()
                click.echo(
                    click.style("Setup cancelled. Run 'azlin' again to configure.", fg="yellow")
                )
                ctx.exit(130)  # Standard exit code for SIGINT
                return  # Explicit return for code clarity (never reached)
    except Exception as e:
        # If wizard check fails, log but continue (allow commands to work)
        logger.debug(f"Could not check configuration status: {e}")

    # If auth profile specified, set up authentication environment
    if auth_profile:
        try:
            auth = AzureAuthenticator(auth_profile=auth_profile)
            auth.get_credentials()  # This sets environment variables for Azure CLI
            logger.debug(f"Initialized authentication with profile: {auth_profile}")
        except AuthenticationError as e:
            click.echo(f"Error: Authentication failed: {e}", err=True)
            ctx.exit(1)
            return  # Explicit return for code clarity (never reached)

    # If no subcommand provided, show help
    if ctx.invoked_subcommand is None:
        click.echo(ctx.get_help())
        ctx.exit(0)  # Use ctx.exit() instead of sys.exit() for Click compatibility
        return  # Explicit return for code clarity (never reached)


@main.command(name="help")
@click.argument("command_name", required=False, type=str)
@click.pass_context
def help_command(ctx: click.Context, command_name: str | None) -> None:
    """Show help for commands.

    Display general help or help for a specific command.

    \b
    Examples:
        azlin help              # Show general help
        azlin help connect      # Show help for connect command
        azlin help list         # Show help for list command
    """
    if command_name is None:
        click.echo(ctx.parent.get_help())
    else:
        # Show help for specific command
        cmd = ctx.parent.command.commands.get(command_name)  # type: ignore[union-attr]

        if cmd is None:
            click.echo(f"Error: No such command '{command_name}'.", err=True)
            ctx.exit(1)

        # Create a context for the command and show its help
        cmd_ctx = click.Context(cmd, info_name=command_name, parent=ctx.parent)  # type: ignore[arg-type]
        click.echo(cmd.get_help(cmd_ctx))  # type: ignore[union-attr]


def _load_config_and_template(
    config: str | None, template: str | None
) -> tuple[AzlinConfig, VMTemplateConfig | None]:
    """Load configuration and template.

    Returns:
        Tuple of (azlin_config, template_config)
    """
    try:
        azlin_config = ConfigManager.load_config(config)
    except ConfigError:
        azlin_config = AzlinConfig()

    template_config = None
    if template:
        try:
            template_config = TemplateManager.get_template(template)
            click.echo(f"Using template: {template}")
        except TemplateError as e:
            click.echo(f"Error loading template: {e}", err=True)
            sys.exit(1)

    return azlin_config, template_config


def _resolve_vm_settings(
    resource_group: str | None,
    region: str | None,
    size_tier: str | None,
    vm_size: str | None,
    azlin_config: AzlinConfig,
    template_config: VMTemplateConfig | None,
) -> tuple[str | None, str, str]:
    """Resolve VM settings with precedence: CLI > config > template > defaults.

    Args:
        resource_group: Resource group from CLI
        region: Region from CLI
        size_tier: Size tier (s/m/l/xl) from CLI
        vm_size: Explicit VM size from CLI
        azlin_config: Loaded config
        template_config: Template config if provided

    Returns:
        Tuple of (final_rg, final_region, final_vm_size)
    """
    # Resolve VM size from tier or explicit size
    try:
        resolved_vm_size = VMSizeTiers.resolve_vm_size(size_tier, vm_size)
    except VMSizeTierError as e:
        click.echo(f"Error: {e}", err=True)
        sys.exit(1)

    if template_config:
        final_rg = resource_group or azlin_config.default_resource_group
        final_region = region or template_config.region
        final_vm_size = resolved_vm_size or template_config.vm_size
    else:
        final_rg = resource_group or azlin_config.default_resource_group
        final_region = region or azlin_config.default_region
        final_vm_size = resolved_vm_size or azlin_config.default_vm_size

    return final_rg, final_region, final_vm_size


def _validate_inputs(pool: int | None, repo: str | None) -> None:
    """Validate pool size and repo URL."""
    if pool and pool > 10:
        estimated_cost = pool * 0.10
        click.echo(f"\nWARNING: Creating {pool} VMs")
        click.echo(f"Estimated cost: ~${estimated_cost:.2f}/hour")
        click.echo("Continue? [y/N]: ", nl=False)
        response = input().lower()
        if response not in ["y", "yes"]:
            click.echo("Cancelled.")
            sys.exit(0)

    if repo and not repo.startswith("https://github.com/"):
        click.echo("Error: Invalid GitHub URL. Must start with https://github.com/", err=True)
        sys.exit(1)


def _update_config_state(
    config: str | None, final_rg: str | None, vm_name: str, name: str | None
) -> None:
    """Update config with resource group and session name."""
    if final_rg:
        try:
            ConfigManager.update_config(
                config, default_resource_group=final_rg, last_vm_name=vm_name
            )
            if name:
                ConfigManager.set_session_name(vm_name, name, config)
        except ConfigError as e:
            logger.debug(f"Failed to update config: {e}")


def _execute_command_mode(
    orchestrator: CLIOrchestrator,
    command: str,
    session_name: str | None = None,
    config: str | None = None,
) -> None:
    """Execute VM provisioning and command execution."""
    click.echo(f"\nCommand to execute: {command}")
    click.echo("Provisioning VM first...\n")

    orchestrator.auto_connect = False
    exit_code = orchestrator.run()

    # Save session name mapping if provided
    if session_name and orchestrator.vm_details:
        try:
            ConfigManager.set_session_name(orchestrator.vm_details.name, session_name, config)
            logger.debug(
                f"Saved session name mapping: {orchestrator.vm_details.name} -> {session_name}"
            )
        except ConfigError as e:
            logger.warning(f"Failed to save session name: {e}")

    if exit_code == 0 and orchestrator.vm_details:
        vm_info = VMInfo(
            name=orchestrator.vm_details.name,
            resource_group=orchestrator.vm_details.resource_group,
            location=orchestrator.vm_details.location,
            power_state="VM running",
            public_ip=orchestrator.vm_details.public_ip,
            vm_size=orchestrator.vm_details.size,
        )
        if orchestrator.ssh_keys is None:
            click.echo("Error: SSH keys not initialized", err=True)
            sys.exit(1)
        cmd_exit_code = execute_command_on_vm(vm_info, command, orchestrator.ssh_keys)
        sys.exit(cmd_exit_code)
    else:
        click.echo(f"\nProvisioning failed with exit code {exit_code}", err=True)
        sys.exit(exit_code)


def _provision_pool(
    orchestrator: CLIOrchestrator,
    pool: int,
    vm_name: str,
    final_rg: str | None,
    final_region: str,
    final_vm_size: str,
    session_name: str | None = None,
    config: str | None = None,
) -> None:
    """Provision pool of VMs in parallel."""
    click.echo(f"\nProvisioning pool of {pool} VMs in parallel...")

    ssh_key_pair = SSHKeyManager.ensure_key_exists()

    configs: list[VMConfig] = []
    for i in range(pool):
        vm_name_pool = f"{vm_name}-{i + 1:02d}"
        config_item = orchestrator.provisioner.create_vm_config(
            name=vm_name_pool,
            resource_group=final_rg or f"azlin-rg-{int(time.time())}",
            location=final_region,
            size=final_vm_size,
            ssh_public_key=ssh_key_pair.public_key_content,
            session_name=f"{session_name}-{i + 1:02d}" if session_name else None,
        )
        configs.append(config_item)

    try:
        result = orchestrator.provisioner.provision_vm_pool(
            configs,
            progress_callback=lambda msg: click.echo(f"  {msg}"),
            max_workers=min(10, pool),
        )

        # Save session names for successfully provisioned VMs in pool
        if session_name and result.successful:
            for i, vm_details in enumerate(result.successful, 1):
                pool_session_name = f"{session_name}-{i:02d}"
                try:
                    ConfigManager.set_session_name(vm_details.name, pool_session_name, config)
                    logger.debug(f"Saved session name: {vm_details.name} -> {pool_session_name}")
                except ConfigError as e:
                    logger.warning(f"Failed to save session name for {vm_details.name}: {e}")

        _display_pool_results(result)
        sys.exit(0 if result.any_succeeded else 1)
    except ProvisioningError as e:
        click.echo(f"\nPool provisioning failed completely: {e}", err=True)
        sys.exit(1)
    except Exception as e:
        click.echo(f"\nUnexpected error: {e}", err=True)
        sys.exit(1)


def _display_pool_results(result: PoolProvisioningResult) -> None:
    """Display pool provisioning results."""
    click.echo(f"\n{result.get_summary()}")

    if result.successful:
        click.echo("\nSuccessfully Provisioned VMs:")
        click.echo("=" * 80)
        for vm in result.successful:
            click.echo(f"  {vm.name:<30} {vm.public_ip:<15} {vm.location}")
        click.echo("=" * 80)

    if result.failed:
        click.echo("\nFailed VMs:")
        click.echo("=" * 80)
        for failure in result.failed:
            click.echo(f"  {failure.config.name:<30} {failure.error_type:<20} {failure.error[:40]}")
        click.echo("=" * 80)

    if result.rg_failures:
        click.echo("\nResource Group Failures:")
        for rg_fail in result.rg_failures:
            click.echo(f"  {rg_fail.rg_name}: {rg_fail.error}")


@main.command(name="new")
@click.pass_context
@click.option("--repo", help="GitHub repository URL to clone", type=str)
@click.option(
    "--size",
    help="VM size tier: s(mall), m(edium), l(arge), xl (default: l)",
    type=click.Choice(["s", "m", "l", "xl"], case_sensitive=False),
)
@click.option("--vm-size", help="Azure VM size (overrides --size)", type=str)
@click.option("--region", help="Azure region", type=str)
@click.option("--resource-group", "--rg", help="Azure resource group", type=str)
@click.option("--name", help="Custom VM name", type=str)
@click.option("--pool", help="Number of VMs to create in parallel", type=int)
@click.option("--no-auto-connect", help="Do not auto-connect via SSH", is_flag=True)
@click.option("--config", help="Config file path", type=click.Path())
@click.option("--template", help="Template name to use for VM configuration", type=str)
@click.option("--nfs-storage", help="NFS storage account name to mount as home directory", type=str)
@click.option(
    "--no-bastion", help="Skip bastion auto-detection and always create public IP", is_flag=True
)
@click.option("--bastion-name", help="Explicit bastion host name to use for private VM", type=str)
def new_command(
    ctx: click.Context,
    repo: str | None,
    size: str | None,
    vm_size: str | None,
    region: str | None,
    resource_group: str | None,
    name: str | None,
    pool: int | None,
    no_auto_connect: bool,
    config: str | None,
    template: str | None,
    nfs_storage: str | None,
    no_bastion: bool,
    bastion_name: str | None,
) -> None:
    """Provision a new Azure VM with development tools.

    Creates a new Ubuntu VM in Azure with all development tools pre-installed.
    Optionally connects via SSH and clones a GitHub repository.

    \b
    EXAMPLES:
        # Provision basic VM (uses size 'l' = 128GB RAM)
        $ azlin new

        # Provision with size tier (s=8GB, m=64GB, l=128GB, xl=256GB)
        $ azlin new --size m     # Medium: 64GB RAM
        $ azlin new --size s     # Small: 8GB RAM (original default)
        $ azlin new --size xl    # Extra-large: 256GB RAM

        # Provision with exact VM size (overrides --size)
        $ azlin new --vm-size Standard_E8as_v5

        # Provision with custom name
        $ azlin new --name my-dev-vm --size m

        # Provision and clone repository
        $ azlin new --repo https://github.com/owner/repo

        # Provision 5 VMs in parallel
        $ azlin new --pool 5 --size l

        # Provision from template
        $ azlin new --template dev-vm

        # Provision with NFS storage for shared home directory
        $ azlin new --nfs-storage myteam-shared --name worker-1

        # Provision and execute command
        $ azlin new --size xl -- python train.py
    """
    # Check for passthrough command
    command = None
    if ctx.obj and "passthrough_command" in ctx.obj:
        command = ctx.obj["passthrough_command"]
    elif ctx.args:
        command = " ".join(ctx.args)

    # Load configuration and template
    azlin_config, template_config = _load_config_and_template(config, template)

    # Resolve VM settings
    final_rg, final_region, final_vm_size = _resolve_vm_settings(
        resource_group, region, size, vm_size, azlin_config, template_config
    )

    # Generate VM name (don't use custom name for Azure VM resource name)
    vm_name = generate_vm_name(None, command)

    # Validate inputs
    _validate_inputs(pool, repo)

    # Create orchestrator
    orchestrator = CLIOrchestrator(
        repo=repo,
        vm_size=final_vm_size,
        region=final_region,
        resource_group=final_rg,
        auto_connect=not no_auto_connect,
        config_file=config,
        nfs_storage=nfs_storage,
        session_name=name,
        no_bastion=no_bastion,
        bastion_name=bastion_name,
    )

    # Update config state (resource group only, session name saved after VM creation)
    if final_rg:
        try:
            ConfigManager.update_config(config, default_resource_group=final_rg)
        except ConfigError as e:
            logger.debug(f"Failed to update config: {e}")

    # Handle command execution mode
    if command and not pool:
        _execute_command_mode(orchestrator, command, name, config)

    # Handle pool provisioning
    if pool and pool > 1:
        _provision_pool(
            orchestrator, pool, vm_name, final_rg, final_region, final_vm_size, name, config
        )

    # Standard single VM provisioning
    exit_code = orchestrator.run()

    # Save session name mapping AFTER VM creation (now we have actual VM name)
    if name and orchestrator.vm_details:
        try:
            actual_vm_name = orchestrator.vm_details.name
            ConfigManager.set_session_name(actual_vm_name, name, config)
            logger.debug(f"Saved session name mapping: {actual_vm_name} -> {name}")
        except ConfigError as e:
            logger.warning(f"Failed to save session name: {e}")

    sys.exit(exit_code)


# Alias: 'vm' for 'new'
@main.command(name="vm")
@click.pass_context
@click.option("--repo", help="GitHub repository URL to clone", type=str)
@click.option("--vm-size", help="Azure VM size", type=str)
@click.option("--region", help="Azure region", type=str)
@click.option("--resource-group", "--rg", help="Azure resource group", type=str)
@click.option("--name", help="Custom VM name", type=str)
@click.option("--pool", help="Number of VMs to create in parallel", type=int)
@click.option("--no-auto-connect", help="Do not auto-connect via SSH", is_flag=True)
@click.option("--config", help="Config file path", type=click.Path())
@click.option("--template", help="Template name to use for VM configuration", type=str)
@click.option("--nfs-storage", help="NFS storage account name to mount as home directory", type=str)
@click.option(
    "--no-bastion", help="Skip bastion auto-detection and always create public IP", is_flag=True
)
@click.option("--bastion-name", help="Explicit bastion host name to use for private VM", type=str)
def vm_command(ctx: click.Context, **kwargs: Any) -> Any:
    """Alias for 'new' command. Provision a new Azure VM."""
    return ctx.invoke(new_command, **kwargs)


# Alias: 'create' for 'new'
@main.command(name="create")
@click.pass_context
@click.option("--repo", help="GitHub repository URL to clone", type=str)
@click.option("--vm-size", help="Azure VM size", type=str)
@click.option("--region", help="Azure region", type=str)
@click.option("--resource-group", "--rg", help="Azure resource group", type=str)
@click.option("--name", help="Custom VM name", type=str)
@click.option("--pool", help="Number of VMs to create in parallel", type=int)
@click.option("--no-auto-connect", help="Do not auto-connect via SSH", is_flag=True)
@click.option("--config", help="Config file path", type=click.Path())
@click.option("--template", help="Template name to use for VM configuration", type=str)
@click.option("--nfs-storage", help="NFS storage account name to mount as home directory", type=str)
@click.option(
    "--no-bastion", help="Skip bastion auto-detection and always create public IP", is_flag=True
)
@click.option("--bastion-name", help="Explicit bastion host name to use for private VM", type=str)
def create_command(ctx: click.Context, **kwargs: Any) -> Any:
    """Alias for 'new' command. Provision a new Azure VM."""
    return ctx.invoke(new_command, **kwargs)


def _collect_tmux_sessions(vms: list[VMInfo]) -> dict[str, list[TmuxSession]]:
    """Collect tmux sessions from running VMs.

    Supports both direct SSH (VMs with public IPs) and Bastion tunneling
    (VMs with only private IPs).

    Args:
        vms: List of VMInfo objects

    Returns:
        Dictionary mapping VM name to list of tmux sessions
    """
    tmux_by_vm: dict[str, list[TmuxSession]] = {}

    ssh_key_path = Path.home() / ".ssh" / "azlin_key"
    if not ssh_key_path.exists():
        return tmux_by_vm

    # Classify VMs into direct SSH (public IP) and Bastion (private IP only)
    direct_ssh_vms = [vm for vm in vms if vm.is_running() and vm.public_ip]
    bastion_vms = [vm for vm in vms if vm.is_running() and vm.private_ip and not vm.public_ip]

    # Handle direct SSH VMs (existing code path)
    try:
        ssh_configs = []
        vm_name_map = {}  # Map IP to VM name for result matching

        for vm in direct_ssh_vms:
            # Type assertion: vm.public_ip is guaranteed non-None by direct_ssh_vms filter
            assert vm.public_ip is not None
            ssh_config = SSHConfig(host=vm.public_ip, user="azureuser", key_path=ssh_key_path)
            ssh_configs.append(ssh_config)
            vm_name_map[vm.public_ip] = vm.name

        # Query tmux sessions in parallel
        if ssh_configs:
            tmux_sessions = TmuxSessionExecutor.get_sessions_parallel(
                ssh_configs, timeout=5, max_workers=10
            )

            # Map sessions to VM names
            for session in tmux_sessions:
                # Map from IP back to VM name
                if session.vm_name in vm_name_map:
                    vm_name = vm_name_map[session.vm_name]
                    if vm_name not in tmux_by_vm:
                        tmux_by_vm[vm_name] = []
                    tmux_by_vm[vm_name].append(session)

    except Exception as e:
        logger.warning(f"Failed to fetch tmux sessions from direct SSH VMs: {e}")

    # Handle Bastion VMs (new code path)
    if bastion_vms:
        try:
            # Get subscription ID for resource ID generation
            auth = AzureAuthenticator()
            subscription_id = auth.get_subscription_id()

            # Use context manager to ensure tunnel cleanup
            with BastionManager() as bastion_manager:
                for vm in bastion_vms:
                    try:
                        # Detect Bastion host for this VM
                        bastion_info = BastionDetector.detect_bastion_for_vm(
                            vm.name, vm.resource_group
                        )

                        if not bastion_info:
                            logger.warning(
                                f"No Bastion host found for VM {vm.name} in {vm.resource_group}"
                            )
                            continue

                        # Allocate local port for tunnel
                        local_port = bastion_manager.get_available_port()

                        # Get VM resource ID
                        vm_resource_id = vm.get_resource_id(subscription_id)

                        # Create tunnel
                        bastion_manager.create_tunnel(
                            bastion_name=bastion_info["name"],
                            resource_group=bastion_info["resource_group"],
                            target_vm_id=vm_resource_id,
                            local_port=local_port,
                            remote_port=22,
                            wait_for_ready=True,
                            timeout=30,
                        )

                        # Query tmux sessions through tunnel
                        ssh_config = SSHConfig(
                            host="127.0.0.1",
                            port=local_port,
                            user="azureuser",
                            key_path=ssh_key_path,
                        )

                        # Get sessions for this VM
                        tmux_sessions = TmuxSessionExecutor.get_sessions_parallel(
                            [ssh_config], timeout=5, max_workers=1
                        )

                        # Add sessions to result
                        for session in tmux_sessions:
                            if vm.name not in tmux_by_vm:
                                tmux_by_vm[vm.name] = []
                            # Update session VM name to actual VM name (not localhost)
                            session.vm_name = vm.name
                            tmux_by_vm[vm.name].append(session)

                    except BastionManagerError as e:
                        logger.warning(f"Failed to create Bastion tunnel for VM {vm.name}: {e}")
                    except Exception as e:
                        logger.warning(
                            f"Failed to fetch tmux sessions from Bastion VM {vm.name}: {e}"
                        )

        except Exception as e:
            logger.warning(f"Failed to initialize Bastion support: {e}")

    return tmux_by_vm


@main.command(name="list")
@click.option("--resource-group", "--rg", help="Resource group to list VMs from", type=str)
@click.option("--config", help="Config file path", type=click.Path())
@click.option("--all", "show_all", help="Show all VMs (including stopped)", is_flag=True)
@click.option("--tag", help="Filter VMs by tag (format: key or key=value)", type=str)
@click.option("--show-quota/--no-quota", default=True, help="Show Azure vCPU quota information")
@click.option("--show-tmux/--no-tmux", default=True, help="Show active tmux sessions")
@click.option(
    "--show-all-vms",
    "-a",
    "show_all_vms",
    help="List all VMs across all resource groups (expensive operation)",
    is_flag=True,
)
def list_command(
    resource_group: str | None,
    config: str | None,
    show_all: bool,
    tag: str | None,
    show_quota: bool,
    show_tmux: bool,
    show_all_vms: bool,
):
    """List VMs in a resource group.

    By default, lists azlin-managed VMs in the configured resource group.
    Use --show-all-vms (-a) to scan all VMs across all resource groups (expensive).

    Shows VM name, status, IP address, region, size, vCPUs, and optionally quota/tmux info.

    \b
    Examples:
        azlin list                    # VMs in default RG with quota & tmux
        azlin list --rg my-rg         # VMs in specific RG
        azlin list --all              # Include stopped VMs
        azlin list --tag env=dev      # Filter by tag
        azlin list --show-all-vms     # All VMs across all RGs (expensive)
        azlin list -a                 # Same as --show-all-vms
        azlin list --no-quota         # Skip quota information
        azlin list --no-tmux          # Skip tmux session info
    """
    try:
        # Get resource group from config or CLI
        rg = ConfigManager.get_resource_group(resource_group, config)

        # Cross-RG discovery: ONLY if --show-all-vms flag is set
        if not rg and show_all_vms:
            click.echo("Listing all azlin-managed VMs across resource groups...\n")
            try:
                vms = TagManager.list_managed_vms(resource_group=None)
                if not show_all:
                    vms = [vm for vm in vms if vm.is_running()]
            except Exception as e:
                click.echo(
                    f"Error: Failed to list VMs across resource groups: {e}\n"
                    "Use --resource-group or set default in ~/.azlin/config.toml",
                    err=True,
                )
                sys.exit(1)
        elif not rg and not show_all_vms:
            # No RG and no --show-all-vms flag: require RG or show help
            click.echo("Error: No resource group specified and no default configured.", err=True)
            click.echo("Use --resource-group or set default in ~/.azlin/config.toml\n", err=True)
            click.echo(
                "To show all VMs accessible by this subscription, run:\n"
                "  azlin list --show-all-vms\n"
                "  (or use the short form: azlin list -a)"
            )
            sys.exit(1)
        else:
            # Single RG listing (rg is guaranteed to be str here)
            assert rg is not None, "Resource group must be set in this branch"
            click.echo(f"Listing VMs in resource group: {rg}\n")
            vms = VMManager.list_vms(rg, include_stopped=show_all)
            # Filter to azlin VMs
            vms = VMManager.filter_by_prefix(vms, "azlin")

        # Filter by tag if specified
        if tag:
            try:
                vms = TagManager.filter_vms_by_tag(vms, tag)
            except Exception as e:
                click.echo(f"Error filtering by tag: {e}", err=True)
                sys.exit(1)

        vms = VMManager.sort_by_created_time(vms)

        # Populate session names from tags (hybrid resolution: tags first, config fallback)
        for vm in vms:
            # Use tags already in memory instead of making N API calls (fixes Issue #219)
            if vm.tags and TagManager.TAG_SESSION in vm.tags:
                vm.session_name = vm.tags[TagManager.TAG_SESSION]
            else:
                # Fall back to config file
                vm.session_name = ConfigManager.get_session_name(vm.name, config)

        # Display results
        if not vms:
            click.echo("No VMs found.")
            return

        # Collect quota information if enabled
        quota_by_region: dict[str, list[QuotaInfo]] = {}
        if show_quota:
            try:
                # Get unique regions from VMs
                regions = list({vm.location for vm in vms if vm.location})
                if regions:
                    # Fetch quota for all regions in parallel
                    regional_quotas = QuotaManager.get_regional_quotas(regions)

                    # Filter to relevant quota types (cores and VM families)
                    for region, quotas in regional_quotas.items():
                        relevant_quotas = [
                            q
                            for q in quotas
                            if "cores" in q.quota_name.lower() or "family" in q.quota_name.lower()
                        ]
                        if relevant_quotas:
                            quota_by_region[region] = relevant_quotas
            except Exception as e:
                click.echo(f"Warning: Failed to fetch quota information: {e}", err=True)

        # Collect tmux session information if enabled
        tmux_by_vm: dict[str, list[TmuxSession]] = {}
        if show_tmux:
            tmux_by_vm = _collect_tmux_sessions(vms)

        # Display quota summary header if enabled
        if show_quota and quota_by_region:
            console = Console()
            quota_table = Table(
                title="Azure vCPU Quota Summary", show_header=True, header_style="bold"
            )
            quota_table.add_column("Region", style="cyan")
            quota_table.add_column("Quota Type", style="white")
            quota_table.add_column("Used / Total", justify="right")
            quota_table.add_column("Available", justify="right", style="green")
            quota_table.add_column("Usage %", justify="right")

            for region in sorted(quota_by_region.keys()):
                quotas = quota_by_region[region]
                # Show only the most relevant quotas (total cores and specific families in use)
                for quota in quotas:
                    if quota.quota_name.lower() == "cores" or quota.current_usage > 0:
                        usage_pct = quota.usage_percentage()
                        usage_style = (
                            "red" if usage_pct > 80 else "yellow" if usage_pct > 60 else "green"
                        )

                        quota_table.add_row(
                            region,
                            quota.quota_name,
                            f"{quota.current_usage} / {quota.limit if quota.limit >= 0 else '∞'}",
                            str(quota.available()) if quota.limit >= 0 else "∞",
                            f"[{usage_style}]{usage_pct:.0f}%[/{usage_style}]"
                            if quota.limit > 0
                            else "N/A",
                        )

            console.print(quota_table)
            console.print()  # Add spacing

        # Create Rich table for VMs
        console = Console()
        table = Table(title="Azure VMs", show_header=True, header_style="bold")

        # Add columns
        table.add_column("Session Name", style="cyan", width=20)
        table.add_column("VM Name", style="white", width=30)
        table.add_column("Status", width=10)
        table.add_column("IP", style="yellow", width=15)
        table.add_column("Region", width=10)
        table.add_column("Size", width=15)
        table.add_column("vCPUs", justify="right", width=6)

        if show_tmux:
            table.add_column("Tmux Sessions", style="magenta", width=30)

        # Add rows
        for vm in vms:
            session_display = vm.session_name if vm.session_name else "-"
            status = vm.get_status_display()

            # Color code status
            if vm.is_running():
                status_display = f"[green]{status}[/green]"
            elif vm.is_stopped():
                status_display = f"[red]{status}[/red]"
            else:
                status_display = f"[yellow]{status}[/yellow]"

            ip = vm.public_ip or "N/A"
            size = vm.vm_size or "N/A"

            # Get vCPU count for the VM
            vcpus = QuotaManager.get_vm_size_vcpus(size) if size != "N/A" else 0
            vcpu_display = str(vcpus) if vcpus > 0 else "-"

            # Build row data
            row_data = [
                session_display,
                vm.name,
                status_display,
                ip,
                vm.location,
                size,
                vcpu_display,
            ]

            # Add tmux sessions if enabled
            if show_tmux:
                if vm.name in tmux_by_vm:
                    sessions = tmux_by_vm[vm.name]
                    session_names = ", ".join(s.session_name for s in sessions[:3])  # Show max 3
                    if len(sessions) > 3:
                        session_names += f" (+{len(sessions) - 3} more)"
                    row_data.append(session_names)
                elif vm.is_running():
                    row_data.append("[dim]No sessions[/dim]")
                else:
                    row_data.append("-")

            table.add_row(*row_data)

        # Display the table
        console.print(table)

        # Summary
        total_vcpus = sum(
            QuotaManager.get_vm_size_vcpus(vm.vm_size)
            for vm in vms
            if vm.vm_size and vm.is_running()
        )

        summary_parts = [f"Total: {len(vms)} VMs"]
        if show_quota:
            running_vms = sum(1 for vm in vms if vm.is_running())
            summary_parts.append(f"{running_vms} running")
            summary_parts.append(f"{total_vcpus} vCPUs in use")

        console.print(f"\n[bold]{' | '.join(summary_parts)}[/bold]")

        # Show helpful message if not already showing all VMs
        if not show_all_vms:
            console.print(
                "\n[dim]To show all VMs accessible by this subscription, run:[/dim]\n"
                "[cyan]  azlin list --show-all-vms[/cyan] (or: [cyan]azlin list -a[/cyan])"
            )

        # List Bastion hosts in the same resource group
        if rg:
            try:
                from azlin.modules.bastion_detector import BastionDetector

                bastions = BastionDetector.list_bastions(rg)
                if bastions:
                    console.print("\n[bold cyan]Azure Bastion Hosts[/bold cyan]")
                    bastion_table = Table(show_header=True, header_style="bold magenta")
                    bastion_table.add_column("Name", style="cyan")
                    bastion_table.add_column("Location", style="blue")
                    bastion_table.add_column("SKU", style="green")
                    bastion_table.add_column("State", style="yellow")

                    for bastion in bastions:
                        bastion_table.add_row(
                            bastion.get("name", "Unknown"),
                            bastion.get("location", "N/A"),
                            bastion.get("sku", {}).get("name", "N/A"),
                            bastion.get("provisioningState", "N/A"),
                        )

                    console.print(bastion_table)
                    console.print(f"\n[bold]Total: {len(bastions)} Bastion host(s)[/bold]")
            except Exception as e:
                # Silently skip if Bastion listing fails
                logger.debug(f"Bastion listing skipped: {e}")

    except VMManagerError as e:
        click.echo(f"Error: {e}", err=True)
        sys.exit(1)
    except ConfigError as e:
        click.echo(f"Config error: {e}", err=True)
        sys.exit(1)


@main.command(name="session")
@click.argument("vm_name", type=str)
@click.argument("session_name", type=str, required=False)
@click.option("--resource-group", "--rg", help="Resource group", type=str)
@click.option("--config", help="Config file path", type=click.Path())
@click.option("--clear", is_flag=True, help="Clear session name")
def session_command(
    vm_name: str,
    session_name: str | None,
    resource_group: str | None,
    config: str | None,
    clear: bool,
):
    """Set or view session name for a VM.

    Session names are labels that help you identify what you're working on.
    They appear in the 'azlin list' output alongside the VM name.

    \b
    Examples:
        # Set session name
        azlin session azlin-vm-12345 my-project

        # View current session name
        azlin session azlin-vm-12345

        # Clear session name
        azlin session azlin-vm-12345 --clear
    """
    try:
        # Resolve session name to VM name if applicable
        resolved_vm_name = ConfigManager.get_vm_name_by_session(vm_name, config)
        if resolved_vm_name:
            vm_name = resolved_vm_name

        # Get resource group
        rg = ConfigManager.get_resource_group(resource_group, config)

        if not rg:
            click.echo("Error: No resource group specified and no default configured.", err=True)
            click.echo("Use --resource-group or set default in ~/.azlin/config.toml", err=True)
            sys.exit(1)

        # Verify VM exists
        vm = VMManager.get_vm(vm_name, rg)

        if not vm:
            click.echo(f"Error: VM '{vm_name}' not found in resource group '{rg}'.", err=True)
            sys.exit(1)

        # Clear session name
        if clear:
            cleared_tag = False
            cleared_config = False

            # Clear from tags
            try:
                cleared_tag = TagManager.delete_session_name(vm_name, rg)
            except Exception as e:
                logger.warning(f"Failed to clear session from tags: {e}")

            # Clear from config
            cleared_config = ConfigManager.delete_session_name(vm_name, config)

            if cleared_tag or cleared_config:
                locations = []
                if cleared_tag:
                    locations.append("VM tags")
                if cleared_config:
                    locations.append("local config")
                click.echo(
                    f"Cleared session name for VM '{vm_name}' from {' and '.join(locations)}"
                )
            else:
                click.echo(f"No session name set for VM '{vm_name}'")
            return

        # View current session name (hybrid: tags first, config fallback)
        if not session_name:
            # Try tags first
            current_name = TagManager.get_session_name(vm_name, rg)
            source = "VM tags" if current_name else None

            # Fall back to config
            if not current_name:
                current_name = ConfigManager.get_session_name(vm_name, config)
                source = "local config" if current_name else None

            if current_name:
                click.echo(f"Session name for '{vm_name}': {current_name} (from {source})")
            else:
                click.echo(f"No session name set for VM '{vm_name}'")
                click.echo(f"\nSet one with: azlin session {vm_name} <session_name>")
            return

        # Set session name (write to both tags and config)
        success_tag = False
        success_config = False

        # Set in tags (primary)
        try:
            TagManager.set_session_name(vm_name, rg, session_name)
            success_tag = True
        except Exception as e:
            logger.warning(f"Failed to set session in tags: {e}")
            click.echo(f"Warning: Could not set session name in VM tags: {e}", err=True)

        # Set in config (backward compatibility)
        try:
            ConfigManager.set_session_name(vm_name, session_name, config)
            success_config = True
        except Exception as e:
            logger.warning(f"Failed to set session in config: {e}")

        if success_tag or success_config:
            locations = []
            if success_tag:
                locations.append("VM tags")
            if success_config:
                locations.append("local config")
            click.echo(
                f"Set session name for '{vm_name}' to '{session_name}' in {' and '.join(locations)}"
            )
        else:
            click.echo("Error: Failed to set session name", err=True)
            sys.exit(1)

    except VMManagerError as e:
        click.echo(f"Error: {e}", err=True)
        sys.exit(1)
    except ConfigError as e:
        click.echo(f"Config error: {e}", err=True)
        sys.exit(1)


@main.command()
@click.option("--resource-group", "--rg", help="Resource group", type=str)
@click.option("--config", help="Config file path", type=click.Path())
def w(resource_group: str | None, config: str | None):
    """Run 'w' command on all VMs.

    Shows who is logged in and what they are doing on each VM.

    \b
    Examples:
        azlin w
        azlin w --rg my-resource-group
    """
    try:
        # Get resource group
        rg = ConfigManager.get_resource_group(resource_group, config)

        if not rg:
            click.echo("Error: No resource group specified.", err=True)
            sys.exit(1)

        # Get SSH key
        ssh_key_pair = SSHKeyManager.ensure_key_exists()

        # List running VMs
        vms = VMManager.list_vms(rg, include_stopped=False)
        vms = VMManager.filter_by_prefix(vms, "azlin")

        if not vms:
            click.echo("No running VMs found.")
            return

        running_vms = [vm for vm in vms if vm.is_running() and vm.public_ip]

        if not running_vms:
            click.echo("No running VMs with public IPs found.")
            return

        click.echo(f"Running 'w' on {len(running_vms)} VMs...\n")

        # Build SSH configs (all running_vms have public_ip due to filter above)
        ssh_configs: list[SSHConfig] = []
        for vm in running_vms:
            if vm.public_ip:  # Type guard for pyright
                ssh_configs.append(  # noqa: PERF401 (type guard needed for pyright)
                    SSHConfig(
                        host=vm.public_ip, user="azureuser", key_path=ssh_key_pair.private_path
                    )
                )

        # Execute in parallel
        results = WCommandExecutor.execute_w_on_vms(ssh_configs, timeout=30)

        # Display output
        output = WCommandExecutor.format_w_output(results)
        click.echo(output)

    except VMManagerError as e:
        click.echo(f"Error: {e}", err=True)
        sys.exit(1)
    except Exception as e:
        click.echo(f"Error: {e}", err=True)
        sys.exit(1)


@main.command()
@click.option("--resource-group", "--rg", help="Resource group", type=str)
@click.option("--config", help="Config file path", type=click.Path())
@click.option(
    "--interval",
    "-i",
    help="Refresh interval in seconds (default 10)",
    type=int,
    default=10,
)
@click.option(
    "--timeout",
    "-t",
    help="SSH timeout per VM in seconds (default 5)",
    type=int,
    default=5,
)
def top(
    resource_group: str | None,
    config: str | None,
    interval: int,
    timeout: int,
):
    """Run distributed top command on all VMs.

    Shows real-time CPU, memory, load, and top processes across all VMs
    in a unified dashboard that updates every N seconds.

    \b
    Examples:
        azlin top                    # Default: 10s refresh
        azlin top -i 5               # 5 second refresh
        azlin top --rg my-rg         # Specific resource group
        azlin top -i 15 -t 10        # 15s refresh, 10s timeout

    \b
    Press Ctrl+C to exit the dashboard.
    """
    try:
        # Get resource group
        rg = ConfigManager.get_resource_group(resource_group, config)

        if not rg:
            click.echo("Error: No resource group specified.", err=True)
            sys.exit(1)

        # Get SSH key
        ssh_key_pair = SSHKeyManager.ensure_key_exists()

        # List running VMs
        vms = VMManager.list_vms(rg, include_stopped=False)
        vms = VMManager.filter_by_prefix(vms, "azlin")

        if not vms:
            click.echo("No running VMs found.")
            return

        running_vms = [vm for vm in vms if vm.is_running() and vm.public_ip]

        if not running_vms:
            click.echo("No running VMs with public IPs found.")
            return

        click.echo(
            f"Starting distributed top for {len(running_vms)} VMs "
            f"(refresh: {interval}s, timeout: {timeout}s)..."
        )
        click.echo("Press Ctrl+C to exit.\n")

        # Build SSH configs (filter out VMs without public IPs)
        ssh_configs = [
            SSHConfig(host=vm.public_ip, user="azureuser", key_path=ssh_key_pair.private_path)
            for vm in running_vms
            if vm.public_ip is not None
        ]

        if not ssh_configs:
            click.echo("Error: No VMs with public IP addresses found", err=True)
            sys.exit(1)

        # Create and run executor
        executor = DistributedTopExecutor(
            ssh_configs=ssh_configs,
            interval=interval,
            timeout=timeout,
        )
        executor.run_dashboard()

    except VMManagerError as e:
        # VMManagerError is already user-friendly
        click.echo(f"Error: {e}", err=True)
        sys.exit(1)
    except DistributedTopError as e:
        # DistributedTopError is already user-friendly
        click.echo(f"Error: {e}", err=True)
        sys.exit(1)
    except KeyboardInterrupt:
        click.echo("\nDashboard stopped by user.")
        sys.exit(0)
    except Exception as e:
        # Log detailed error for debugging, show generic error to user
        logger.debug(f"Unexpected error in distributed top: {e}", exc_info=True)
        click.echo("Error: An unexpected error occurred. Run with --verbose for details.", err=True)
        sys.exit(1)


@main.command(name="os-update")
@click.argument("vm_identifier", type=str)
@click.option("--resource-group", "--rg", help="Resource group", type=str)
@click.option("--config", help="Config file path", type=click.Path())
@click.option("--timeout", help="Timeout in seconds (default 300)", type=int, default=300)
def os_update(vm_identifier: str, resource_group: str | None, config: str | None, timeout: int):
    """Update OS packages on a VM.

    Runs 'apt update && apt upgrade -y' on Ubuntu VMs to update all packages.

    VM_IDENTIFIER can be:
    - Session name (resolved to VM)
    - VM name (requires --resource-group or default config)
    - IP address (direct connection)

    \b
    Examples:
        azlin os-update my-session
        azlin os-update azlin-myvm --rg my-resource-group
        azlin os-update 20.1.2.3
        azlin os-update my-vm --timeout 600  # 10 minute timeout
    """
    try:
        # Get SSH config for VM
        ssh_config = _get_ssh_config_for_vm(vm_identifier, resource_group, config)

        click.echo(f"Updating OS packages on {vm_identifier}...")
        click.echo("This may take several minutes...\n")

        # Execute OS update
        result = OSUpdateExecutor.execute_os_update(ssh_config, timeout=timeout)

        # Format and display output
        output = OSUpdateExecutor.format_output(result)
        click.echo(output)

        # Exit with appropriate code
        if not result.success:
            sys.exit(1)

    except RemoteExecError as e:
        click.echo(f"Error: {e}", err=True)
        sys.exit(1)
    except SSHKeyError as e:
        click.echo(f"SSH key error: {e}", err=True)
        sys.exit(1)
    except VMManagerError as e:
        click.echo(f"Error: {e}", err=True)
        sys.exit(1)
    except ConfigError as e:
        click.echo(f"Config error: {e}", err=True)
        sys.exit(1)
    except Exception as e:
        click.echo(f"Unexpected error: {e}", err=True)
        sys.exit(1)


@main.command()
@click.argument("vm_name", type=str)
@click.option("--resource-group", "--rg", help="Resource group", type=str)
@click.option("--config", help="Config file path", type=click.Path())
@click.option("--force", is_flag=True, help="Skip confirmation prompt")
def kill(vm_name: str, resource_group: str | None, config: str | None, force: bool):
    """Delete a VM and all associated resources.

    Deletes the VM, NICs, disks, and public IPs.

    \b
    Examples:
        azlin kill azlin-vm-12345
        azlin kill my-vm --rg my-resource-group
        azlin kill my-vm --force
    """
    try:
        # Resolve session name to VM name if applicable
        resolved_vm_name = ConfigManager.get_vm_name_by_session(vm_name, config)
        if resolved_vm_name:
            vm_name = resolved_vm_name

        # Get resource group
        rg = ConfigManager.get_resource_group(resource_group, config)

        if not rg:
            click.echo("Error: No resource group specified.", err=True)
            sys.exit(1)

        # Validate VM exists
        vm = VMManager.get_vm(vm_name, rg)

        if not vm:
            click.echo(f"Error: VM '{vm_name}' not found in resource group '{rg}'.", err=True)
            sys.exit(1)

        # Show confirmation prompt unless --force
        if not force:
            click.echo("\nVM Details:")
            click.echo(f"  Name:           {vm.name}")
            click.echo(f"  Resource Group: {vm.resource_group}")
            click.echo(f"  Status:         {vm.get_status_display()}")
            click.echo(f"  IP:             {vm.public_ip or 'N/A'}")
            click.echo(f"  Size:           {vm.vm_size or 'N/A'}")
            click.echo("\nThis will delete the VM and all associated resources (NICs, disks, IPs).")
            click.echo("This action cannot be undone.\n")

            confirm = input("Are you sure you want to delete this VM? [y/N]: ").lower()
            if confirm not in ["y", "yes"]:
                click.echo("Cancelled.")
                return

        # Delete VM
        click.echo(f"\nDeleting VM '{vm_name}'...")

        result = VMLifecycleManager.delete_vm(
            vm_name=vm_name, resource_group=rg, force=True, no_wait=False
        )

        if result.success:
            click.echo(f"\nSuccess! {result.message}")
            if result.resources_deleted:
                click.echo("\nDeleted resources:")
                for resource in result.resources_deleted:
                    click.echo(f"  - {resource}")

            # Clean up session name mapping
            try:
                if ConfigManager.delete_session_name(vm_name, config):
                    click.echo("\nRemoved session name mapping")
            except ConfigError:
                pass  # Config cleanup is non-critical
        else:
            click.echo(f"\nError: {result.message}", err=True)
            sys.exit(1)

    except VMManagerError as e:
        click.echo(f"Error: {e}", err=True)
        sys.exit(1)
    except VMLifecycleError as e:
        click.echo(f"Error: {e}", err=True)
        sys.exit(1)
    except KeyboardInterrupt:
        click.echo("\nCancelled by user.")
        sys.exit(130)
    except Exception as e:
        click.echo(f"Unexpected error: {e}", err=True)
        sys.exit(1)


def _handle_delete_resource_group(rg: str, vm_name: str, force: bool, dry_run: bool) -> None:
    """Handle resource group deletion."""
    if dry_run:
        click.echo(f"\n[DRY RUN] Would delete entire resource group: {rg}")
        click.echo(f"This would delete ALL resources in the group, not just '{vm_name}'")
        return

    if not force:
        click.echo(f"\nWARNING: You are about to delete the ENTIRE resource group: {rg}")
        click.echo(f"This will delete ALL resources in the group, not just the VM '{vm_name}'!")
        click.echo("\nThis action cannot be undone.\n")

        confirm = input("Type the resource group name to confirm deletion: ").strip()
        if confirm != rg:
            click.echo("Cancelled. Resource group name did not match.")
            return

    click.echo(f"\nDeleting resource group '{rg}'...")

    cmd = ["az", "group", "delete", "--name", rg, "--yes"]

    try:
        subprocess.run(cmd, capture_output=True, text=True, timeout=600, check=True)
        click.echo(f"\nSuccess! Resource group '{rg}' and all resources deleted.")
    except subprocess.CalledProcessError as e:
        click.echo(f"\nError deleting resource group: {e.stderr}", err=True)
        sys.exit(1)
    except subprocess.TimeoutExpired:
        click.echo("\nError: Resource group deletion timed out.", err=True)
        sys.exit(1)


def _handle_vm_dry_run(vm_name: str, rg: str) -> None:
    """Handle dry-run mode for VM deletion."""
    vm = VMManager.get_vm(vm_name, rg)
    if not vm:
        click.echo(f"Error: VM '{vm_name}' not found in resource group '{rg}'.", err=True)
        sys.exit(1)

    click.echo(f"\n[DRY RUN] Would delete VM: {vm_name}")
    click.echo(f"  Resource Group: {rg}")
    click.echo(f"  Status:         {vm.get_status_display()}")
    click.echo(f"  IP:             {vm.public_ip or 'N/A'}")
    click.echo(f"  Size:           {vm.vm_size or 'N/A'}")
    click.echo("\nResources that would be deleted:")
    click.echo(f"  - VM: {vm_name}")
    click.echo("  - Associated NICs")
    click.echo("  - Associated disks")
    click.echo("  - Associated public IPs")


def _confirm_vm_deletion(vm: VMInfo) -> bool:
    """Show VM details and get confirmation for deletion."""
    click.echo("\nVM Details:")
    click.echo(f"  Name:           {vm.name}")
    click.echo(f"  Resource Group: {vm.resource_group}")
    click.echo(f"  Status:         {vm.get_status_display()}")
    click.echo(f"  IP:             {vm.public_ip or 'N/A'}")
    click.echo(f"  Size:           {vm.vm_size or 'N/A'}")
    click.echo("\nThis will delete the VM and all associated resources (NICs, disks, IPs).")
    click.echo("This action cannot be undone.\n")

    confirm = input("Are you sure you want to delete this VM? [y/N]: ").lower()
    return confirm in ["y", "yes"]


def _execute_vm_deletion(vm_name: str, rg: str, force: bool) -> None:
    """Execute VM deletion and display results."""
    vm = VMManager.get_vm(vm_name, rg)

    if not vm:
        click.echo(f"Error: VM '{vm_name}' not found in resource group '{rg}'.", err=True)
        sys.exit(1)

    if not force and not _confirm_vm_deletion(vm):
        click.echo("Cancelled.")
        return

    click.echo(f"\nDeleting VM '{vm_name}'...")

    result = VMLifecycleManager.delete_vm(
        vm_name=vm_name, resource_group=rg, force=True, no_wait=False
    )

    if result.success:
        click.echo(f"\nSuccess! {result.message}")
        if result.resources_deleted:
            click.echo("\nDeleted resources:")
            for resource in result.resources_deleted:
                click.echo(f"  - {resource}")

        # Clean up session name mapping if it exists
        try:
            if ConfigManager.delete_session_name(vm_name):
                click.echo(f"Removed session name mapping for '{vm_name}'")
        except ConfigError:
            pass  # Config cleanup is non-critical
    else:
        click.echo(f"\nError: {result.message}", err=True)
        sys.exit(1)


@main.command(name="destroy")
@click.argument("vm_name", type=str)
@click.option("--resource-group", "--rg", help="Resource group", type=str)
@click.option("--config", help="Config file path", type=click.Path())
@click.option("--force", is_flag=True, help="Skip confirmation prompt")
@click.option(
    "--dry-run", is_flag=True, help="Show what would be deleted without actually deleting"
)
@click.option(
    "--delete-rg", is_flag=True, help="Delete the entire resource group (use with caution)"
)
def destroy(
    vm_name: str,
    resource_group: str | None,
    config: str | None,
    force: bool,
    dry_run: bool,
    delete_rg: bool,
):
    """Destroy a VM and optionally the entire resource group.

    This is an alias for the 'kill' command with additional options.
    Deletes the VM, NICs, disks, and public IPs.

    \b
    Examples:
        azlin destroy azlin-vm-12345
        azlin destroy my-vm --dry-run
        azlin destroy my-vm --delete-rg --force
        azlin destroy my-vm --rg my-resource-group
    """
    try:
        # Resolve session name to VM name if applicable
        resolved_vm_name = ConfigManager.get_vm_name_by_session(vm_name, config)
        if resolved_vm_name:
            vm_name = resolved_vm_name

        rg = ConfigManager.get_resource_group(resource_group, config)

        if not rg:
            click.echo("Error: No resource group specified.", err=True)
            sys.exit(1)

        if delete_rg:
            _handle_delete_resource_group(rg, vm_name, force, dry_run)
            return

        if dry_run:
            _handle_vm_dry_run(vm_name, rg)
            return

        _execute_vm_deletion(vm_name, rg, force)

    except VMManagerError as e:
        click.echo(f"Error: {e}", err=True)
        sys.exit(1)
    except VMLifecycleError as e:
        click.echo(f"Error: {e}", err=True)
        sys.exit(1)
    except KeyboardInterrupt:
        click.echo("\nCancelled by user.")
        sys.exit(130)
    except Exception as e:
        click.echo(f"Unexpected error: {e}", err=True)
        sys.exit(1)


def _confirm_killall(vms: list[Any], rg: str) -> bool:
    """Display VMs and get confirmation for bulk deletion."""
    click.echo(f"\nFound {len(vms)} VM(s) in resource group '{rg}':")
    click.echo("=" * 80)
    for vm in vms:
        status = vm.get_status_display()
        ip = vm.public_ip or "N/A"
        click.echo(f"  {vm.name:<35} {status:<15} {ip:<15}")
    click.echo("=" * 80)

    click.echo(f"\nThis will delete all {len(vms)} VM(s) and their associated resources.")
    click.echo("This action cannot be undone.\n")

    confirm = input(f"Are you sure you want to delete {len(vms)} VM(s)? [y/N]: ").lower()
    return confirm in ["y", "yes"]


def _display_killall_results(summary: DeletionSummary) -> None:
    """Display killall operation results."""
    click.echo("\n" + "=" * 80)
    click.echo("Deletion Summary")
    click.echo("=" * 80)
    click.echo(f"Total VMs:     {summary.total}")
    click.echo(f"Succeeded:     {summary.succeeded}")
    click.echo(f"Failed:        {summary.failed}")
    click.echo("=" * 80)

    if summary.succeeded > 0:
        click.echo("\nSuccessfully deleted:")
        for result in summary.results:
            if result.success:
                click.echo(f"  - {result.vm_name}")

    if summary.failed > 0:
        click.echo("\nFailed to delete:")
        for result in summary.results:
            if not result.success:
                click.echo(f"  - {result.vm_name}: {result.message}")


@main.command()
@click.option("--resource-group", "--rg", help="Resource group", type=str)
@click.option("--config", help="Config file path", type=click.Path())
@click.option("--force", is_flag=True, help="Skip confirmation prompt")
@click.option("--prefix", default="azlin", help="Only delete VMs with this prefix")
def killall(resource_group: str | None, config: str | None, force: bool, prefix: str):
    """Delete all VMs in resource group.

    Deletes all VMs matching the prefix and their associated resources.

    \b
    Examples:
        azlin killall
        azlin killall --rg my-resource-group
        azlin killall --prefix test-vm
        azlin killall --force
    """
    try:
        rg = ConfigManager.get_resource_group(resource_group, config)

        if not rg:
            click.echo("Error: No resource group specified.", err=True)
            sys.exit(1)

        vms = VMManager.list_vms(rg, include_stopped=True)
        vms = VMManager.filter_by_prefix(vms, prefix)

        if not vms:
            click.echo(f"No VMs found with prefix '{prefix}' in resource group '{rg}'.")
            return

        if not force and not _confirm_killall(vms, rg):
            click.echo("Cancelled.")
            return

        click.echo(f"\nDeleting {len(vms)} VM(s) in parallel...")

        summary = VMLifecycleManager.delete_all_vms(
            resource_group=rg, force=True, vm_prefix=prefix, max_workers=5
        )

        # Clean up session names for successfully deleted VMs
        cleaned_count = 0
        for result in summary.results:
            if result.success:
                try:
                    if ConfigManager.delete_session_name(result.vm_name):
                        cleaned_count += 1
                except ConfigError:
                    pass  # Config cleanup is non-critical

        _display_killall_results(summary)

        if cleaned_count > 0:
            click.echo(f"\nRemoved {cleaned_count} session name mapping(s)")

        if not summary.all_succeeded:
            sys.exit(1)

    except VMManagerError as e:
        click.echo(f"Error: {e}", err=True)
        sys.exit(1)
    except VMLifecycleError as e:
        click.echo(f"Error: {e}", err=True)
        sys.exit(1)
    except KeyboardInterrupt:
        click.echo("\nCancelled by user.")
        sys.exit(130)
    except Exception as e:
        click.echo(f"Unexpected error: {e}", err=True)
        sys.exit(1)


@main.command()
@click.option("--resource-group", "--rg", help="Resource group", type=str)
@click.option("--config", help="Config file path", type=click.Path())
@click.option(
    "--age-days", default=1, type=click.IntRange(min=1), help="Age threshold in days (default: 1)"
)
@click.option(
    "--idle-days", default=1, type=click.IntRange(min=1), help="Idle threshold in days (default: 1)"
)
@click.option("--dry-run", is_flag=True, help="Preview without deleting")
@click.option("--force", is_flag=True, help="Skip confirmation prompt")
@click.option("--include-running", is_flag=True, help="Include running VMs")
@click.option("--include-named", is_flag=True, help="Include named sessions")
def prune(
    resource_group: str | None,
    config: str | None,
    age_days: int,
    idle_days: int,
    dry_run: bool,
    force: bool,
    include_running: bool,
    include_named: bool,
):
    """Prune inactive VMs based on age and idle time.

    Identifies and optionally deletes VMs that are:
    - Older than --age-days (default: 1)
    - Idle for longer than --idle-days (default: 1)
    - Stopped/deallocated (unless --include-running)
    - Without named sessions (unless --include-named)

    \b
    Examples:
        azlin prune --dry-run                    # Preview what would be deleted
        azlin prune                              # Delete VMs idle for 1+ days (default)
        azlin prune --age-days 7 --idle-days 3   # Custom thresholds
        azlin prune --force                      # Skip confirmation
        azlin prune --include-running            # Include running VMs
    """
    try:
        # Get resource group
        rg = ConfigManager.get_resource_group(resource_group, config)

        if not rg:
            click.echo("Error: No resource group specified.", err=True)
            click.echo("Set default with: azlin config set default_resource_group <name>")
            click.echo("Or specify with --resource-group option.")
            sys.exit(1)

        # Get candidates (single API call)
        candidates, connection_data = PruneManager.get_candidates(
            resource_group=rg,
            age_days=age_days,
            idle_days=idle_days,
            include_running=include_running,
            include_named=include_named,
        )

        # If no candidates, exit early
        if not candidates:
            click.echo("No VMs eligible for pruning.")
            return

        # Display table
        table = PruneManager.format_prune_table(candidates, connection_data)
        click.echo("\n" + table + "\n")

        # In dry-run mode, just show what would be deleted
        if dry_run:
            click.echo(f"DRY RUN: {len(candidates)} VM(s) would be deleted.")
            click.echo("Run without --dry-run to actually delete these VMs.")
            return

        # If not force mode, ask for confirmation
        if not force:
            click.echo(f"This will delete {len(candidates)} VM(s) and their associated resources.")
            click.echo("This action cannot be undone.\n")

            if not click.confirm(
                f"Are you sure you want to delete {len(candidates)} VM(s)?", default=False
            ):
                click.echo("Cancelled.")
                return

        # Execute deletion
        click.echo(f"\nDeleting {len(candidates)} VM(s)...")
        result = PruneManager.execute_prune(candidates, rg)

        # Display deletion summary
        deleted = result["deleted"]
        failed = result["failed"]

        click.echo("\n" + "=" * 80)
        click.echo("Deletion Summary")
        click.echo("=" * 80)
        click.echo(f"Total VMs:     {len(candidates)}")
        click.echo(f"Succeeded:     {deleted}")
        click.echo(f"Failed:        {failed}")
        click.echo("=" * 80)

        # Show errors if any
        if result["errors"]:
            click.echo("\nErrors:")
            for error in result["errors"]:
                click.echo(f"  - {error}")

        # Exit with error code if any failed
        if failed > 0:
            sys.exit(1)

    except VMManagerError as e:
        click.echo(f"Error: {e}", err=True)
        sys.exit(1)
    except KeyboardInterrupt:
        click.echo("\nCancelled by user.")
        sys.exit(130)
    except Exception as e:
        click.echo(f"Unexpected error: {e}", err=True)
        sys.exit(1)


@main.command()
@click.option("--resource-group", "--rg", help="Resource group", type=str)
@click.option("--config", help="Config file path", type=click.Path())
@click.option("--grouped", is_flag=True, help="Group output by VM instead of prefixing")
def ps(resource_group: str | None, config: str | None, grouped: bool):
    """Run 'ps aux' command on all VMs.

    Shows running processes on each VM. Output is prefixed with [vm-name].
    SSH processes are automatically filtered out.

    \b
    Examples:
        azlin ps
        azlin ps --rg my-resource-group
        azlin ps --grouped
    """
    try:
        # Get resource group
        rg = ConfigManager.get_resource_group(resource_group, config)

        if not rg:
            click.echo("Error: No resource group specified.", err=True)
            sys.exit(1)

        # Get SSH key
        ssh_key_pair = SSHKeyManager.ensure_key_exists()

        # List running VMs
        vms = VMManager.list_vms(rg, include_stopped=False)
        vms = VMManager.filter_by_prefix(vms, "azlin")

        if not vms:
            click.echo("No running VMs found.")
            return

        running_vms = [vm for vm in vms if vm.is_running() and vm.public_ip]

        if not running_vms:
            click.echo("No running VMs with public IPs found.")
            return

        click.echo(f"Running 'ps aux' on {len(running_vms)} VMs...\n")

        # Build SSH configs (all running_vms have public_ip due to filter above)
        ssh_configs: list[SSHConfig] = []
        for vm in running_vms:
            if vm.public_ip:  # Type guard for pyright
                ssh_configs.append(  # noqa: PERF401 (type guard needed for pyright)
                    SSHConfig(
                        host=vm.public_ip, user="azureuser", key_path=ssh_key_pair.private_path
                    )
                )

        # Execute in parallel
        results = PSCommandExecutor.execute_ps_on_vms(ssh_configs, timeout=30)

        # Display output
        if grouped:
            output = PSCommandExecutor.format_ps_output_grouped(results, filter_ssh=True)
        else:
            output = PSCommandExecutor.format_ps_output(results, filter_ssh=True)

        click.echo(output)

    except VMManagerError as e:
        click.echo(f"Error: {e}", err=True)
        sys.exit(1)
    except RemoteExecError as e:
        click.echo(f"Error: {e}", err=True)
        sys.exit(1)
    except Exception as e:
        click.echo(f"Error: {e}", err=True)
        sys.exit(1)


@main.command()
@click.option("--resource-group", "--rg", help="Resource group", type=str)
@click.option("--config", help="Config file path", type=click.Path())
@click.option("--by-vm", is_flag=True, help="Show per-VM breakdown")
@click.option("--from", "from_date", help="Start date (YYYY-MM-DD)", type=str)
@click.option("--to", "to_date", help="End date (YYYY-MM-DD)", type=str)
@click.option("--estimate", is_flag=True, help="Show monthly cost estimate")
def cost(
    resource_group: str | None,
    config: str | None,
    by_vm: bool,
    from_date: str | None,
    to_date: str | None,
    estimate: bool,
):
    """Show cost estimates for VMs.

    Displays cost estimates based on VM size and uptime.
    Costs are approximate based on Azure pay-as-you-go pricing.

    \b
    Examples:
        azlin cost
        azlin cost --by-vm
        azlin cost --from 2025-01-01 --to 2025-01-31
        azlin cost --estimate
        azlin cost --rg my-resource-group --by-vm
    """
    try:
        # Get resource group
        rg = ConfigManager.get_resource_group(resource_group, config)

        if not rg:
            click.echo("Error: No resource group specified.", err=True)
            sys.exit(1)

        # Parse dates if provided
        start_date = None
        end_date = None

        if from_date:
            try:
                start_date = datetime.strptime(from_date, "%Y-%m-%d")
            except ValueError:
                click.echo("Error: Invalid from date format. Use YYYY-MM-DD", err=True)
                sys.exit(1)

        if to_date:
            try:
                end_date = datetime.strptime(to_date, "%Y-%m-%d")
            except ValueError:
                click.echo("Error: Invalid to date format. Use YYYY-MM-DD", err=True)
                sys.exit(1)

        # Get cost estimates
        click.echo(f"Calculating costs for resource group: {rg}\n")

        summary = CostTracker.estimate_costs(
            resource_group=rg, from_date=start_date, to_date=end_date, include_stopped=True
        )

        # Display formatted table
        output = CostTracker.format_cost_table(summary, by_vm=by_vm)
        click.echo(output)

        # Show estimate if requested
        if estimate and summary.running_vms > 0:
            monthly = summary.get_monthly_estimate()
            click.echo(f"Monthly estimate for running VMs: ${monthly:.2f}")
            click.echo("")

    except CostTrackerError as e:
        click.echo(f"Error: {e}", err=True)
        sys.exit(1)
    except VMManagerError as e:
        click.echo(f"Error: {e}", err=True)
        sys.exit(1)
    except Exception as e:
        click.echo(f"Unexpected error: {e}", err=True)
        sys.exit(1)


def _interactive_vm_selection(
    rg: str, config: str | None, no_tmux: bool, tmux_session: str | None
) -> str:
    """Show interactive VM selection menu and return selected VM name."""
    try:
        vms = VMManager.list_vms(resource_group=rg, include_stopped=False)
    except VMManagerError as e:
        click.echo(f"Error listing VMs: {e}", err=True)
        sys.exit(1)

    if not vms:
        click.echo("No running VMs found in resource group.")
        response = click.prompt(
            "\nWould you like to create a new VM?",
            type=click.Choice(["y", "n"], case_sensitive=False),
            default="y",
        )
        if response.lower() == "y":
            from click import Context

            ctx = Context(new_command)
            ctx.invoke(
                new_command,
                resource_group=rg,
                config=config,
                no_tmux=no_tmux,
                tmux_session=tmux_session,
            )
        click.echo("Cancelled.")
        sys.exit(0)

    click.echo("\nAvailable VMs:")
    click.echo("─" * 60)
    for i, vm in enumerate(vms, 1):
        status_emoji = "🟢" if vm.is_running() else "🔴"
        click.echo(
            f"{i:2}. {status_emoji} {vm.name:<30} {vm.location:<15} {vm.vm_size or 'unknown'}"
        )
    click.echo("─" * 60)
    click.echo(" 0. Create new VM")
    click.echo()

    while True:
        try:
            selection = click.prompt(
                "Select a VM to connect to (0 to create new)",
                type=int,
                default=1 if vms else 0,
            )

            if selection == 0:
                from click import Context

                ctx = Context(new_command)
                ctx.invoke(
                    new_command,
                    resource_group=rg,
                    config=config,
                    no_tmux=no_tmux,
                    tmux_session=tmux_session,
                )
                sys.exit(0)
            if 1 <= selection <= len(vms):
                selected_vm = vms[selection - 1]  # type: ignore[misc]
                return str(selected_vm.name)  # type: ignore[union-attr]
            click.echo(f"Invalid selection. Please choose 0-{len(vms)}", err=True)
        except (ValueError, click.Abort):
            click.echo("\nCancelled.")
            sys.exit(0)


def _resolve_vm_identifier(vm_identifier: str, config: str | None) -> tuple[str, str]:
    """Resolve session name to VM name and return both.

    Returns:
        Tuple of (resolved_identifier, original_identifier)
    """
    original_identifier = vm_identifier
    if not VMConnector.is_valid_ip(vm_identifier):
        resolved_vm_name = ConfigManager.get_vm_name_by_session(vm_identifier, config)
        if resolved_vm_name:
            click.echo(f"Resolved session '{vm_identifier}' to VM '{resolved_vm_name}'")
            vm_identifier = resolved_vm_name
    return vm_identifier, original_identifier


def _verify_vm_exists(vm_identifier: str, original_identifier: str, rg: str) -> None:
    """Verify VM exists and clean up stale session mappings."""
    if original_identifier != vm_identifier:
        try:
            vm_info = VMManager.get_vm(vm_identifier, rg)
            if vm_info is None:
                click.echo(
                    f"Error: Session '{original_identifier}' points to VM '{vm_identifier}' "
                    f"which no longer exists.",
                    err=True,
                )
                ConfigManager.delete_session_name(vm_identifier)
                click.echo(f"Removed stale session mapping for '{vm_identifier}'")
                sys.exit(1)
        except VMManagerError as e:
            click.echo(f"Error: Failed to verify VM exists: {e}", err=True)
            sys.exit(1)


def _resolve_tmux_session(
    identifier: str, tmux_session: str | None, no_tmux: bool, config: str | None
) -> str | None:
    """Resolve tmux session name from provided value.

    Only returns a tmux session name if explicitly provided via --tmux-session.
    Otherwise returns None to use the default behavior (connect to existing session).

    Note: Session name (from config) is used to identify the VM, NOT as the tmux session name.
    """
    return tmux_session


@main.command()
@click.argument("vm_identifier", type=str, required=False)
@click.option("--resource-group", "--rg", help="Resource group (required for VM name)", type=str)
@click.option("--config", help="Config file path", type=click.Path())
@click.option("--no-tmux", is_flag=True, help="Skip tmux session")
@click.option("--tmux-session", help="Tmux session name (default: azlin)", type=str)
@click.option("--user", default="azureuser", help="SSH username (default: azureuser)", type=str)
@click.option("--key", help="SSH private key path", type=click.Path(exists=True))
@click.option("--no-reconnect", is_flag=True, help="Disable auto-reconnect on disconnect")
@click.option(
    "--max-retries", default=3, help="Maximum reconnection attempts (default: 3)", type=int
)
@click.argument("remote_command", nargs=-1, type=str)
def connect(
    vm_identifier: str | None,
    resource_group: str | None,
    config: str | None,
    no_tmux: bool,
    tmux_session: str | None,
    user: str,
    key: str | None,
    no_reconnect: bool,
    max_retries: int,
    remote_command: tuple[str, ...],
):
    """Connect to existing VM via SSH.

    If VM_IDENTIFIER is not provided, displays an interactive list of available
    VMs to choose from, or option to create a new VM.

    VM_IDENTIFIER can be either:
    - VM name (requires --resource-group or default config)
    - Session name (will be resolved to VM name)
    - IP address (direct connection)

    Use -- to separate remote command from options.

    By default, auto-reconnect is ENABLED. If your SSH session disconnects,
    you will be prompted to reconnect. Use --no-reconnect to disable this.

    \b
    Examples:
        # Interactive selection
        azlin connect

        # Connect to VM by name
        azlin connect my-vm

        # Connect to VM by session name
        azlin connect my-project

        # Connect to VM by name with explicit resource group
        azlin connect my-vm --rg my-resource-group

        # Connect by IP address
        azlin connect 20.1.2.3

        # Connect without tmux
        azlin connect my-vm --no-tmux

        # Connect with custom tmux session name
        azlin connect my-vm --tmux-session dev

        # Connect and run command
        azlin connect my-vm -- ls -la

        # Connect with custom SSH user
        azlin connect my-vm --user myuser

        # Connect with custom SSH key
        azlin connect my-vm --key ~/.ssh/custom_key

        # Disable auto-reconnect
        azlin connect my-vm --no-reconnect

        # Set maximum reconnection attempts
        azlin connect my-vm --max-retries 5
    """
    try:
        # Interactive VM selection if no identifier provided
        if not vm_identifier:
            rg = ConfigManager.get_resource_group(resource_group, config)
            if not rg:
                click.echo(
                    "Error: Resource group required.\n"
                    "Use --resource-group or set default in ~/.azlin/config.toml",
                    err=True,
                )
                sys.exit(1)
            vm_identifier = _interactive_vm_selection(rg, config, no_tmux, tmux_session)

        # Parse remote command and key path
        command = " ".join(remote_command) if remote_command else None
        key_path = Path(key).expanduser() if key else None

        # Resolve session name to VM name
        vm_identifier, original_identifier = _resolve_vm_identifier(vm_identifier, config)

        # Get resource group for VM name (not IP)
        if not VMConnector.is_valid_ip(vm_identifier):
            rg = ConfigManager.get_resource_group(resource_group, config)
            if not rg:
                click.echo(
                    "Error: Resource group required for VM name.\n"
                    "Use --resource-group or set default in ~/.azlin/config.toml",
                    err=True,
                )
                sys.exit(1)
            _verify_vm_exists(vm_identifier, original_identifier, rg)
        else:
            rg = resource_group

        # Resolve tmux session name (use original_identifier so tmux session matches user input)
        tmux_session = _resolve_tmux_session(original_identifier, tmux_session, no_tmux, config)

        # Connect to VM
        display_name = (
            original_identifier if original_identifier != vm_identifier else vm_identifier
        )
        click.echo(f"Connecting to {display_name}...")

        success = VMConnector.connect(
            vm_identifier=vm_identifier,
            resource_group=rg,
            use_tmux=not no_tmux,
            tmux_session=tmux_session,
            remote_command=command,
            ssh_user=user,
            ssh_key_path=key_path,
            enable_reconnect=not no_reconnect,
            max_reconnect_retries=max_retries,
        )

        sys.exit(0 if success else 1)

    except VMConnectorError as e:
        click.echo(f"Error: {e}", err=True)
        sys.exit(1)
    except ConfigError as e:
        click.echo(f"Config error: {e}", err=True)
        sys.exit(1)
    except KeyboardInterrupt:
        click.echo("\nCancelled by user.")
        sys.exit(130)
    except Exception as e:
        click.echo(f"Unexpected error: {e}", err=True)
        logger.exception("Unexpected error in connect command")
        sys.exit(1)


@main.command()
@click.argument("vm_identifier", type=str)
@click.option("--resource-group", "--rg", help="Resource group", type=str)
@click.option("--config", help="Config file path", type=click.Path())
@click.option("--timeout", help="Timeout per update in seconds", type=int, default=300)
def update(vm_identifier: str, resource_group: str | None, config: str | None, timeout: int):
    """Update all development tools on a VM.

    Updates system packages, programming languages, CLIs, and other dev tools
    that were installed during VM provisioning.

    VM_IDENTIFIER can be:
    - VM name (requires --resource-group or default config)
    - Session name (will be resolved to VM name)
    - IP address (direct connection)

    Tools updated:
    - System packages (apt)
    - Azure CLI
    - GitHub CLI
    - npm and npm packages (Copilot, Codex, Claude Code)
    - Rust toolchain
    - astral-uv

    \b
    Examples:
        # Update VM by name
        azlin update my-vm

        # Update VM by session name
        azlin update my-project

        # Update VM by IP
        azlin update 20.1.2.3

        # Update with custom timeout (default 300s per tool)
        azlin update my-vm --timeout 600

        # Update with explicit resource group
        azlin update my-vm --rg my-resource-group
    """
    from azlin.modules.progress import ProgressDisplay
    from azlin.vm_updater import VMUpdater, VMUpdaterError

    try:
        # Resolve VM identifier to SSH config
        # Try session name first, then VM name, then IP
        original_identifier = vm_identifier

        # Try to resolve as session name
        try:
            session_vm = ConfigManager.get_vm_name_by_session(vm_identifier, config)
            if session_vm:
                vm_identifier = session_vm
                click.echo(f"Resolved session '{original_identifier}' to VM '{vm_identifier}'")
        except Exception as e:
            logger.debug(f"Not a session name, trying as VM name or IP: {e}")

        # Get SSH config for VM
        ssh_config = _get_ssh_config_for_vm(vm_identifier, resource_group, config)

        # Display info
        display_name = (
            original_identifier if original_identifier != vm_identifier else vm_identifier
        )
        click.echo(f"\nUpdating tools on {display_name}...")
        click.echo("This may take several minutes.\n")

        # Create progress display
        progress = ProgressDisplay()

        # Create updater with progress callback
        def progress_callback(message: str):
            click.echo(f"  {message}")

        updater = VMUpdater(
            ssh_config=ssh_config, timeout=timeout, progress_callback=progress_callback
        )

        # Perform update
        progress.start_operation("Updating VM tools", estimated_seconds=180)
        summary = updater.update_vm()
        progress.complete(
            success=summary.all_succeeded,
            message=f"Update completed in {summary.total_duration:.1f}s",
        )

        # Display results
        click.echo("\n" + "=" * 60)
        click.echo("UPDATE SUMMARY")
        click.echo("=" * 60)

        if summary.successful:
            click.echo(f"\n✓ Successful updates ({len(summary.successful)}):")
            for result in summary.successful:
                click.echo(f"  {result.tool_name:<20} {result.duration:>6.1f}s")

        if summary.failed:
            click.echo(f"\n✗ Failed updates ({len(summary.failed)}):")
            for result in summary.failed:
                click.echo(f"  {result.tool_name:<20} {result.message[:40]}")

        click.echo(f"\nTotal time: {summary.total_duration:.1f}s")
        click.echo("=" * 60 + "\n")

        # Exit with appropriate code
        if summary.all_succeeded:
            click.echo("All updates completed successfully!")
            sys.exit(0)
        elif summary.any_failed:
            if summary.success_count > 0:
                click.echo(
                    f"Partial success: {summary.success_count}/{summary.total_updates} updates succeeded"
                )
                sys.exit(1)
            else:
                click.echo("All updates failed!")
                sys.exit(2)

    except VMUpdaterError as e:
        click.echo(f"Error: {e}", err=True)
        sys.exit(1)
    except ConfigError as e:
        click.echo(f"Config error: {e}", err=True)
        sys.exit(1)
    except KeyboardInterrupt:
        click.echo("\nCancelled by user.")
        sys.exit(130)
    except Exception as e:
        click.echo(f"Unexpected error: {e}", err=True)
        logger.exception("Unexpected error in update command")
        sys.exit(1)


@main.command()
@click.argument("vm_name", type=str)
@click.option("--resource-group", "--rg", help="Resource group", type=str)
@click.option("--config", help="Config file path", type=click.Path())
@click.option(
    "--deallocate/--no-deallocate", default=True, help="Deallocate to save costs (default: yes)"
)
def stop(vm_name: str, resource_group: str | None, config: str | None, deallocate: bool):
    """Stop or deallocate a VM.

    Stopping a VM with --deallocate (default) fully releases compute resources
    and stops billing for the VM (storage charges still apply).

    \b
    Examples:
        azlin stop my-vm
        azlin stop my-vm --rg my-resource-group
        azlin stop my-vm --no-deallocate
    """
    try:
        # Resolve session name to VM name if applicable
        resolved_vm_name = ConfigManager.get_vm_name_by_session(vm_name, config)
        if resolved_vm_name:
            vm_name = resolved_vm_name

        # Get resource group
        rg = ConfigManager.get_resource_group(resource_group, config)

        if not rg:
            click.echo("Error: No resource group specified.", err=True)
            sys.exit(1)

        click.echo(f"{'Deallocating' if deallocate else 'Stopping'} VM '{vm_name}'...")

        result = VMLifecycleController.stop_vm(
            vm_name=vm_name, resource_group=rg, deallocate=deallocate, no_wait=False
        )

        if result.success:
            click.echo(f"Success! {result.message}")
            if result.cost_impact:
                click.echo(f"Cost impact: {result.cost_impact}")
        else:
            click.echo(f"Error: {result.message}", err=True)
            sys.exit(1)

    except VMLifecycleControlError as e:
        click.echo(f"Error: {e}", err=True)
        sys.exit(1)
    except Exception as e:
        click.echo(f"Unexpected error: {e}", err=True)
        sys.exit(1)


@main.command()
@click.argument("vm_name", type=str)
@click.option("--resource-group", "--rg", help="Resource group", type=str)
@click.option("--config", help="Config file path", type=click.Path())
def start(vm_name: str, resource_group: str | None, config: str | None):
    """Start a stopped or deallocated VM.

    \b
    Examples:
        azlin start my-vm
        azlin start my-vm --rg my-resource-group
    """
    try:
        # Resolve session name to VM name if applicable
        resolved_vm_name = ConfigManager.get_vm_name_by_session(vm_name, config)
        if resolved_vm_name:
            vm_name = resolved_vm_name

        # Get resource group
        rg = ConfigManager.get_resource_group(resource_group, config)

        if not rg:
            click.echo("Error: No resource group specified.", err=True)
            sys.exit(1)

        click.echo(f"Starting VM '{vm_name}'...")

        result = VMLifecycleController.start_vm(vm_name=vm_name, resource_group=rg, no_wait=False)

        if result.success:
            click.echo(f"Success! {result.message}")
            if result.cost_impact:
                click.echo(f"Cost impact: {result.cost_impact}")
        else:
            click.echo(f"Error: {result.message}", err=True)
            sys.exit(1)

    except VMLifecycleControlError as e:
        click.echo(f"Error: {e}", err=True)
        sys.exit(1)
    except Exception as e:
        click.echo(f"Unexpected error: {e}", err=True)
        sys.exit(1)


def _get_sync_vm_by_name(vm_name: str, rg: str):
    """Get and validate a specific VM for syncing."""
    vm = VMManager.get_vm(vm_name, rg)
    if not vm:
        click.echo(f"Error: VM '{vm_name}' not found in resource group '{rg}'.", err=True)
        sys.exit(1)

    if not vm.is_running():
        click.echo(f"Error: VM '{vm_name}' is not running.", err=True)
        sys.exit(1)

    if not vm.public_ip:
        click.echo(f"Error: VM '{vm_name}' has no public IP.", err=True)
        sys.exit(1)

    return vm


def _select_sync_vm_interactive(rg: str):
    """Interactively select a VM for syncing."""
    vms = VMManager.list_vms(rg, include_stopped=False)
    vms = VMManager.filter_by_prefix(vms, "azlin")
    vms = [vm for vm in vms if vm.is_running() and vm.public_ip]

    if not vms:
        click.echo("No running VMs found.")
        sys.exit(1)

    if len(vms) == 1:
        selected_vm = vms[0]
        click.echo(f"Auto-selecting VM: {selected_vm.name}")
        return selected_vm

    # Show menu
    click.echo("\nSelect VM to sync to:")
    for idx, vm in enumerate(vms, 1):
        click.echo(f"  {idx}. {vm.name} - {vm.public_ip}")

    choice = input("\nSelect VM (number): ").strip()
    try:
        idx = int(choice) - 1
        if 0 <= idx < len(vms):
            return vms[idx]
        click.echo("Invalid selection", err=True)
        sys.exit(1)
    except ValueError:
        click.echo("Invalid input", err=True)
        sys.exit(1)


def _execute_sync(selected_vm: VMInfo, ssh_key_pair: SSHKeyPair, dry_run: bool) -> None:
    """Execute the sync operation to the selected VM."""
    if not selected_vm.public_ip:
        click.echo("Error: VM has no public IP address", err=True)
        sys.exit(1)

    # Create SSH config
    ssh_config = SSHConfig(
        host=selected_vm.public_ip, user="azureuser", key_path=ssh_key_pair.private_path
    )

    # Sync
    click.echo(f"\nSyncing to {selected_vm.name} ({selected_vm.public_ip})...")

    def progress_callback(msg: str):
        click.echo(f"  {msg}")

    result = HomeSyncManager.sync_to_vm(
        ssh_config, dry_run=dry_run, progress_callback=progress_callback
    )

    if result.success:
        click.echo(
            f"\nSuccess! Synced {result.files_synced} files "
            f"({result.bytes_transferred / 1024:.1f} KB) "
            f"in {result.duration_seconds:.1f}s"
        )
    else:
        click.echo("\nSync completed with errors:", err=True)
        for error in result.errors:
            click.echo(f"  - {error}", err=True)
        sys.exit(1)


@main.command()
@click.option("--vm-name", help="VM name to sync to", type=str)
@click.option("--dry-run", help="Show what would be synced", is_flag=True)
@click.option("--resource-group", "--rg", help="Resource group", type=str)
@click.option("--config", help="Config file path", type=click.Path())
def sync(vm_name: str | None, dry_run: bool, resource_group: str | None, config: str | None):
    """Sync ~/.azlin/home/ to VM home directory.

    Syncs local configuration files to remote VM for consistent
    development environment.

    \b
    Examples:
        azlin sync                    # Interactive VM selection
        azlin sync --vm-name myvm     # Sync to specific VM
        azlin sync --dry-run          # Show what would be synced
    """
    try:
        # Get SSH key
        ssh_key_pair = SSHKeyManager.ensure_key_exists()

        # Get resource group
        rg = ConfigManager.get_resource_group(resource_group, config)
        if not rg:
            click.echo("Error: Resource group required for VM name.", err=True)
            click.echo("Use --resource-group or set default in ~/.azlin/config.toml", err=True)
            sys.exit(1)

        # Resolve session name to VM name if applicable
        if vm_name:
            resolved_vm_name = ConfigManager.get_vm_name_by_session(vm_name, config)
            if resolved_vm_name:
                vm_name = resolved_vm_name

        # Get VM
        if vm_name:
            selected_vm = _get_sync_vm_by_name(vm_name, rg)
        else:
            selected_vm = _select_sync_vm_interactive(rg)

        # Execute sync
        _execute_sync(selected_vm, ssh_key_pair, dry_run)

    except SecurityValidationError as e:
        click.echo("\nSecurity validation failed:", err=True)
        click.echo(str(e), err=True)
        click.echo("\nRemove sensitive files from ~/.azlin/home/ and try again.", err=True)
        sys.exit(1)

    except (RsyncError, HomeSyncError) as e:
        click.echo(f"\nSync failed: {e}", err=True)
        sys.exit(1)

    except (VMManagerError, ConfigError) as e:
        click.echo(f"Error: {e}", err=True)
        sys.exit(1)

    except KeyboardInterrupt:
        click.echo("\nCancelled by user.")
        sys.exit(130)

    except Exception as e:
        click.echo(f"Unexpected error: {e}", err=True)
        logger.exception("Unexpected error in sync command")
        sys.exit(1)


@main.command()
@click.argument("source")
@click.argument("destination")
@click.option("--dry-run", is_flag=True, help="Show what would be transferred")
@click.option("--resource-group", "--rg", help="Resource group", type=str)
@click.option("--config", help="Config file path", type=click.Path())
def cp(
    source: str, destination: str, dry_run: bool, resource_group: str | None, config: str | None
):
    """Copy files between local machine and VMs.

    Supports bidirectional file transfer with security-hardened path validation.

    Arguments support session:path notation:
    - Local path: myfile.txt
    - Remote path: vm1:~/myfile.txt

    \b
    Examples:
        azlin cp myfile.txt vm1:~/          # Local to remote
        azlin cp vm1:~/data.txt ./          # Remote to local
        azlin cp vm1:~/src vm2:~/dest       # Remote to remote (not supported)
        azlin cp --dry-run test.txt vm1:~/  # Show transfer plan
    """
    try:
        # Get resource group
        rg = ConfigManager.get_resource_group(resource_group, config)

        # Get SSH key
        SSHKeyManager.ensure_key_exists()

        # Parse source
        source_session_name, source_path_str = SessionManager.parse_session_path(source)

        if source_session_name is None:
            # Local source
            source_path = PathParser.parse_and_validate(source_path_str, allow_absolute=False)
            source_endpoint = TransferEndpoint(path=source_path, session=None)
        else:
            # Remote source
            if not rg:
                click.echo("Error: Resource group required for remote sessions.", err=True)
                click.echo("Use --resource-group or set default in ~/.azlin/config.toml", err=True)
                sys.exit(1)

            vm_session = SessionManager.get_vm_session(source_session_name, rg, VMManager)

            # Parse remote path (allow relative to home)
            source_path = PathParser.parse_and_validate(
                source_path_str, allow_absolute=True, base_dir=Path("/home") / vm_session.user
            )

            source_endpoint = TransferEndpoint(path=source_path, session=vm_session)

        # Parse destination
        dest_session_name, dest_path_str = SessionManager.parse_session_path(destination)

        if dest_session_name is None:
            # Local destination
            dest_path = PathParser.parse_and_validate(dest_path_str, allow_absolute=False)
            dest_endpoint = TransferEndpoint(path=dest_path, session=None)
        else:
            # Remote destination
            if not rg:
                click.echo("Error: Resource group required for remote sessions.", err=True)
                click.echo("Use --resource-group or set default in ~/.azlin/config.toml", err=True)
                sys.exit(1)

            vm_session = SessionManager.get_vm_session(dest_session_name, rg, VMManager)

            # Parse remote path (allow relative to home)
            dest_path = PathParser.parse_and_validate(
                dest_path_str, allow_absolute=True, base_dir=Path("/home") / vm_session.user
            )

            dest_endpoint = TransferEndpoint(path=dest_path, session=vm_session)

        # Display transfer plan
        click.echo("\nTransfer Plan:")
        if source_endpoint.session is None:
            click.echo(f"  Source: {source_endpoint.path} (local)")
        else:
            click.echo(f"  Source: {source_endpoint.session.name}:{source_endpoint.path}")

        if dest_endpoint.session is None:
            click.echo(f"  Dest:   {dest_endpoint.path} (local)")
        else:
            click.echo(f"  Dest:   {dest_endpoint.session.name}:{dest_endpoint.path}")

        click.echo()

        if dry_run:
            click.echo("Dry run - no files transferred")
            return

        # Execute transfer
        result = FileTransfer.transfer(source_endpoint, dest_endpoint)

        if result.success:
            click.echo(
                f"Success! Transferred {result.files_transferred} files "
                f"({result.bytes_transferred / 1024:.1f} KB) "
                f"in {result.duration_seconds:.1f}s"
            )
        else:
            click.echo("Transfer failed:", err=True)
            for error in result.errors:
                click.echo(f"  {error}", err=True)
            sys.exit(1)

    except FileTransferError as e:
        click.echo(f"Error: {e}", err=True)
        sys.exit(1)
    except VMManagerError as e:
        click.echo(f"Error: {e}", err=True)
        sys.exit(1)
    except ConfigError as e:
        click.echo(f"Config error: {e}", err=True)
        sys.exit(1)
    except KeyboardInterrupt:
        click.echo("\nCancelled by user.")
        sys.exit(130)
    except Exception as e:
        click.echo(f"Unexpected error: {e}", err=True)
        logger.exception("Unexpected error in cp command")
        sys.exit(1)


def _validate_and_resolve_source_vm(source_vm: str, rg: str, config: str | None) -> VMInfo:
    """Validate and resolve source VM, showing error if not found."""
    click.echo(f"Resolving source VM: {source_vm}")
    source_vm_info = _resolve_source_vm(source_vm, rg, config)

    if not source_vm_info:
        click.echo(f"Error: Source VM '{source_vm}' not found", err=True)
        # Show available VMs
        vms = VMManager.list_vms(rg)
        if vms:
            click.echo("\nAvailable VMs:", err=True)
            for vm in vms:
                display_name = vm.session_name or vm.name
                click.echo(f"  - {display_name} ({vm.name})", err=True)
        sys.exit(1)

    return source_vm_info

    click.echo(f"Source VM: {source_vm_info.name} ({source_vm_info.public_ip})")
    click.echo(f"VM size: {source_vm_info.vm_size}")
    click.echo(f"Region: {source_vm_info.location}")
    return source_vm_info


def _ensure_source_vm_running(source_vm_info: VMInfo, rg: str) -> VMInfo:
    """Ensure source VM is running, start if needed."""
    if not source_vm_info.is_running():
        click.echo(f"Warning: Source VM is not running (state: {source_vm_info.power_state})")
        click.echo("Starting source VM...")
        controller = VMLifecycleController()
        controller.start_vm(source_vm_info.name, rg)
        click.echo("Source VM started successfully")
        # Refresh VM info
        refreshed_vm = VMManager.get_vm(source_vm_info.name, rg)
        if refreshed_vm is None:
            click.echo("Error: Failed to refresh VM info after starting", err=True)
            sys.exit(1)
        return refreshed_vm
    return source_vm_info


def _provision_clone_vms(
    clone_configs: list[VMConfig], num_replicas: int
) -> PoolProvisioningResult:
    """Provision clone VMs in parallel."""
    click.echo(f"\nProvisioning {num_replicas} VM(s)...")
    provisioner = VMProvisioner()

    def progress_callback(msg: str):
        click.echo(f"  {msg}")

    result = provisioner.provision_vm_pool(
        configs=clone_configs,
        progress_callback=progress_callback,
        max_workers=min(10, num_replicas),
    )

    # Check provisioning results
    if not result.any_succeeded:
        click.echo("\nError: All VM provisioning failed", err=True)
        for failure in result.failed[:3]:  # Show first 3 failures
            click.echo(f"  {failure.config.name}: {failure.error}", err=True)
        sys.exit(1)

    if result.partial_success:
        click.echo(
            f"\nWarning: Partial success - {result.success_count}/{result.total_requested} VMs provisioned"
        )

    click.echo(f"\nSuccessfully provisioned {result.success_count} VM(s)")
    return result


def _display_clone_results(
    result: PoolProvisioningResult,
    copy_results: dict[str, bool],
    session_prefix: str | None,
    config: str | None,
) -> None:
    """Display final clone operation results."""
    successful_copies = sum(1 for success in copy_results.values() if success)

    click.echo("\n" + "=" * 70)
    click.echo(f"Clone operation complete: {successful_copies}/{len(result.successful)} successful")
    click.echo("=" * 70)
    click.echo("\nCloned VMs:")
    for vm in result.successful:
        session_name = ConfigManager.get_session_name(vm.name, config) if session_prefix else None
        copy_status = "✓" if copy_results.get(vm.name, False) else "✗"
        display_name = f"{session_name} ({vm.name})" if session_name else vm.name
        click.echo(f"  {copy_status} {display_name}")
        click.echo(f"     IP: {vm.public_ip}")
        click.echo(f"     Size: {vm.size}, Region: {vm.location}")

    if result.failed:
        click.echo("\nFailed provisioning:")
        for failure in result.failed:
            click.echo(f"  ✗ {failure.config.name}: {failure.error}")

    # Show connection instructions
    if result.successful:
        first_clone = result.successful[0]
        first_session = (
            ConfigManager.get_session_name(first_clone.name, config) if session_prefix else None
        )
        connect_target = first_session or first_clone.name
        click.echo("\nTo connect to first clone:")
        click.echo(f"  azlin connect {connect_target}")


@main.command()
@click.argument("source_vm", type=str)
@click.option("--num-replicas", type=int, default=1, help="Number of clones to create (default: 1)")
@click.option("--session-prefix", type=str, help="Session name prefix for clones")
@click.option("--resource-group", "--rg", help="Resource group", type=str)
@click.option("--vm-size", help="VM size for clones (default: same as source)", type=str)
@click.option("--region", help="Azure region (default: same as source)", type=str)
@click.option("--config", help="Config file path", type=click.Path())
def clone(
    source_vm: str,
    num_replicas: int,
    session_prefix: str | None,
    resource_group: str | None,
    vm_size: str | None,
    region: str | None,
    config: str | None,
):
    """Clone a VM with its home directory contents.

    Creates new VM(s) and copies the entire home directory from the source VM.
    Useful for creating development environments, parallel testing, or team onboarding.

    \b
    Examples:
        # Clone single VM
        azlin clone amplihack

        # Clone with custom session name
        azlin clone amplihack --session-prefix dev-env

        # Clone multiple replicas
        azlin clone amplihack --num-replicas 3 --session-prefix worker
        # Creates: worker-1, worker-2, worker-3

        # Clone with specific VM size
        azlin clone my-vm --vm-size Standard_D4s_v3

    The source VM can be specified by VM name or session name.
    Home directory security filters are applied (no SSH keys, credentials, etc.).
    """
    try:
        # Validate num-replicas
        if num_replicas < 1:
            click.echo("Error: num-replicas must be >= 1", err=True)
            sys.exit(1)

        # Load configuration and get resource group
        cfg = ConfigManager.load_config(config)
        rg = resource_group or cfg.default_resource_group
        if not rg:
            click.echo("Error: No resource group specified and no default configured", err=True)
            sys.exit(1)

        # Resolve and validate source VM
        source_vm_info = _validate_and_resolve_source_vm(source_vm, rg, config)

        # Ensure source VM is running
        source_vm_info = _ensure_source_vm_running(source_vm_info, rg)

        # Generate and display clone configurations
        click.echo(f"\nGenerating configurations for {num_replicas} clone(s)...")
        clone_configs = _generate_clone_configs(
            source_vm=source_vm_info,
            num_replicas=num_replicas,
            vm_size=vm_size,
            region=region,
        )

        click.echo("\nClone plan:")
        for i, clone_config in enumerate(clone_configs, 1):
            click.echo(f"  Clone {i}: {clone_config.name}")
            click.echo(f"    Size: {clone_config.size}")
            click.echo(f"    Region: {clone_config.location}")

        # Provision VMs
        result = _provision_clone_vms(clone_configs, num_replicas)

        # Copy home directories
        click.echo("\nCopying home directories from source VM...")
        ssh_key_path = Path.home() / ".ssh" / "id_rsa"
        copy_results = _copy_home_directories(
            source_vm=source_vm_info,
            clone_vms=result.successful,
            ssh_key_path=str(ssh_key_path),
            max_workers=min(5, len(result.successful)),
        )

        # Check copy results
        failed_copies = len(copy_results) - sum(1 for success in copy_results.values() if success)
        if failed_copies > 0:
            click.echo(f"\nWarning: {failed_copies} home directory copy operations failed")

        # Set session names if prefix provided
        if session_prefix:
            click.echo(f"\nSetting session names with prefix: {session_prefix}")
            _set_clone_session_names(
                clone_vms=result.successful,
                session_prefix=session_prefix,
                config_path=config,
            )

        # Display results
        _display_clone_results(result, copy_results, session_prefix, config)

    except VMManagerError as e:
        click.echo(f"Error: {e}", err=True)
        sys.exit(1)
    except ProvisioningError as e:
        click.echo(f"Provisioning error: {e}", err=True)
        sys.exit(1)
    except ConfigError as e:
        click.echo(f"Config error: {e}", err=True)
        sys.exit(1)
    except KeyboardInterrupt:
        click.echo("\nClone operation cancelled by user.")
        sys.exit(130)
    except Exception as e:
        click.echo(f"Unexpected error: {e}", err=True)
        logger.exception("Unexpected error in clone command")
        sys.exit(1)


def _resolve_source_vm(
    source_vm: str, resource_group: str, config_path: str | None = None
) -> VMInfo | None:
    """Resolve source VM by session name or VM name.

    Args:
        source_vm: Source VM identifier (session name or VM name)
        resource_group: Resource group name
        config_path: Optional config file path

    Returns:
        VMInfo object or None if not found
    """
    # Try as VM name first
    vm_info = VMManager.get_vm(source_vm, resource_group)
    if vm_info:
        return vm_info

    # Try as session name
    vm_name = ConfigManager.get_vm_name_by_session(source_vm, config_path)
    if vm_name:
        vm_info = VMManager.get_vm(vm_name, resource_group)
        if vm_info:
            return vm_info

    # Try finding in list (case-insensitive match)
    all_vms = VMManager.list_vms(resource_group)
    for vm in all_vms:
        if vm.name.lower() == source_vm.lower():
            return vm
        if vm.session_name and vm.session_name.lower() == source_vm.lower():
            return vm

    return None


def _generate_clone_configs(
    source_vm: VMInfo,
    num_replicas: int,
    vm_size: str | None,
    region: str | None,
) -> list[VMConfig]:
    """Generate VMConfig objects for clones.

    Args:
        source_vm: Source VM information
        num_replicas: Number of clones to create
        vm_size: Custom VM size (None = use source size)
        region: Custom region (None = use source region)

    Returns:
        List of VMConfig objects
    """
    from azlin.vm_provisioning import VMConfig

    # Use custom or source attributes
    clone_size = vm_size or source_vm.vm_size or "Standard_B2s"  # Default if both are None
    clone_region = region or source_vm.location

    # Generate unique VM names with timestamp
    timestamp = int(time.time())
    configs: list[Any] = []

    for i in range(1, num_replicas + 1):
        vm_name = f"azlin-vm-{timestamp}-{i}"
        config = VMConfig(
            name=vm_name,
            resource_group=source_vm.resource_group,
            location=clone_region,
            size=clone_size,
            image="Ubuntu2204",
            ssh_public_key=None,  # Will use default SSH keys
            admin_username="azureuser",
            disable_password_auth=True,
        )
        configs.append(config)

    return configs


def _copy_home_directories(
    source_vm: VMInfo,
    clone_vms: list[VMDetails],
    ssh_key_path: str,
    max_workers: int = 5,
) -> dict[str, bool]:
    """Copy home directories from source to clones in parallel.

    Args:
        source_vm: Source VM information
        clone_vms: List of cloned VM details
        ssh_key_path: Path to SSH private key
        max_workers: Maximum parallel workers

    Returns:
        Dictionary mapping VM name to success status
    """
    from concurrent.futures import ThreadPoolExecutor, as_completed

    def copy_to_vm(clone_vm: VMDetails) -> tuple[str, bool]:
        """Copy home directory to a single clone.

        Uses localhost as staging area to avoid rsync remote-to-remote limitation.
        Two-stage copy: source -> localhost -> destination.
        """
        import shutil
        import tempfile

        temp_dir = None
        try:
            # Create temporary directory for staging
            temp_dir = Path(tempfile.mkdtemp(prefix="azlin_clone_"))

            click.echo(f"  Copying to {clone_vm.name}...")

            # Stage 1: Copy from source VM to localhost
            source_path = f"azureuser@{source_vm.public_ip}:/home/azureuser/"
            rsync_from_source = [
                "rsync",
                "-az",  # Archive mode, compress
                "-e",
                f"ssh -i {ssh_key_path} -o StrictHostKeyChecking=no -o UserKnownHostsFile=/dev/null -o ConnectTimeout=10",
                source_path,
                str(temp_dir) + "/",
            ]

            result1 = subprocess.run(
                rsync_from_source,
                capture_output=True,
                text=True,
                timeout=300,  # 5 minute timeout for download
            )

            if result1.returncode != 0:
                click.echo(f"  ✗ {clone_vm.name} download failed: {result1.stderr[:100]}", err=True)
                return (clone_vm.name, False)

            # Stage 2: Copy from localhost to destination VM
            dest_path = f"azureuser@{clone_vm.public_ip}:/home/azureuser/"
            rsync_to_dest = [
                "rsync",
                "-az",  # Archive mode, compress
                "-e",
                f"ssh -i {ssh_key_path} -o StrictHostKeyChecking=no -o UserKnownHostsFile=/dev/null -o ConnectTimeout=10",
                str(temp_dir) + "/",
                dest_path,
            ]

            result2 = subprocess.run(
                rsync_to_dest,
                capture_output=True,
                text=True,
                timeout=300,  # 5 minute timeout for upload
            )

            if result2.returncode == 0:
                click.echo(f"  ✓ {clone_vm.name} copy complete")
                return (clone_vm.name, True)
            click.echo(f"  ✗ {clone_vm.name} upload failed: {result2.stderr[:100]}", err=True)
            return (clone_vm.name, False)

        except subprocess.TimeoutExpired:
            click.echo(f"  ✗ {clone_vm.name} copy timeout", err=True)
            return (clone_vm.name, False)
        except Exception as e:
            click.echo(f"  ✗ {clone_vm.name} copy error: {e}", err=True)
            return (clone_vm.name, False)
        finally:
            # Clean up temporary directory
            if temp_dir and temp_dir.exists():
                with contextlib.suppress(Exception):
                    shutil.rmtree(temp_dir)

    # Execute copies in parallel
    results: dict[str, bool] = {}
    with ThreadPoolExecutor(max_workers=max_workers) as executor:
        futures = {executor.submit(copy_to_vm, clone): clone for clone in clone_vms}

        for future in as_completed(futures):
            vm_name, success = future.result()
            results[vm_name] = success

    return results


def _set_clone_session_names(
    clone_vms: list[VMDetails],
    session_prefix: str,
    config_path: str | None = None,
) -> None:
    """Set session names for cloned VMs.

    Args:
        clone_vms: List of cloned VM details
        session_prefix: Session name prefix
        config_path: Optional config file path
    """
    if len(clone_vms) == 1:
        # Single clone: use prefix without number
        ConfigManager.set_session_name(clone_vms[0].name, session_prefix, config_path)
        click.echo(f"  Set session name: {session_prefix} -> {clone_vms[0].name}")
    else:
        # Multiple clones: use numbered suffixes
        for i, vm in enumerate(clone_vms, 1):
            session_name = f"{session_prefix}-{i}"
            ConfigManager.set_session_name(vm.name, session_name, config_path)
            click.echo(f"  Set session name: {session_name} -> {vm.name}")


@main.command()
@click.option("--resource-group", "--rg", help="Resource group", type=str)
@click.option("--config", help="Config file path", type=click.Path())
@click.option("--vm", help="Show status for specific VM only", type=str)
def status(resource_group: str | None, config: str | None, vm: str | None):
    """Show status of VMs in resource group.

    Displays detailed status information including power state and IP addresses.

    \b
    Examples:
        azlin status
        azlin status --rg my-resource-group
        azlin status --vm my-vm
    """
    try:
        # Get resource group
        rg = ConfigManager.get_resource_group(resource_group, config)

        if not rg:
            click.echo("Error: No resource group specified.", err=True)
            sys.exit(1)

        # List VMs
        vms = VMManager.list_vms(rg, include_stopped=True)

        if vm:
            # Filter to specific VM
            vms = [v for v in vms if v.name == vm]
            if not vms:
                click.echo(f"Error: VM '{vm}' not found in resource group '{rg}'.", err=True)
                sys.exit(1)
        else:
            # Filter to azlin VMs
            vms = VMManager.filter_by_prefix(vms, "azlin")

        vms = VMManager.sort_by_created_time(vms)

        if not vms:
            click.echo("No VMs found.")
            return

        # Display status table
        click.echo(f"\nVM Status in resource group: {rg}")
        click.echo("=" * 100)
        click.echo(f"{'NAME':<35} {'POWER STATE':<18} {'IP':<16} {'REGION':<15} {'SIZE':<15}")
        click.echo("=" * 100)

        for v in vms:
            power_state = v.power_state if v.power_state else "Unknown"
            ip = v.public_ip or "N/A"
            size = v.vm_size or "N/A"
            location = v.location or "N/A"
            click.echo(f"{v.name:<35} {power_state:<18} {ip:<16} {location:<15} {size:<15}")

        click.echo("=" * 100)
        click.echo(f"\nTotal: {len(vms)} VMs")

        # Summary stats
        running = sum(1 for v in vms if v.is_running())
        stopped = len(vms) - running
        click.echo(f"Running: {running}, Stopped/Deallocated: {stopped}\n")

    except VMManagerError as e:
        click.echo(f"Error: {e}", err=True)
        sys.exit(1)
    except Exception as e:
        click.echo(f"Unexpected error: {e}", err=True)
        sys.exit(1)


@main.group()
def ip():
    """IP diagnostics and network troubleshooting commands.

    Commands to diagnose IP address classification and connectivity issues.

    \b
    Examples:
        azlin ip check my-vm
        azlin ip check --all
    """
    pass


@ip.command(name="check")
@click.argument("vm_identifier", required=False)
@click.option("--resource-group", "--rg", help="Resource group", type=str)
@click.option("--config", help="Config file path", type=click.Path())
@click.option("--all", "check_all", is_flag=True, help="Check all VMs in resource group")
@click.option("--port", help="Port to test connectivity (default: 22)", type=int, default=22)
def ip_check(
    vm_identifier: str | None,
    resource_group: str | None,
    config: str | None,
    check_all: bool,
    port: int,
):
    """Check IP address classification and connectivity for VM(s).

    Diagnoses IP classification (Public, Private, or Public-Azure) and tests
    connectivity. Particularly useful for identifying Azure's public IP range
    172.171.0.0/16 which appears private but is actually public.

    \b
    Examples:
        azlin ip check my-vm                  # Check specific VM
        azlin ip check --all                  # Check all VMs
        azlin ip check my-vm --port 80        # Check different port
        azlin ip check 172.171.118.91         # Check by IP address directly
    """
    try:
        # Validate arguments
        if not vm_identifier and not check_all:
            click.echo("Error: Either specify a VM name/IP or use --all flag", err=True)
            sys.exit(1)

        if vm_identifier and check_all:
            click.echo("Error: Cannot specify both VM name and --all flag", err=True)
            sys.exit(1)

        # Get resource group
        rg = ConfigManager.get_resource_group(resource_group, config)

        # Check if vm_identifier is an IP address
        if vm_identifier and "." in vm_identifier:
            # Direct IP check
            click.echo(f"Running diagnostic for IP: {vm_identifier}\n")

            diagnostic_data = {
                "ip": vm_identifier,
                "classification": classify_ip_address(vm_identifier),
                "connectivity": check_connectivity(vm_identifier, port=port),
                "nsg_check": None,  # Can't check NSG without VM context
            }

            report = format_diagnostic_report(diagnostic_data)
            click.echo(report)
            return

        # Get VMs
        if check_all:
            if not rg:
                click.echo("Error: --all requires resource group to be specified", err=True)
                sys.exit(1)

            vms = VMManager.list_vms(rg, include_stopped=True)
            vms = VMManager.filter_by_prefix(vms, "azlin")

            if not vms:
                click.echo("No VMs found.")
                return
        else:
            # Single VM check
            if not rg:
                click.echo("Error: Resource group required. Set via --rg or config.", err=True)
                sys.exit(1)

            vm_name = vm_identifier
            vms = VMManager.list_vms(rg, include_stopped=True)
            vms = [v for v in vms if v.name == vm_name]

            if not vms:
                click.echo(f"Error: VM '{vm_name}' not found in resource group '{rg}'.", err=True)
                sys.exit(1)

        # Run diagnostics on each VM
        for vm in vms:
            if not vm.public_ip:
                click.echo(f"\nVM: {vm.name}")
                click.echo("  Status: No public IP assigned (VM may be stopped)")
                continue

            click.echo(f"\nVM: {vm.name}")

            # Get NSG information if available
            # Note: NSG info would need to be extracted from VM details
            # For now, we'll skip NSG checking as it requires additional Azure API calls

            diagnostic_data = {
                "ip": vm.public_ip,
                "classification": classify_ip_address(vm.public_ip),
                "connectivity": check_connectivity(vm.public_ip, port=port),
                "nsg_check": None,  # Would require additional Azure NSG query
            }

            report = format_diagnostic_report(diagnostic_data)
            click.echo(report)

            if check_all:
                click.echo("\n" + "=" * 70 + "\n")

    except VMManagerError as e:
        click.echo(f"Error: {e}", err=True)
        sys.exit(1)
    except Exception as e:
        click.echo(f"Error: {e}", err=True)
        sys.exit(1)


def _do_impl(
    request: str,
    dry_run: bool,
    yes: bool,
    resource_group: str | None,
    config: str | None,
    verbose: bool,
):
    """Shared implementation for natural language command execution.

    This function contains the core logic used by both 'azlin do' and 'azdoit'
    commands to parse and execute natural language requests.

    Args:
        request: Natural language request describing desired action
        dry_run: If True, show execution plan without running commands
        yes: If True, skip confirmation prompts
        resource_group: Azure resource group name (optional)
        config: Path to config file (optional)
        verbose: If True, show detailed execution information

    Raises:
        SystemExit: On various error conditions with appropriate exit codes
    """
    try:
        # Check for API key
        import os

        if not os.getenv("ANTHROPIC_API_KEY"):
            click.echo("Error: ANTHROPIC_API_KEY environment variable is required", err=True)
            click.echo("\nSet your API key with:", err=True)
            click.echo("  export ANTHROPIC_API_KEY=your-key-here", err=True)
            sys.exit(1)

        # Get resource group for context
        rg = ConfigManager.get_resource_group(resource_group, config)

        # Build context for parser
        context = {}
        if rg:
            context["resource_group"] = rg
            # Get current VMs for context
            try:
                vms = VMManager.list_vms(rg, include_stopped=True)
                context["current_vms"] = [
                    {"name": v.name, "status": v.power_state, "ip": v.public_ip} for v in vms
                ]
            except Exception:
                # Context is optional - continue without VM list
                context["current_vms"] = []

        # Parse natural language intent
        if verbose:
            click.echo(f"Parsing request: {request}")

        parser = IntentParser()
        intent = parser.parse(request, context=context if context else None)

        if verbose:
            click.echo("\nParsed Intent:")
            click.echo(f"  Type: {intent['intent']}")
            click.echo(f"  Confidence: {intent['confidence']:.1%}")
            if "explanation" in intent:
                click.echo(f"  Plan: {intent['explanation']}")

        # Check confidence
        if intent["confidence"] < 0.7:
            click.echo(
                f"\nWarning: Low confidence ({intent['confidence']:.1%}) in understanding your request.",
                err=True,
            )
            if not yes and not click.confirm("Continue anyway?"):
                sys.exit(1)

        # Show commands to be executed
        click.echo("\nCommands to execute:")
        for i, cmd in enumerate(intent["azlin_commands"], 1):
            cmd_str = f"{cmd['command']} {' '.join(cmd['args'])}"
            click.echo(f"  {i}. {cmd_str}")

        if dry_run:
            click.echo("\n[DRY RUN] Would execute the above commands.")
            sys.exit(0)

        # Confirm execution
        if not yes and not click.confirm("\nExecute these commands?"):
            click.echo("Cancelled.")
            sys.exit(0)

        # Execute commands
        click.echo("\nExecuting commands...\n")
        executor = CommandExecutor(dry_run=False)
        results = executor.execute_plan(intent["azlin_commands"])

        # Display results
        for i, result in enumerate(results, 1):
            click.echo(f"\nCommand {i}: {result['command']}")
            if result["success"]:
                click.echo("  ✓ Success")
                if verbose and result["stdout"]:
                    click.echo(f"  Output: {result['stdout'][:200]}")
            else:
                click.echo(f"  ✗ Failed: {result['stderr']}")
                break  # Stop on first failure

        # Validate results
        validator = ResultValidator()
        validation = validator.validate(intent, results)

        click.echo("\n" + "=" * 80)
        if validation["success"]:
            click.echo("✓ " + validation["message"])
        else:
            click.echo("✗ " + validation["message"], err=True)
            if "issues" in validation:
                for issue in validation["issues"]:
                    click.echo(f"  - {issue}", err=True)
            sys.exit(1)

    except IntentParseError as e:
        click.echo(f"\nFailed to parse request: {e}", err=True)
        click.echo("\nTry rephrasing your request or use specific azlin commands.", err=True)
        sys.exit(1)

    except CommandExecutionError as e:
        click.echo(f"\nCommand execution failed: {e}", err=True)
        sys.exit(1)

    except Exception as e:
        click.echo(f"\nUnexpected error: {e}", err=True)
        if verbose:
            logger.exception("Unexpected error in do command")
        sys.exit(1)

    except KeyboardInterrupt:
        click.echo("\n\nCancelled by user.")
        sys.exit(130)


@main.command()
@click.argument("request", type=str)
@click.option("--dry-run", is_flag=True, help="Show execution plan without running commands")
@click.option("--yes", "-y", is_flag=True, help="Skip confirmation prompts")
@click.option("--resource-group", "--rg", help="Resource group", type=str)
@click.option("--config", help="Config file path", type=click.Path())
@click.option("--verbose", "-v", is_flag=True, help="Show detailed execution information")
def do(
    request: str,
    dry_run: bool,
    yes: bool,
    resource_group: str | None,
    config: str | None,
    verbose: bool,
):
    """Execute natural language azlin commands using AI.

    The 'do' command understands natural language and automatically translates
    your requests into the appropriate azlin commands. Just describe what you
    want in plain English.

    \b
    Quick Start:
        1. Set API key: export ANTHROPIC_API_KEY=your-key-here
        2. Get key from: https://console.anthropic.com/
        3. Try: azlin do "list all my vms"

    \b
    VM Management Examples:
        azlin do "create a new vm called Sam"
        azlin do "show me all my vms"
        azlin do "what is the status of my vms"
        azlin do "start my development vm"
        azlin do "stop all test vms"

    \b
    Cost & Monitoring:
        azlin do "what are my azure costs"
        azlin do "show me costs by vm"
        azlin do "what's my spending this month"

    \b
    File Operations:
        azlin do "sync all my vms"
        azlin do "sync my home directory to vm Sam"
        azlin do "copy myproject to the vm"

    \b
    Resource Cleanup:
        azlin do "delete vm called test-123" --dry-run  # Preview first
        azlin do "delete all test vms"                   # Then execute
        azlin do "stop idle vms to save costs"

    \b
    Complex Operations:
        azlin do "create 5 test vms and sync them all"
        azlin do "set up a new development environment"
        azlin do "show costs and stop any idle vms"

    \b
    Options:
        --dry-run      Preview actions without executing anything
        --yes, -y      Skip confirmation prompts (for automation)
        --verbose, -v  Show detailed parsing and confidence scores
        --rg NAME      Specify Azure resource group

    \b
    Safety Features:
        - Shows plan and asks for confirmation (unless --yes)
        - High accuracy: 95-100% confidence on VM operations
        - Graceful error handling for invalid requests
        - Dry-run mode to preview without executing

    \b
    Error Handling:
        - Invalid requests (0% confidence): No commands executed
        - Ambiguous requests (low confidence): Asks for confirmation
        - Always shows what will be executed before running

    \b
    Requirements:
        - ANTHROPIC_API_KEY environment variable (get from console.anthropic.com)
        - Azure CLI authenticated (az login)
        - Active Azure subscription

    \b
    For More Examples:
        See docs/AZDOIT.md for 50+ examples and comprehensive guide
        Integration tested: 7/7 tests passing with real Azure resources
    """
    _do_impl(request, dry_run, yes, resource_group, config, verbose)


@main.command()
@click.argument("objective", type=str)
@click.option("--dry-run", is_flag=True, help="Show execution plan without running")
@click.option("--resource-group", "--rg", help="Resource group", type=str)
@click.option("--config", help="Config file path", type=click.Path())
@click.option("--verbose", "-v", is_flag=True, help="Show detailed execution information")
def doit(
    objective: str,
    dry_run: bool,
    resource_group: str | None,
    config: str | None,
    verbose: bool,
):
    """Enhanced agentic Azure infrastructure management.

    This command provides multi-strategy execution with state persistence
    and intelligent fallback handling. It enhances the basic 'do' command
    with objective tracking, cost estimation, and failure recovery.

    \b
    Examples:
        azlin doit "provision an AKS cluster with 3 nodes"
        azlin doit "create a VM optimized for ML workloads" --dry-run
        azlin doit "set up a complete dev environment" --verbose

    \b
    Phase 1 Features (Current):
        - Objective state persistence at ~/.azlin/objectives/<uuid>.json
        - Audit logging to ~/.azlin/audit.log
        - Secure file permissions (0600)

    \b
    Future Phases (Not Yet Implemented):
        - Multi-strategy execution (CLI, Terraform, MCP, Custom)
        - Automatic fallback on failures
        - Cost estimation and optimization
        - MS Learn documentation research
        - Intelligent failure recovery

    \b
    Requirements:
        - ANTHROPIC_API_KEY environment variable must be set
        - Active Azure authentication
    """
    try:
        # Check for API key
        import os

        if not os.getenv("ANTHROPIC_API_KEY"):
            click.echo("Error: ANTHROPIC_API_KEY environment variable is required", err=True)
            click.echo("\nSet your API key with:", err=True)
            click.echo("  export ANTHROPIC_API_KEY=your-key-here", err=True)
            sys.exit(1)

        # Import azdoit components
        from azlin.agentic.audit_logger import AuditLogger
        from azlin.agentic.objective_manager import ObjectiveManager
        from azlin.agentic.types import Intent

        # Parse natural language intent (using existing parser)
        if verbose:
            click.echo(f"Parsing objective: {objective}")

        # Get resource group for context
        rg = ConfigManager.get_resource_group(resource_group, config)
        context = {}
        if rg:
            context["resource_group"] = rg

        # Parse intent
        parser = IntentParser()
        intent_dict = parser.parse(objective, context=context if context else None)

        # Convert to Intent dataclass
        intent = Intent(
            intent=intent_dict["intent"],
            parameters=intent_dict["parameters"],
            confidence=intent_dict["confidence"],
            azlin_commands=intent_dict["azlin_commands"],
            explanation=intent_dict.get("explanation"),
        )

        if verbose:
            click.echo("\nParsed Intent:")
            click.echo(f"  Type: {intent.intent}")
            click.echo(f"  Confidence: {intent.confidence:.1%}")
            if intent.explanation:
                click.echo(f"  Plan: {intent.explanation}")

        # Create objective state
        manager = ObjectiveManager()
        state = manager.create(
            natural_language=objective,
            intent=intent,
        )

        # Log creation
        logger_inst = AuditLogger()
        logger_inst.log(
            "OBJECTIVE_CREATED",
            objective_id=state.id,
            details={"objective": objective[:100], "confidence": f"{intent.confidence:.2f}"},
        )

        # Display objective info
        click.echo("\n" + "=" * 80)
        click.echo(f"Objective Created: {state.id}")
        click.echo("=" * 80)
        click.echo(f"\nObjective: {objective}")
        click.echo(f"Status: {state.status.value}")
        click.echo(f"State file: ~/.azlin/objectives/{state.id}.json")
        click.echo(f"Created at: {state.created_at.strftime('%Y-%m-%d %H:%M:%S')}")

        if verbose:
            click.echo("\nIntent details:")
            click.echo(f"  Type: {intent.intent}")
            click.echo(f"  Parameters: {intent.parameters}")

        # Phase 2: Strategy Selection and Execution
        from azlin.agentic.strategies import (
            AzureCLIStrategy,
            MCPClientStrategy,
            TerraformStrategy,
        )
        from azlin.agentic.strategy_selector import StrategySelector
        from azlin.agentic.types import ExecutionContext, ObjectiveStatus, Strategy

        # Select execution strategy
        click.echo("\n" + "=" * 80)
        click.echo("Phase 2: Strategy Selection")
        click.echo("=" * 80)

        selector = StrategySelector()
        strategy_plan = selector.select_strategy(intent, resource_group=rg)

        # Update objective with strategy plan
        manager.update(
            state.id,
            strategy_plan=strategy_plan,
            selected_strategy=strategy_plan.primary_strategy,
        )

        click.echo(f"\nSelected Strategy: {strategy_plan.primary_strategy.value}")
        click.echo(f"Reasoning: {strategy_plan.reasoning}")
        if strategy_plan.fallback_strategies:
            click.echo(f"Fallback: {', '.join(s.value for s in strategy_plan.fallback_strategies)}")
        if strategy_plan.estimated_duration_seconds:
            mins = strategy_plan.estimated_duration_seconds // 60
            click.echo(f"Estimated Duration: ~{mins} minutes")

        # Check prerequisites
        if not strategy_plan.prerequisites_met:
            click.echo("\n⚠️  Prerequisites not met!", err=True)
            click.echo(f"Unable to execute: {strategy_plan.reasoning}")

            # Log prerequisite failure
            logger_inst.log(
                "PREREQUISITES_FAILED",
                objective_id=state.id,
                details={"strategy": strategy_plan.primary_strategy.value},
            )

            # Update objective as failed
            manager.update(
                state.id, status=ObjectiveStatus.FAILED, error_message=strategy_plan.reasoning
            )
            sys.exit(1)

        # Log strategy selection
        logger_inst.log(
            "STRATEGY_SELECTED",
            objective_id=state.id,
            details={
                "strategy": strategy_plan.primary_strategy.value,
                "fallbacks": [s.value for s in strategy_plan.fallback_strategies],
            },
        )

        # Phase 3: Cost Estimation
        click.echo("\n" + "=" * 80)
        click.echo("Phase 3: Cost Estimation")
        click.echo("=" * 80)

        from azlin.agentic.budget_monitor import BudgetMonitor, BudgetPeriod
        from azlin.agentic.cost_estimator import CostEstimator, PricingRegion

        # Get strategy instance to extract cost factors
        strategy_map = {
            Strategy.AZURE_CLI: AzureCLIStrategy(),
            Strategy.TERRAFORM: TerraformStrategy(),
            Strategy.MCP_CLIENT: MCPClientStrategy(),
        }
        strategy = strategy_map.get(strategy_plan.primary_strategy)

        if strategy:
            # Get cost factors from strategy
            execution_context_temp = ExecutionContext(
                objective_id=state.id,
                intent=intent,
                strategy=strategy_plan.primary_strategy,
                dry_run=True,  # Dry run for cost estimation
                resource_group=rg,
            )
            cost_factors = strategy.get_cost_factors(execution_context_temp)

            if cost_factors:
                # Estimate costs using US_EAST pricing (most common region)
                estimator = CostEstimator(region=PricingRegion.US_EAST)
                cost_estimate = estimator.estimate(cost_factors)

                # Display estimate
                if verbose:
                    click.echo("\n" + estimator.format_estimate(cost_estimate, show_breakdown=True))
                else:
                    click.echo(f"\nEstimated Cost: ${float(cost_estimate.total_monthly):.2f}/month")
                    confidence_pct = {"high": "High", "medium": "Medium", "low": "Low"}
                    click.echo(
                        f"Confidence: {confidence_pct.get(cost_estimate.confidence, cost_estimate.confidence)}"
                    )

                # Check budget
                budget_monitor = BudgetMonitor()
                budget_alert = budget_monitor.check_budget(
                    cost_estimate,
                    period=BudgetPeriod.MONTHLY,
                    resource_group=rg,
                )

                if budget_alert:
                    # Show alert
                    if budget_alert.level.value == "exceeded":
                        click.echo(f"\n🛑 {budget_alert.message}", err=True)
                        click.echo(f"   {budget_alert.recommended_action}", err=True)
                        # Block execution if budget would be exceeded
                        if not dry_run:
                            click.echo("\nExecution blocked to prevent budget overrun.", err=True)
                            click.echo("Options:", err=True)
                            click.echo("  1. Use --dry-run to preview without executing", err=True)
                            click.echo("  2. Reduce resource requirements", err=True)
                            click.echo(
                                "  3. Increase budget limit in ~/.azlin/budget.json", err=True
                            )
                            manager.update(
                                state.id,
                                status=ObjectiveStatus.FAILED,
                                error_message="Budget limit would be exceeded",
                            )
                            sys.exit(1)
                    elif budget_alert.level.value == "critical":
                        click.echo(f"\n⚠️  {budget_alert.message}", err=True)
                        click.echo(f"   {budget_alert.recommended_action}", err=True)
                    else:
                        click.echo(f"\nINFO: {budget_alert.message}")

                # Store cost estimate in objective state
                # cost_estimate is already in the correct types.CostEstimate format
                # Update the objective state with it
                manager.update(state.id, cost_estimate=cost_estimate)

                # Log cost estimation
                logger_inst.log(
                    "COST_ESTIMATED",
                    objective_id=state.id,
                    details={
                        "monthly_cost": f"${float(cost_estimate.total_monthly):.2f}",
                        "confidence": cost_estimate.confidence,
                    },
                )
            else:
                click.echo("\nNo cost factors available for estimation")
        else:
            click.echo("\nCost estimation not available for this strategy")

        # Execute strategy
        click.echo("\n" + "=" * 80)
        click.echo("Phase 3: Execution")
        click.echo("=" * 80)

        # Create execution context
        execution_context = ExecutionContext(
            objective_id=state.id,
            intent=intent,
            strategy=strategy_plan.primary_strategy,
            dry_run=dry_run,
            resource_group=rg,
        )

        # Strategy was already obtained in Phase 3
        if not strategy:
            click.echo(
                f"\n⚠️  Strategy {strategy_plan.primary_strategy.value} not yet implemented",
                err=True,
            )
            manager.update(
                state.id,
                status=ObjectiveStatus.FAILED,
                error_message=f"Strategy {strategy_plan.primary_strategy.value} not implemented",
            )
            sys.exit(1)

        # Update status to IN_PROGRESS
        manager.update(state.id, status=ObjectiveStatus.IN_PROGRESS)

        # Log execution start
        logger_inst.log(
            "EXECUTION_STARTED",
            objective_id=state.id,
            details={"strategy": strategy_plan.primary_strategy.value},
        )

        # Phase 4: Execution Orchestrator (with fallback and retry)
        from azlin.agentic.execution_orchestrator import ExecutionOrchestrator

        orchestrator = ExecutionOrchestrator(
            max_retries=3,
            retry_delay_base=2.0,
            enable_rollback=True,
        )

        if verbose:
            click.echo("\nExecuting with orchestrated fallback chain:")
            click.echo(f"  Primary: {strategy_plan.primary_strategy.value}")
            if strategy_plan.fallback_strategies:
                click.echo(
                    f"  Fallbacks: {', '.join(s.value for s in strategy_plan.fallback_strategies)}"
                )

        # Execute with orchestrator (handles retries and fallback automatically)
        result = orchestrator.execute(execution_context, strategy_plan)

        # Show execution summary in verbose mode
        if verbose:
            summary = orchestrator.get_execution_summary()
            click.echo("\nExecution Summary:")
            click.echo(f"  Total Attempts: {summary['total_attempts']}")
            click.echo(f"  Strategies Tried: {', '.join(summary['strategies_tried'])}")
            click.echo(f"  Total Duration: {summary['total_duration']:.1f}s")

        # Update objective with execution result
        manager.update(
            state.id,
            execution_results=[result],
            resources_created=result.resources_created,
        )

        # Display result
        if result.success:
            click.echo("\n✅ Execution successful!")

            # Update objective status
            manager.update(state.id, status=ObjectiveStatus.COMPLETED)

            # Log success
            logger_inst.log(
                "EXECUTION_COMPLETED",
                objective_id=state.id,
                details={
                    "strategy": result.strategy.value,
                    "duration": f"{result.duration_seconds:.1f}s"
                    if result.duration_seconds
                    else None,
                    "resources": len(result.resources_created),
                },
            )

            if result.output and verbose:
                click.echo("\nOutput:")
                click.echo(result.output)

            if result.resources_created:
                click.echo(f"\nResources Created ({len(result.resources_created)}):")
                for resource_id in result.resources_created[:10]:  # Show first 10
                    click.echo(f"  - {resource_id}")
                if len(result.resources_created) > 10:
                    click.echo(f"  ... and {len(result.resources_created) - 10} more")

            if result.duration_seconds:
                click.echo(f"\nDuration: {result.duration_seconds:.1f} seconds")

        else:
            click.echo(f"\n❌ Execution failed: {result.error}", err=True)

            # Phase 5: Failure Analysis & MS Learn Research
            click.echo("\n" + "=" * 80)
            click.echo("Phase 5: Failure Analysis")
            click.echo("=" * 80)

            from azlin.agentic.failure_analyzer import FailureAnalyzer
            from azlin.agentic.ms_learn_client import MSLearnClient

            # Analyze failure
            ms_learn = MSLearnClient()
            analyzer = FailureAnalyzer(ms_learn_client=ms_learn)
            analysis = analyzer.analyze_failure(result)

            # Display analysis
            click.echo(f"\nFailure Type: {analysis.failure_type.value}")
            if analysis.error_signature.error_code:
                click.echo(f"Error Code: {analysis.error_signature.error_code}")
            if analysis.similar_failures > 0:
                click.echo(f"Similar Past Failures: {analysis.similar_failures}")

            # Show suggested fixes
            if analysis.suggested_fixes:
                click.echo("\n📋 Suggested Fixes:")
                for i, fix in enumerate(analysis.suggested_fixes, 1):
                    click.echo(f"  {i}. {fix}")

            # Show runnable commands
            if analysis.runnable_commands:
                click.echo("\n🔧 Diagnostic Commands:")
                for cmd in analysis.runnable_commands:
                    click.echo(f"  $ {cmd}")

            # Show MS Learn documentation
            if analysis.doc_links:
                click.echo("\n📚 MS Learn Documentation:")
                for doc in analysis.doc_links:
                    click.echo(f"  • {doc.title}")
                    click.echo(f"    {doc.url}")
                    if doc.summary and verbose:
                        click.echo(f"    {doc.summary}")

            # Ask user if they want to try suggested commands
            if analysis.runnable_commands and not dry_run:
                click.echo("\n❓ Would you like to run the diagnostic commands? [y/N]: ", nl=False)
                try:
                    if sys.stdin.isatty():
                        response = input().strip().lower()
                        if response == "y":
                            click.echo("\n🔍 Running diagnostic commands...")
                            for cmd in analysis.runnable_commands:
                                click.echo(f"\n$ {cmd}")
                                try:
                                    # Security: Use shlex.split() for safe command parsing
                                    # This protects against command injection
                                    import shlex

                                    # Check if command contains pipes or redirects (shell features)
                                    if any(
                                        char in cmd for char in ["|", ">", "<", ";", "&", "`", "$("]
                                    ):
                                        # For complex shell commands, validate they're safe Az CLI commands
                                        if not cmd.strip().startswith(
                                            ("az ", "terraform ", "kubectl ")
                                        ):
                                            click.echo(
                                                "  ⚠️  Skipped: Only az/terraform/kubectl commands allowed for shell execution",
                                                err=True,
                                            )
                                            continue
                                        # Execute with shell for piped commands, but limit risk
                                        proc_result = subprocess.run(
                                            cmd,
                                            shell=True,  # nosec B602 - Commands from failure analyzer, validated above
                                            capture_output=True,
                                            text=True,
                                            timeout=30,
                                        )
                                    else:
                                        # Simple commands: use safe list-based execution
                                        cmd_parts = shlex.split(cmd)
                                        proc_result = subprocess.run(
                                            cmd_parts,
                                            shell=False,
                                            capture_output=True,
                                            text=True,
                                            timeout=30,
                                        )

                                    if proc_result.stdout:
                                        click.echo(proc_result.stdout)
                                    if proc_result.stderr:
                                        click.echo(proc_result.stderr, err=True)
                                except subprocess.TimeoutExpired:
                                    click.echo("  (command timed out)", err=True)
                                except Exception as e:
                                    click.echo(f"  Error: {e}", err=True)
                except (EOFError, KeyboardInterrupt):
                    click.echo("N")

            # Update objective as failed
            manager.update(
                state.id,
                status=ObjectiveStatus.FAILED,
                error_message=result.error,
                failure_type=result.failure_type,
            )

            # Log failure
            logger_inst.log(
                "EXECUTION_FAILED",
                objective_id=state.id,
                details={
                    "strategy": result.strategy.value,
                    "error": result.error,
                    "failure_type": result.failure_type.value if result.failure_type else None,
                },
            )

            if result.output and verbose:
                click.echo("\nOutput:")
                click.echo(result.output)

            sys.exit(1)

        # Show audit trail
        click.echo("\nAudit trail:")
        timeline = logger_inst.get_objective_timeline(state.id)
        for event in timeline:
            click.echo(f"  {event['timestamp']}: {event['event']}")

        click.echo("\nTo view objective state:")
        click.echo(f"  cat ~/.azlin/objectives/{state.id}.json")
        click.echo("\nTo view audit log:")
        click.echo("  tail ~/.azlin/audit.log")

    except IntentParseError as e:
        click.echo(f"\nFailed to parse objective: {e}", err=True)
        click.echo("\nTry rephrasing your objective or use specific azlin commands.", err=True)
        sys.exit(1)

    except Exception as e:
        click.echo(f"\nUnexpected error: {e}", err=True)
        if verbose:
            logger.exception("Unexpected error in doit command")
        sys.exit(1)

    except KeyboardInterrupt:
        click.echo("\n\nCancelled by user.")
        sys.exit(130)


@main.group()
def batch():
    """Batch operations on multiple VMs.

    Execute operations on multiple VMs simultaneously using
    tag-based selection, pattern matching, or all VMs.

    \b
    Examples:
        azlin batch stop --tag 'env=dev'
        azlin batch start --vm-pattern 'test-*'
        azlin batch command 'git pull' --all
        azlin batch sync --tag 'env=dev'
    """
    pass


@batch.command(name="stop")
@click.option("--tag", help="Filter VMs by tag (format: key=value)", type=str)
@click.option("--vm-pattern", help="Filter VMs by name pattern (glob)", type=str)
@click.option("--all", "select_all", is_flag=True, help="Select all VMs in resource group")
@click.option("--resource-group", "--rg", help="Resource group", type=str)
@click.option("--config", help="Config file path", type=click.Path())
@click.option(
    "--deallocate/--no-deallocate", default=True, help="Deallocate to save costs (default: yes)"
)
@click.option("--max-workers", default=10, help="Maximum parallel workers (default: 10)", type=int)
@click.option("--confirm", is_flag=True, help="Skip confirmation prompt")
def batch_stop(
    tag: str | None,
    vm_pattern: str | None,
    select_all: bool,
    resource_group: str | None,
    config: str | None,
    deallocate: bool,
    max_workers: int,
    confirm: bool,
):
    """Batch stop/deallocate VMs.

    Stop multiple VMs simultaneously. By default, VMs are deallocated
    to stop billing for compute resources.

    \b
    Examples:
        azlin batch stop --tag 'env=dev'
        azlin batch stop --vm-pattern 'test-*'
        azlin batch stop --all --confirm
    """
    pass


@main.group(name="keys")
def keys_group():
    """SSH key management and rotation.

    Manage SSH keys across Azure VMs with rotation, backup, and export functionality.
    """
    pass


@main.group(name="template")
def template():
    """Manage VM configuration templates.

    Templates allow you to save and reuse VM configurations.
    Stored in ~/.azlin/templates/ as YAML files.

    \b
    SUBCOMMANDS:
        create   Create a new template
        list     List all templates
        delete   Delete a template
        export   Export template to file
        import   Import template from file

    \b
    EXAMPLES:
        # Create a template interactively
        azlin template create dev-vm

        # List all templates
        azlin template list

        # Delete a template
        azlin template delete dev-vm

        # Export a template
        azlin template export dev-vm my-template.yaml

        # Import a template
        azlin template import my-template.yaml

        # Use a template when creating VM
        azlin new --template dev-vm
    """
    pass


@main.group(name="snapshot")
@click.pass_context
def snapshot(ctx: click.Context) -> None:
    """Manage VM snapshots and scheduled backups.

    Enable scheduled snapshots, sync snapshots manually, or manage snapshot schedules.

    \b
    EXAMPLES:
        # Enable scheduled snapshots (every 24 hours, keep 2)
        $ azlin snapshot enable my-vm --every 24

        # Enable with custom retention (every 12 hours, keep 5)
        $ azlin snapshot enable my-vm --every 12 --keep 5

        # Sync snapshots now (checks all VMs with schedules)
        $ azlin snapshot sync

        # Sync specific VM
        $ azlin snapshot sync --vm my-vm

        # Disable scheduled snapshots
        $ azlin snapshot disable my-vm

        # Show snapshot schedule
        $ azlin snapshot status my-vm
    """
    pass


@snapshot.command(name="enable")
@click.argument("vm_name", type=str)
@click.option("--resource-group", "--rg", help="Resource group", type=str)
@click.option("--config", help="Config file path", type=click.Path())
@click.option(
    "--every",
    "interval_hours",
    type=int,
    required=True,
    help="Snapshot interval in hours (e.g., 24 for daily)",
)
@click.option(
    "--keep", "keep_count", type=int, default=2, help="Number of snapshots to keep (default: 2)"
)
def snapshot_enable(
    vm_name: str,
    resource_group: str | None,
    config: str | None,
    interval_hours: int,
    keep_count: int,
):
    """Enable scheduled snapshots for a VM.

    Configures the VM to take snapshots every N hours, keeping only the most recent snapshots.
    Schedule is stored in VM tags and triggered by `azlin snapshot sync`.

    \b
    Examples:
        azlin snapshot enable my-vm --every 24          # Daily, keep 2
        azlin snapshot enable my-vm --every 12 --keep 5 # Every 12h, keep 5
    """
    try:
        rg = ConfigManager.get_resource_group(resource_group, config)
        if not rg:
            click.echo("Error: No resource group specified.", err=True)
            sys.exit(1)

        SnapshotManager.enable_snapshots(vm_name, rg, interval_hours, keep_count)

        click.echo(f"✓ Enabled scheduled snapshots for {vm_name}")
        click.echo(f"  Interval: every {interval_hours} hours")
        click.echo(f"  Retention: keep {keep_count} snapshots")
        click.echo("\nRun 'azlin snapshot sync' to trigger snapshot creation.")

    except SnapshotError as e:
        click.echo(f"Error: {e}", err=True)
        sys.exit(1)
    except Exception as e:
        click.echo(f"Unexpected error: {e}", err=True)
        sys.exit(1)


@snapshot.command(name="disable")
@click.argument("vm_name", type=str)
@click.option("--resource-group", "--rg", help="Resource group", type=str)
@click.option("--config", help="Config file path", type=click.Path())
def snapshot_disable(vm_name: str, resource_group: str | None, config: str | None):
    """Disable scheduled snapshots for a VM.

    Removes the snapshot schedule from the VM. Existing snapshots are not deleted.

    \b
    Example:
        azlin snapshot disable my-vm
    """
    try:
        rg = ConfigManager.get_resource_group(resource_group, config)
        if not rg:
            click.echo("Error: No resource group specified.", err=True)
            sys.exit(1)

        SnapshotManager.disable_snapshots(vm_name, rg)

        click.echo(f"✓ Disabled scheduled snapshots for {vm_name}")
        click.echo("Existing snapshots were not deleted.")

    except SnapshotError as e:
        click.echo(f"Error: {e}", err=True)
        sys.exit(1)
    except Exception as e:
        click.echo(f"Unexpected error: {e}", err=True)
        sys.exit(1)


@snapshot.command(name="sync")
@click.option("--resource-group", "--rg", help="Resource group", type=str)
@click.option("--config", help="Config file path", type=click.Path())
@click.option("--vm", "vm_name", help="Sync specific VM only", type=str)
def snapshot_sync(resource_group: str | None, config: str | None, vm_name: str | None):
    """Sync snapshots for VMs with schedules.

    Checks all VMs (or specific VM) and creates snapshots if needed based on their schedules.
    Old snapshots beyond retention count are automatically deleted (FIFO).

    This is the main command to run periodically (e.g., via cron) to trigger snapshot creation.

    \b
    Examples:
        azlin snapshot sync                # Sync all VMs
        azlin snapshot sync --vm my-vm     # Sync specific VM
    """
    try:
        rg = ConfigManager.get_resource_group(resource_group, config)
        if not rg:
            click.echo("Error: No resource group specified.", err=True)
            sys.exit(1)

        click.echo("Syncing scheduled snapshots...")

        results = SnapshotManager.sync_snapshots(rg, vm_name)

        click.echo("\n✓ Sync complete:")
        click.echo(f"  VMs checked: {results['checked']}")
        click.echo(f"  Snapshots created: {results['created']}")
        click.echo(f"  Old snapshots cleaned: {results['cleaned']}")
        click.echo(f"  VMs skipped: {results['skipped']}")

    except SnapshotError as e:
        click.echo(f"Error: {e}", err=True)
        sys.exit(1)
    except Exception as e:
        click.echo(f"Unexpected error: {e}", err=True)
        sys.exit(1)


@snapshot.command(name="status")
@click.argument("vm_name", type=str)
@click.option("--resource-group", "--rg", help="Resource group", type=str)
@click.option("--config", help="Config file path", type=click.Path())
def snapshot_status(vm_name: str, resource_group: str | None, config: str | None):
    """Show snapshot schedule status for a VM.

    \b
    Example:
        azlin snapshot status my-vm
    """
    try:
        rg = ConfigManager.get_resource_group(resource_group, config)
        if not rg:
            click.echo("Error: No resource group specified.", err=True)
            sys.exit(1)

        schedule = SnapshotManager.get_snapshot_schedule(vm_name, rg)

        if not schedule:
            click.echo(f"No snapshot schedule configured for {vm_name}")
            return

        click.echo(f"Snapshot schedule for {vm_name}:")
        click.echo(f"  Status: {'Enabled' if schedule.enabled else 'Disabled'}")
        click.echo(f"  Interval: every {schedule.interval_hours} hours")
        click.echo(f"  Retention: keep {schedule.keep_count} snapshots")

        if schedule.last_snapshot_time:
            click.echo(f"  Last snapshot: {schedule.last_snapshot_time.isoformat()}")
        else:
            click.echo("  Last snapshot: Never")

    except SnapshotError as e:
        click.echo(f"Error: {e}", err=True)
        sys.exit(1)
    except Exception as e:
        click.echo(f"Unexpected error: {e}", err=True)
        sys.exit(1)


@keys_group.command(name="rotate")
@click.option("--resource-group", "--rg", help="Resource group", type=str)
@click.option("--config", help="Config file path", type=click.Path())
@click.option("--all-vms", is_flag=True, help="Rotate keys for all VMs (not just azlin prefix)")
@click.option("--no-backup", is_flag=True, help="Skip backup before rotation")
@click.option("--vm-prefix", default="azlin", help="Only update VMs with this prefix")
def keys_rotate(
    resource_group: str | None, config: str | None, all_vms: bool, no_backup: bool, vm_prefix: str
):
    """Rotate SSH keys for all VMs in resource group.

    Generates a new SSH key pair and updates all VMs to use the new key.
    Automatically backs up old keys before rotation for safety.

    \b
    Examples:
        azlin keys rotate
        azlin keys rotate --rg my-resource-group
        azlin keys rotate --all-vms
        azlin keys rotate --no-backup
    """
    try:
        # Get resource group
        rg = ConfigManager.get_resource_group(resource_group, config)
        if not rg:
            click.echo("Error: No resource group specified.", err=True)
            sys.exit(1)

        # Determine VM prefix
        prefix = "" if all_vms else vm_prefix

        click.echo(f"Rotating SSH keys for VMs in resource group: {rg}")
        if prefix:
            click.echo(f"Only updating VMs with prefix: {prefix}")
        click.echo()

        # Confirm
        confirm = input("Continue with key rotation? [y/N]: ").lower()
        if confirm not in ["y", "yes"]:
            click.echo("Cancelled.")
            return

        # Rotate keys
        result = SSHKeyRotator.rotate_keys(
            resource_group=rg, create_backup=not no_backup, enable_rollback=True, vm_prefix=prefix
        )

        # Display results
        click.echo()
        if result.success:
            click.echo(f"Success! {result.message}")
            if result.new_key_path:
                click.echo(f"New key: {result.new_key_path}")
            if result.backup_path:
                click.echo(f"Backup: {result.backup_path}")
            if result.vms_updated:
                click.echo(f"\nUpdated VMs ({len(result.vms_updated)}):")
                for vm in result.vms_updated:
                    click.echo(f"  - {vm}")
            sys.exit(0)
        else:
            click.echo(f"Failed: {result.message}", err=True)
            if result.vms_failed:
                click.echo(f"\nFailed VMs ({len(result.vms_failed)}):")
                for vm in result.vms_failed:
                    click.echo(f"  - {vm}")
            sys.exit(1)

    except KeyRotationError as e:
        click.echo(f"Error: {e}", err=True)
        sys.exit(1)


@template.command(name="create")
@click.argument("name", type=str)
@click.option("--description", help="Template description", type=str)
@click.option("--vm-size", help="Azure VM size", type=str)
@click.option("--region", help="Azure region", type=str)
@click.option("--cloud-init", help="Path to cloud-init script file", type=click.Path(exists=True))
def template_create(
    name: str,
    description: str | None,
    vm_size: str | None,
    region: str | None,
    cloud_init: str | None,
):
    """Create a new VM template.

    Templates are stored as YAML files in ~/.azlin/templates/ and can be
    used when creating VMs with the --template option.

    \b
    Examples:
        azlin template create dev-vm --vm-size Standard_B2s --region westus2
        azlin template create prod-vm --description "Production configuration"
    """
    try:
        # Load config for defaults
        try:
            config = ConfigManager.load_config(None)
        except ConfigError:
            config = AzlinConfig()

        # Use provided values or defaults
        final_description = description or f"Template: {name}"
        final_vm_size = vm_size or config.default_vm_size
        final_region = region or config.default_region

        # Load cloud-init if provided
        cloud_init_content = None
        if cloud_init:
            cloud_init_path = Path(cloud_init).expanduser().resolve()
            cloud_init_content = cloud_init_path.read_text()

        # Create template
        template = VMTemplateConfig(
            name=name,
            description=final_description,
            vm_size=final_vm_size,
            region=final_region,
            cloud_init=cloud_init_content,
        )

        TemplateManager.create_template(template)

        click.echo(f"Created template: {name}")
        click.echo(f"  Description: {final_description}")
        click.echo(f"  VM Size:     {final_vm_size}")
        click.echo(f"  Region:      {final_region}")
        if cloud_init_content:
            click.echo("  Cloud-init:  Custom script included")

    except TemplateError as e:
        click.echo(f"Error: {e}", err=True)
        sys.exit(1)
    except Exception as e:
        click.echo(f"Unexpected error: {e}", err=True)
        logger.exception("Unexpected error in keys rotate")
        sys.exit(1)


@keys_group.command(name="list")
@click.option("--resource-group", "--rg", help="Resource group", type=str)
@click.option("--config", help="Config file path", type=click.Path())
@click.option("--all-vms", is_flag=True, help="List all VMs (not just azlin prefix)")
@click.option("--vm-prefix", default="azlin", help="Only list VMs with this prefix")
def keys_list(resource_group: str | None, config: str | None, all_vms: bool, vm_prefix: str):
    """List VMs and their SSH public keys.

    Shows which SSH public key is configured on each VM.

    \b
    Examples:
        azlin keys list
        azlin keys list --rg my-resource-group
        azlin keys list --all-vms
    """
    try:
        # Get resource group
        rg = ConfigManager.get_resource_group(resource_group, config)
        if not rg:
            click.echo("Error: No resource group specified.", err=True)
            sys.exit(1)

        # Determine VM prefix
        prefix = "" if all_vms else vm_prefix

        click.echo(f"Listing SSH keys for VMs in resource group: {rg}\n")

        # List VM keys
        vm_keys = SSHKeyRotator.list_vm_keys(resource_group=rg, vm_prefix=prefix)

        if not vm_keys:
            click.echo("No VMs found.")
            return

        # Display table
        click.echo("=" * 100)
        click.echo(f"{'VM NAME':<35} {'PUBLIC KEY (first 50 chars)':<65}")
        click.echo("=" * 100)

        for vm_key in vm_keys:
            key_display = vm_key.public_key[:50] + "..." if vm_key.public_key else "N/A"
            click.echo(f"{vm_key.vm_name:<35} {key_display:<65}")

        click.echo("=" * 100)
        click.echo(f"\nTotal: {len(vm_keys)} VMs")

    except Exception as e:
        click.echo(f"Error: {e}", err=True)
        logger.exception("Unexpected error in keys list")
        sys.exit(1)


def _validate_batch_selection(tag: str | None, vm_pattern: str | None, select_all: bool):
    """Validate that exactly one batch selection option is provided."""
    selection_count = sum([bool(tag), bool(vm_pattern), select_all])
    if selection_count == 0:
        click.echo("Error: Must specify --tag, --vm-pattern, or --all", err=True)
        sys.exit(1)
    if selection_count > 1:
        click.echo("Error: Can only use one of --tag, --vm-pattern, or --all", err=True)
        sys.exit(1)


def _select_vms_by_criteria(
    all_vms: list[VMInfo], tag: str | None, vm_pattern: str | None, select_all: bool
) -> tuple[list[VMInfo], str]:
    """Select VMs based on criteria and return (selected_vms, selection_description)."""
    if tag:
        selected_vms = BatchSelector.select_by_tag(all_vms, tag)
        selection_desc = f"tag '{tag}'"
    elif vm_pattern:
        selected_vms = BatchSelector.select_by_pattern(all_vms, vm_pattern)
        selection_desc = f"pattern '{vm_pattern}'"
    else:  # select_all
        selected_vms = all_vms
        selection_desc = "all VMs"
    return selected_vms, selection_desc


def _confirm_batch_operation(num_vms: int, operation: str, confirm: bool) -> bool:
    """Confirm batch operation with user. Returns True if should proceed."""
    if not confirm:
        click.echo(f"\nThis will {operation} {num_vms} VM(s).")
        confirm_input = input("Continue? [y/N]: ").lower()
        if confirm_input not in ["y", "yes"]:
            click.echo("Cancelled.")
            return False
    return True


def _display_batch_summary(batch_result: BatchResult, operation_name: str) -> None:
    """Display batch operation summary."""
    click.echo("\n" + "=" * 80)
    click.echo(f"Batch {operation_name} Summary")
    click.echo("=" * 80)
    click.echo(batch_result.format_summary())
    click.echo("=" * 80)

    if batch_result.failed > 0:
        click.echo("\nFailed VMs:")
        for failure in batch_result.get_failures():
            click.echo(f"  - {failure.vm_name}: {failure.message}")


@batch.command(name="start")
@click.option("--tag", help="Filter VMs by tag (format: key=value)", type=str)
@click.option("--vm-pattern", help="Filter VMs by name pattern (glob)", type=str)
@click.option("--all", "select_all", is_flag=True, help="Select all VMs in resource group")
@click.option("--resource-group", "--rg", help="Resource group", type=str)
@click.option("--config", help="Config file path", type=click.Path())
@click.option("--max-workers", default=10, help="Maximum parallel workers (default: 10)", type=int)
@click.option("--confirm", is_flag=True, help="Skip confirmation prompt")
def batch_start(
    tag: str | None,
    vm_pattern: str | None,
    select_all: bool,
    resource_group: str | None,
    config: str | None,
    max_workers: int,
    confirm: bool,
):
    """Batch start VMs.

    Start multiple stopped/deallocated VMs simultaneously.

    \b
    Examples:
        azlin batch start --tag 'env=dev'
        azlin batch start --vm-pattern 'test-*'
        azlin batch start --all --confirm
    """
    try:
        # Validate selection options
        _validate_batch_selection(tag, vm_pattern, select_all)

        # Get resource group
        rg = ConfigManager.get_resource_group(resource_group, config)
        if not rg:
            click.echo("Error: No resource group specified.", err=True)
            sys.exit(1)

        # List and select VMs
        click.echo(f"Loading VMs from resource group: {rg}...")
        all_vms = VMManager.list_vms(rg, include_stopped=True)
        selected_vms, selection_desc = _select_vms_by_criteria(all_vms, tag, vm_pattern, select_all)

        # Filter to only stopped VMs
        stopped_vms = [vm for vm in selected_vms if vm.is_stopped()]
        if not stopped_vms:
            click.echo(f"No stopped VMs found matching {selection_desc}.")
            return

        # Show summary
        click.echo(f"\nFound {len(stopped_vms)} stopped VM(s) matching {selection_desc}:")
        click.echo("=" * 80)
        for vm in stopped_vms:
            click.echo(f"  {vm.name:<35} {vm.power_state:<20} {vm.location}")
        click.echo("=" * 80)

        # Confirmation
        if not _confirm_batch_operation(len(stopped_vms), "start", confirm):
            return

        # Execute batch start
        click.echo(f"\nStarting {len(stopped_vms)} VM(s)...")
        executor = BatchExecutor(max_workers=max_workers)

        def progress_callback(msg: str):
            click.echo(f"  {msg}")

        results = executor.execute_start(stopped_vms, rg, progress_callback=progress_callback)

        # Show results
        batch_result = BatchResult(results)
        _display_batch_summary(batch_result, "Start")

        sys.exit(0 if batch_result.all_succeeded else 1)

    except BatchExecutorError as e:
        click.echo(f"Error: {e}", err=True)
        sys.exit(1)
    except VMManagerError as e:
        click.echo(f"Error: {e}", err=True)
        sys.exit(1)
    except KeyboardInterrupt:
        click.echo("\nCancelled by user.")
        sys.exit(130)
    except Exception as e:
        click.echo(f"Unexpected error: {e}", err=True)
        logger.exception("Unexpected error in batch start")
        sys.exit(1)


@batch.command()
@click.argument("command", type=str)
@click.option("--tag", help="Filter VMs by tag (format: key=value)", type=str)
@click.option("--vm-pattern", help="Filter VMs by name pattern (glob)", type=str)
@click.option("--all", "select_all", is_flag=True, help="Select all VMs in resource group")
@click.option("--resource-group", "--rg", help="Resource group", type=str)
@click.option("--config", help="Config file path", type=click.Path())
@click.option("--max-workers", default=10, help="Maximum parallel workers (default: 10)", type=int)
@click.option("--timeout", default=300, help="Command timeout in seconds (default: 300)", type=int)
@click.option("--show-output", is_flag=True, help="Show command output from each VM")
def command(
    command: str,
    tag: str | None,
    vm_pattern: str | None,
    select_all: bool,
    resource_group: str | None,
    config: str | None,
    max_workers: int,
    timeout: int,
    show_output: bool,
):
    """Execute command on multiple VMs.

    Execute a shell command on multiple VMs simultaneously.

    \b
    Examples:
        azlin batch command 'git pull' --tag 'env=dev'
        azlin batch command 'df -h' --vm-pattern 'web-*'
        azlin batch command 'uptime' --all --show-output
    """
    try:
        # Validate selection options
        _validate_batch_selection(tag, vm_pattern, select_all)

        # Get resource group
        rg = ConfigManager.get_resource_group(resource_group, config)
        if not rg:
            click.echo("Error: No resource group specified.", err=True)
            sys.exit(1)

        # List and select VMs
        click.echo(f"Loading VMs from resource group: {rg}...")
        all_vms = VMManager.list_vms(rg, include_stopped=False)
        selected_vms, selection_desc = _select_vms_by_criteria(all_vms, tag, vm_pattern, select_all)

        # Filter to running VMs with IPs
        running_vms = [vm for vm in selected_vms if vm.is_running() and vm.public_ip]
        if not running_vms:
            click.echo(f"No running VMs with public IPs found matching {selection_desc}.")
            return

        # Show summary
        click.echo(f"\nFound {len(running_vms)} VM(s) matching {selection_desc}:")
        click.echo("=" * 80)
        for vm in running_vms:
            click.echo(f"  {vm.name:<35} {vm.public_ip:<15}")
        click.echo("=" * 80)
        click.echo(f"\nCommand: {command}")

        # Execute batch command
        click.echo(f"\nExecuting command on {len(running_vms)} VM(s)...")
        executor = BatchExecutor(max_workers=max_workers)

        def progress_callback(msg: str):
            click.echo(f"  {msg}")

        results = executor.execute_command(
            running_vms, command, rg, timeout=timeout, progress_callback=progress_callback
        )

        # Show results
        batch_result = BatchResult(results)
        _display_batch_summary(batch_result, "Command")

        # Show output if requested
        if show_output:
            click.echo("\nCommand Output:")
            click.echo("=" * 80)
            for result in results:
                click.echo(f"\n[{result.vm_name}]")
                if result.output:
                    click.echo(result.output)
                else:
                    click.echo("  (no output)")
            click.echo("=" * 80)

        sys.exit(0 if batch_result.all_succeeded else 1)

    except BatchExecutorError as e:
        click.echo(f"Error: {e}", err=True)
        sys.exit(1)
    except VMManagerError as e:
        click.echo(f"Error: {e}", err=True)
        sys.exit(1)
    except KeyboardInterrupt:
        click.echo("\nCancelled by user.")
        sys.exit(130)
    except Exception as e:
        click.echo(f"Unexpected error: {e}", err=True)
        logger.exception("Unexpected error in batch command")
        sys.exit(1)


@batch.command(name="sync")
@click.option("--tag", help="Filter VMs by tag (format: key=value)", type=str)
@click.option("--vm-pattern", help="Filter VMs by name pattern (glob)", type=str)
@click.option("--all", "select_all", is_flag=True, help="Select all VMs in resource group")
@click.option("--resource-group", "--rg", help="Resource group", type=str)
@click.option("--config", help="Config file path", type=click.Path())
@click.option("--max-workers", default=10, help="Maximum parallel workers (default: 10)", type=int)
@click.option("--dry-run", is_flag=True, help="Show what would be synced without syncing")
def batch_sync(
    tag: str | None,
    vm_pattern: str | None,
    select_all: bool,
    resource_group: str | None,
    config: str | None,
    max_workers: int,
    dry_run: bool,
):
    """Batch sync home directory to VMs.

    Sync ~/.azlin/home/ to multiple VMs simultaneously.

    \b
    Examples:
        azlin batch sync --tag 'env=dev'
        azlin batch sync --vm-pattern 'web-*'
        azlin batch sync --all --dry-run
    """
    try:
        # Validate selection options
        _validate_batch_selection(tag, vm_pattern, select_all)

        # Get resource group
        rg = ConfigManager.get_resource_group(resource_group, config)
        if not rg:
            click.echo("Error: No resource group specified.", err=True)
            sys.exit(1)

        # List and select VMs
        click.echo(f"Loading VMs from resource group: {rg}...")
        all_vms = VMManager.list_vms(rg, include_stopped=False)
        selected_vms, selection_desc = _select_vms_by_criteria(all_vms, tag, vm_pattern, select_all)

        # Filter to running VMs with IPs
        running_vms = [vm for vm in selected_vms if vm.is_running() and vm.public_ip]
        if not running_vms:
            click.echo(f"No running VMs with public IPs found matching {selection_desc}.")
            return

        # Show summary
        click.echo(f"\nFound {len(running_vms)} VM(s) matching {selection_desc}:")
        click.echo("=" * 80)
        for vm in running_vms:
            click.echo(f"  {vm.name:<35} {vm.public_ip:<15}")
        click.echo("=" * 80)

        if dry_run:
            click.echo("\n[DRY RUN] No files will be synced")

        # Execute batch sync
        click.echo(f"\nSyncing to {len(running_vms)} VM(s)...")
        executor = BatchExecutor(max_workers=max_workers)

        def progress_callback(msg: str):
            click.echo(f"  {msg}")

        results = executor.execute_sync(
            running_vms, rg, dry_run=dry_run, progress_callback=progress_callback
        )

        # Show results
        batch_result = BatchResult(results)
        _display_batch_summary(batch_result, "Sync")

        sys.exit(0 if batch_result.all_succeeded else 1)

    except BatchExecutorError as e:
        click.echo(f"Error: {e}", err=True)
        sys.exit(1)
    except VMManagerError as e:
        click.echo(f"Error: {e}", err=True)
        sys.exit(1)
    except KeyboardInterrupt:
        click.echo("\nCancelled by user.")
        sys.exit(130)
    except Exception as e:
        click.echo(f"Unexpected error: {e}", err=True)
        logger.exception("Unexpected error in batch sync")
        sys.exit(1)


@keys_group.command(name="export")
@click.option("--output", help="Output file path", type=click.Path(), required=True)
def keys_export(output: str):
    """Export current SSH public key to file.

    Exports the azlin SSH public key to a specified file.

    \b
    Examples:
        azlin keys export --output ~/my-keys/azlin.pub
        azlin keys export --output ./keys.txt
    """
    try:
        output_path = Path(output).expanduser().resolve()

        click.echo(f"Exporting public key to: {output_path}")

        success = SSHKeyRotator.export_public_key(output_file=output_path)

        if success:
            click.echo(f"\nSuccess! Public key exported to: {output_path}")
        else:
            click.echo("\nFailed to export public key", err=True)
            sys.exit(1)

    except Exception as e:
        click.echo(f"Error: {e}", err=True)
        logger.exception("Unexpected error in keys export")
        sys.exit(1)


@keys_group.command(name="backup")
@click.option(
    "--destination", help="Backup destination (default: ~/.azlin/key_backups/)", type=click.Path()
)
def keys_backup(destination: str | None):
    """Backup current SSH keys.

    Creates a timestamped backup of current SSH keys.

    \b
    Examples:
        azlin keys backup
        azlin keys backup --destination ~/backups/
    """
    try:
        click.echo("Backing up SSH keys...")

        backup = SSHKeyRotator.backup_keys()

        click.echo("\nSuccess! Keys backed up to:")
        click.echo(f"  Directory: {backup.backup_dir}")
        click.echo(f"  Timestamp: {backup.timestamp.strftime('%Y-%m-%d %H:%M:%S')}")
        click.echo(f"  Private key: {backup.old_private_key}")
        click.echo(f"  Public key: {backup.old_public_key}")

    except KeyRotationError as e:
        click.echo(f"Error: {e}", err=True)
        sys.exit(1)
    except Exception as e:
        click.echo(f"Unexpected error: {e}", err=True)
        logger.exception("Unexpected error in keys backup")

        sys.exit(1)


@template.command(name="list")
def template_list():
    """List all available templates.

    Shows all templates stored in ~/.azlin/templates/.

    \b
    Examples:
        azlin template list
    """
    try:
        templates = TemplateManager.list_templates()

        if not templates:
            click.echo("No templates found.")
            click.echo("\nCreate a template with: azlin template create <name>")
            return

        click.echo(f"\nAvailable Templates ({len(templates)}):")
        click.echo("=" * 90)
        click.echo(f"{'NAME':<25} {'VM SIZE':<20} {'REGION':<15} {'DESCRIPTION':<30}")
        click.echo("=" * 90)

        for t in templates:
            desc = t.description[:27] + "..." if len(t.description) > 30 else t.description
            click.echo(f"{t.name:<25} {t.vm_size:<20} {t.region:<15} {desc:<30}")

        click.echo("=" * 90)
        click.echo("\nUse with: azlin new --template <name>")

    except TemplateError as e:
        click.echo(f"Error: {e}", err=True)
        sys.exit(1)
    except Exception as e:
        click.echo(f"Unexpected error: {e}", err=True)
        sys.exit(1)


@template.command(name="delete")
@click.argument("name", type=str)
@click.option("--force", is_flag=True, help="Skip confirmation prompt")
def template_delete(name: str, force: bool):
    """Delete a template.

    Removes the template file from ~/.azlin/templates/.

    \b
    Examples:
        azlin template delete dev-vm
        azlin template delete dev-vm --force
    """
    try:
        # Verify template exists
        template = TemplateManager.get_template(name)

        # Confirm deletion unless --force
        if not force:
            click.echo(f"\nTemplate: {template.name}")
            click.echo(f"  Description: {template.description}")
            click.echo(f"  VM Size:     {template.vm_size}")
            click.echo(f"  Region:      {template.region}")
            click.echo("\nThis action cannot be undone.")

            confirm = input("\nDelete this template? [y/N]: ").lower()
            if confirm not in ["y", "yes"]:
                click.echo("Cancelled.")
                return

        # Delete template
        TemplateManager.delete_template(name)
        click.echo(f"Deleted template: {name}")

    except TemplateError as e:
        click.echo(f"Error: {e}", err=True)
        sys.exit(1)
    except Exception as e:
        click.echo(f"Unexpected error: {e}", err=True)
        sys.exit(1)


@template.command(name="export")
@click.argument("name", type=str)
@click.argument("output_file", type=click.Path())
def template_export(name: str, output_file: str):
    """Export a template to a YAML file.

    Exports the template configuration to a file that can be shared
    or imported on another machine.

    \b
    Examples:
        azlin template export dev-vm my-template.yaml
        azlin template export dev-vm ~/shared/template.yaml
    """
    try:
        output_path = Path(output_file).expanduser().resolve()

        # Check if file exists
        if output_path.exists():
            confirm = input(f"\nFile '{output_path}' exists. Overwrite? [y/N]: ").lower()
            if confirm not in ["y", "yes"]:
                click.echo("Cancelled.")
                return

        TemplateManager.export_template(name, output_path)
        click.echo(f"Exported template '{name}' to: {output_path}")

    except TemplateError as e:
        click.echo(f"Error: {e}", err=True)
        sys.exit(1)
    except Exception as e:
        click.echo(f"Unexpected error: {e}", err=True)
        sys.exit(1)


@template.command(name="import")
@click.argument("input_file", type=click.Path(exists=True))
def template_import(input_file: str):
    """Import a template from a YAML file.

    Imports a template configuration from a file and saves it
    to ~/.azlin/templates/.

    \b
    Examples:
        azlin template import my-template.yaml
        azlin template import ~/shared/template.yaml
    """
    try:
        input_path = Path(input_file).expanduser().resolve()

        template = TemplateManager.import_template(input_path)

        click.echo(f"Imported template: {template.name}")
        click.echo(f"  Description: {template.description}")
        click.echo(f"  VM Size:     {template.vm_size}")
        click.echo(f"  Region:      {template.region}")

    except TemplateError as e:
        click.echo(f"Error: {e}", err=True)
        sys.exit(1)


@snapshot.command(name="create")
@click.argument("vm_name")
@click.option("--resource-group", "--rg", help="Resource group name", type=str)
@click.option("--config", help="Config file path", type=click.Path())
def snapshot_create(vm_name: str, resource_group: str | None, config: str | None):
    """Create a snapshot of a VM's OS disk.

    Creates a point-in-time snapshot of the VM's OS disk for backup purposes.
    Snapshots are automatically named with timestamps.

    \b
    EXAMPLES:
        # Create snapshot using default resource group
        $ azlin snapshot create my-vm

        # Create snapshot with specific resource group
        $ azlin snapshot create my-vm --rg my-resource-group
    """
    try:
        # Load config for defaults
        try:
            azlin_config = ConfigManager.load_config(config)
        except ConfigError:
            azlin_config = AzlinConfig()

        # Get resource group
        rg = resource_group or azlin_config.default_resource_group
        if not rg:
            click.echo(
                "Error: No resource group specified. Use --rg or set default_resource_group in config.",
                err=True,
            )
            sys.exit(1)

        # Create snapshot
        click.echo(f"\nCreating snapshot for VM: {vm_name}")
        manager = SnapshotManager()
        snapshot = manager.create_snapshot(vm_name, rg)

        # Show cost estimate
        size_gb = snapshot.size_gb or 0
        monthly_cost = manager.get_snapshot_cost_estimate(size_gb, 30)
        click.echo("\n✓ Snapshot created successfully!")
        click.echo(f"  Name:     {snapshot.name}")
        click.echo(f"  Size:     {size_gb} GB")
        click.echo(f"  Created:  {snapshot.creation_time}")
        click.echo(f"\nEstimated storage cost: ${monthly_cost:.2f}/month")

    except SnapshotError as e:
        click.echo(f"Error: {e}", err=True)
        sys.exit(1)
    except Exception as e:
        click.echo(f"Unexpected error: {e}", err=True)
        sys.exit(1)


@snapshot.command(name="list")
@click.argument("vm_name")
@click.option("--resource-group", "--rg", help="Resource group name", type=str)
@click.option("--config", help="Config file path", type=click.Path())
def snapshot_list(vm_name: str, resource_group: str | None, config: str | None):
    """List all snapshots for a VM.

    Shows all snapshots created for the specified VM, sorted by creation time.

    \b
    EXAMPLES:
        # List snapshots for a VM
        $ azlin snapshot list my-vm

        # List snapshots with specific resource group
        $ azlin snapshot list my-vm --rg my-resource-group
    """
    try:
        # Load config for defaults
        try:
            azlin_config = ConfigManager.load_config(config)
        except ConfigError:
            azlin_config = AzlinConfig()

        # Get resource group
        rg = resource_group or azlin_config.default_resource_group
        if not rg:
            click.echo(
                "Error: No resource group specified. Use --rg or set default_resource_group in config.",
                err=True,
            )
            sys.exit(1)

        # List snapshots
        manager = SnapshotManager()
        snapshots = manager.list_snapshots(vm_name, rg)

        if not snapshots:
            click.echo(f"\nNo snapshots found for VM: {vm_name}")
            return

        # Display snapshots table
        click.echo(f"\nSnapshots for VM: {vm_name}")
        click.echo("=" * 90)
        click.echo(f"{'NAME':<50} {'SIZE':<10} {'CREATED':<30}")
        click.echo("=" * 90)

        total_size = 0
        for snap in snapshots:
            created = str(snap.creation_time)[:19].replace("T", " ")
            size_gb = snap.size_gb or 0
            click.echo(f"{snap.name:<50} {size_gb:<10} {created:<30}")
            total_size += size_gb

        click.echo("=" * 90)
        click.echo(f"\nTotal: {len(snapshots)} snapshots ({total_size} GB)")

        # Show cost estimate
        monthly_cost = manager.get_snapshot_cost_estimate(total_size, 30)
        click.echo(f"Estimated total storage cost: ${monthly_cost:.2f}/month\n")

    except SnapshotError as e:
        click.echo(f"Error: {e}", err=True)
        sys.exit(1)
    except Exception as e:
        click.echo(f"Unexpected error: {e}", err=True)
        sys.exit(1)


@snapshot.command(name="restore")
@click.argument("vm_name")
@click.argument("snapshot_name")
@click.option("--resource-group", "--rg", help="Resource group name", type=str)
@click.option("--config", help="Config file path", type=click.Path())
@click.option("--force", is_flag=True, help="Skip confirmation prompt")
def snapshot_restore(
    vm_name: str, snapshot_name: str, resource_group: str | None, config: str | None, force: bool
):
    """Restore a VM from a snapshot.

    WARNING: This will stop the VM, delete the current OS disk, and replace it
    with a disk created from the snapshot. All data on the current disk will be lost.

    \b
    EXAMPLES:
        # Restore VM from a snapshot (with confirmation)
        $ azlin snapshot restore my-vm my-vm-snapshot-20251015-053000

        # Restore without confirmation
        $ azlin snapshot restore my-vm my-vm-snapshot-20251015-053000 --force
    """
    try:
        # Load config for defaults
        try:
            azlin_config = ConfigManager.load_config(config)
        except ConfigError:
            azlin_config = AzlinConfig()

        # Get resource group
        rg = resource_group or azlin_config.default_resource_group
        if not rg:
            click.echo(
                "Error: No resource group specified. Use --rg or set default_resource_group in config.",
                err=True,
            )
            sys.exit(1)

        # Confirm restoration
        if not force:
            click.echo(
                f"\nWARNING: This will restore VM '{vm_name}' from snapshot '{snapshot_name}'"
            )
            click.echo("This operation will:")
            click.echo("  1. Stop/deallocate the VM")
            click.echo("  2. Delete the current OS disk")
            click.echo("  3. Create a new disk from the snapshot")
            click.echo("  4. Attach the new disk to the VM")
            click.echo("  5. Start the VM")
            click.echo("\nAll current data on the VM disk will be lost!")
            click.echo("\nContinue? [y/N]: ", nl=False)
            response = input().lower()
            if response not in ["y", "yes"]:
                click.echo("Cancelled.")
                return

        # Restore snapshot
        click.echo(f"\nRestoring VM '{vm_name}' from snapshot '{snapshot_name}'...")
        click.echo("This may take several minutes...\n")

        manager = SnapshotManager()
        manager.restore_snapshot(vm_name, snapshot_name, rg)

        click.echo(f"\n✓ VM '{vm_name}' successfully restored from snapshot!")
        click.echo(f"  The VM is now running with the disk from: {snapshot_name}\n")

    except SnapshotError as e:
        click.echo(f"Error: {e}", err=True)
        sys.exit(1)
    except Exception as e:
        click.echo(f"Unexpected error: {e}", err=True)
        sys.exit(1)


@snapshot.command(name="delete")
@click.argument("snapshot_name")
@click.option("--resource-group", "--rg", help="Resource group name", type=str)
@click.option("--config", help="Config file path", type=click.Path())
@click.option("--force", is_flag=True, help="Skip confirmation prompt")
def snapshot_delete(
    snapshot_name: str, resource_group: str | None, config: str | None, force: bool
):
    """Delete a snapshot.

    Permanently deletes a snapshot to free up storage and reduce costs.

    \b
    EXAMPLES:
        # Delete a snapshot (with confirmation)
        $ azlin snapshot delete my-vm-snapshot-20251015-053000

        # Delete without confirmation
        $ azlin snapshot delete my-vm-snapshot-20251015-053000 --force
    """
    try:
        # Load config for defaults
        try:
            azlin_config = ConfigManager.load_config(config)
        except ConfigError:
            azlin_config = AzlinConfig()

        # Get resource group
        rg = resource_group or azlin_config.default_resource_group
        if not rg:
            click.echo(
                "Error: No resource group specified. Use --rg or set default_resource_group in config.",
                err=True,
            )
            sys.exit(1)

        # Confirm deletion
        if not force:
            click.echo(f"\nAre you sure you want to delete snapshot '{snapshot_name}'?")
            click.echo("This action cannot be undone!")
            click.echo("\nContinue? [y/N]: ", nl=False)
            response = input().lower()
            if response not in ["y", "yes"]:
                click.echo("Cancelled.")
                return

        # Delete snapshot
        manager = SnapshotManager()
        manager.delete_snapshot(snapshot_name, rg)

        click.echo(f"\n✓ Snapshot '{snapshot_name}' deleted successfully!\n")

    except SnapshotError as e:
        click.echo(f"Error: {e}", err=True)
        sys.exit(1)


# Register auth commands
main.add_command(auth)

# Register bastion commands
main.add_command(bastion_group)

# Register storage commands
main.add_command(storage_group)
main.add_command(tag_group)


@main.group()
def env():
    """Manage environment variables on VMs.

    Commands to set, list, delete, and export environment variables
    stored in ~/.bashrc on remote VMs.

    \b
    Examples:
        azlin env set my-vm DATABASE_URL="postgres://localhost/db"
        azlin env list my-vm
        azlin env delete my-vm API_KEY
        azlin env export my-vm prod.env
    """
    pass


@env.command(name="set")
@click.argument("vm_identifier", type=str)
@click.argument("env_var", type=str)
@click.option("--resource-group", "--rg", help="Resource group", type=str)
@click.option("--config", help="Config file path", type=click.Path())
@click.option("--force", is_flag=True, help="Skip secret detection warnings")
def env_set(
    vm_identifier: str, env_var: str, resource_group: str | None, config: str | None, force: bool
):
    """Set environment variable on VM.

    ENV_VAR should be in format KEY=VALUE.

    \b
    Examples:
        azlin env set my-vm DATABASE_URL="postgres://localhost/db"
        azlin env set my-vm API_KEY=secret123 --force
        azlin env set 20.1.2.3 NODE_ENV=production
    """
    try:
        # Parse KEY=VALUE
        if "=" not in env_var:
            click.echo("Error: ENV_VAR must be in format KEY=VALUE", err=True)
            sys.exit(1)

        key, value = env_var.split("=", 1)
        key = key.strip()
        value = value.strip()

        # Remove quotes if present
        if (value.startswith('"') and value.endswith('"')) or (
            value.startswith("'") and value.endswith("'")
        ):
            value = value[1:-1]

        # Get SSH config
        ssh_config = _get_ssh_config_for_vm(vm_identifier, resource_group, config)

        # Detect secrets and warn
        if not force:
            warnings = EnvManager.detect_secrets(value)
            if warnings:
                click.echo("WARNING: Potential secret detected!", err=True)
                for warning in warnings:
                    click.echo(f"  - {warning}", err=True)
                click.echo("\nAre you sure you want to set this value? [y/N]: ", nl=False)
                response = input().lower()
                if response not in ["y", "yes"]:
                    click.echo("Cancelled.")
                    return

        # Set the variable
        EnvManager.set_env_var(ssh_config, key, value)

        click.echo(f"Set {key} on {vm_identifier}")

    except EnvManagerError as e:
        click.echo(f"Error: {e}", err=True)
        sys.exit(1)

    except Exception as e:
        click.echo(f"Unexpected error: {e}", err=True)
        sys.exit(1)


@env.command(name="list")
@click.argument("vm_identifier", type=str)
@click.option("--resource-group", "--rg", help="Resource group", type=str)
@click.option("--config", help="Config file path", type=click.Path())
@click.option("--show-values", is_flag=True, help="Show full values (default: masked)")
def env_list(vm_identifier: str, resource_group: str | None, config: str | None, show_values: bool):
    """List environment variables on VM.

    \b
    Examples:
        azlin env list my-vm
        azlin env list my-vm --show-values
        azlin env list 20.1.2.3
    """
    try:
        # Get SSH config
        ssh_config = _get_ssh_config_for_vm(vm_identifier, resource_group, config)

        # List variables
        env_vars = EnvManager.list_env_vars(ssh_config)

        if not env_vars:
            click.echo(f"No environment variables set on {vm_identifier}")
            return

        click.echo(f"\nEnvironment variables on {vm_identifier}:")
        click.echo("=" * 80)

        for key, value in sorted(env_vars.items()):
            if show_values:
                click.echo(f"  {key}={value}")
            else:
                # Mask values that might be secrets
                warnings = EnvManager.detect_secrets(value)
                if warnings or len(value) > 20:
                    masked = "***" if warnings else value[:20] + "..."
                    click.echo(f"  {key}={masked}")
                else:
                    click.echo(f"  {key}={value}")

        click.echo("=" * 80)
        click.echo(f"\nTotal: {len(env_vars)} variables")
        if not show_values:
            click.echo("Use --show-values to display full values\n")

    except EnvManagerError as e:
        click.echo(f"Error: {e}", err=True)
        sys.exit(1)
    except Exception as e:
        click.echo(f"Unexpected error: {e}", err=True)
        sys.exit(1)


@env.command(name="delete")
@click.argument("vm_identifier", type=str)
@click.argument("key", type=str)
@click.option("--resource-group", "--rg", help="Resource group", type=str)
@click.option("--config", help="Config file path", type=click.Path())
def env_delete(vm_identifier: str, key: str, resource_group: str | None, config: str | None):
    """Delete environment variable from VM.

    \b
    Examples:
        azlin env delete my-vm API_KEY
        azlin env delete 20.1.2.3 DATABASE_URL
    """
    try:
        # Get SSH config
        ssh_config = _get_ssh_config_for_vm(vm_identifier, resource_group, config)

        # Delete the variable
        result = EnvManager.delete_env_var(ssh_config, key)

        if result:
            click.echo(f"Deleted {key} from {vm_identifier}")
        else:
            click.echo(f"Variable {key} not found on {vm_identifier}", err=True)
            sys.exit(1)

    except EnvManagerError as e:
        click.echo(f"Error: {e}", err=True)
        sys.exit(1)
    except Exception as e:
        click.echo(f"Unexpected error: {e}", err=True)
        sys.exit(1)


@env.command(name="export")
@click.argument("vm_identifier", type=str)
@click.argument("output_file", type=str, required=False)
@click.option("--resource-group", "--rg", help="Resource group", type=str)
@click.option("--config", help="Config file path", type=click.Path())
def env_export(
    vm_identifier: str, output_file: str | None, resource_group: str | None, config: str | None
):
    """Export environment variables to .env file format.

    \b
    Examples:
        azlin env export my-vm prod.env
        azlin env export my-vm  # Print to stdout
    """
    try:
        # Get SSH config
        ssh_config = _get_ssh_config_for_vm(vm_identifier, resource_group, config)

        # Export variables
        result = EnvManager.export_env_vars(ssh_config, output_file)

        if output_file:
            click.echo(f"Exported environment variables to {output_file}")
        else:
            click.echo(result)

    except EnvManagerError as e:
        click.echo(f"Error: {e}", err=True)
        sys.exit(1)
    except Exception as e:
        click.echo(f"Unexpected error: {e}", err=True)
        sys.exit(1)


@env.command(name="import")
@click.argument("vm_identifier", type=str)
@click.argument("env_file", type=click.Path(exists=True))
@click.option("--resource-group", "--rg", help="Resource group", type=str)
@click.option("--config", help="Config file path", type=click.Path())
def env_import(vm_identifier: str, env_file: str, resource_group: str | None, config: str | None):
    """Import environment variables from .env file.

    \b
    Examples:
        azlin env import my-vm .env
        azlin env import my-vm prod.env
    """
    try:
        # Get SSH config
        ssh_config = _get_ssh_config_for_vm(vm_identifier, resource_group, config)

        # Import variables
        count = EnvManager.import_env_file(ssh_config, env_file)

        click.echo(f"Imported {count} variables to {vm_identifier}")

    except EnvManagerError as e:
        click.echo(f"Error: {e}", err=True)
        sys.exit(1)
    except Exception as e:
        click.echo(f"Unexpected error: {e}", err=True)
        sys.exit(1)


@env.command(name="clear")
@click.argument("vm_identifier", type=str)
@click.option("--resource-group", "--rg", help="Resource group", type=str)
@click.option("--config", help="Config file path", type=click.Path())
@click.option("--force", is_flag=True, help="Skip confirmation prompt")
def env_clear(vm_identifier: str, resource_group: str | None, config: str | None, force: bool):
    """Clear all environment variables from VM.

    \b
    Examples:
        azlin env clear my-vm
        azlin env clear my-vm --force
    """
    try:
        # Get SSH config
        ssh_config = _get_ssh_config_for_vm(vm_identifier, resource_group, config)

        # Confirm unless --force
        if not force:
            env_vars = EnvManager.list_env_vars(ssh_config)
            if not env_vars:
                click.echo(f"No environment variables set on {vm_identifier}")
                return

            click.echo(
                f"This will delete {len(env_vars)} environment variable(s) from {vm_identifier}"
            )
            click.echo("Are you sure? [y/N]: ", nl=False)
            response = input().lower()
            if response not in ["y", "yes"]:
                click.echo("Cancelled.")
                return

        # Clear all variables
        EnvManager.clear_all_env_vars(ssh_config)

        click.echo(f"Cleared all environment variables from {vm_identifier}")

    except EnvManagerError as e:
        click.echo(f"Error: {e}", err=True)
        sys.exit(1)
    except Exception as e:
        click.echo(f"Unexpected error: {e}", err=True)
        sys.exit(1)


def _get_ssh_config_for_vm(
    vm_identifier: str, resource_group: str | None, config: str | None
) -> SSHConfig:
    """Helper to get SSH config for VM identifier.

    Args:
        vm_identifier: VM name, session name, or IP address
        resource_group: Resource group (required for VM name)
        config: Config file path

    Returns:
        SSHConfig object

    Raises:
        SystemExit on error
    """
    # Get SSH key
    ssh_key_pair = SSHKeyManager.ensure_key_exists()

    # Check if VM identifier is IP address
    if VMConnector.is_valid_ip(vm_identifier):
        # Direct IP connection
        return SSHConfig(host=vm_identifier, user="azureuser", key_path=ssh_key_pair.private_path)

    # Resolve session name to VM name if applicable
    resolved_vm_name = ConfigManager.get_vm_name_by_session(vm_identifier, config)
    if resolved_vm_name:
        vm_identifier = resolved_vm_name

    # VM name - need resource group
    rg = ConfigManager.get_resource_group(resource_group, config)
    if not rg:
        click.echo(
            "Error: Resource group required for VM name.\n"
            "Use --resource-group or set default in ~/.azlin/config.toml",
            err=True,
        )
        sys.exit(1)

    # Get VM
    vm = VMManager.get_vm(vm_identifier, rg)
    if not vm:
        click.echo(f"Error: VM '{vm_identifier}' not found in resource group '{rg}'.", err=True)
        sys.exit(1)

    if not vm.is_running():
        click.echo(f"Error: VM '{vm_identifier}' is not running.", err=True)
        sys.exit(1)

    if not vm.public_ip:
        click.echo(f"Error: VM '{vm_identifier}' has no public IP.", err=True)
        sys.exit(1)

    return SSHConfig(host=vm.public_ip, user="azureuser", key_path=ssh_key_pair.private_path)


@click.command()
@click.argument("request", type=str)
@click.option("--dry-run", is_flag=True, help="Show execution plan without running commands")
@click.option("--yes", "-y", is_flag=True, help="Skip confirmation prompts")
@click.option("--resource-group", "--rg", help="Resource group", type=str)
@click.option("--config", help="Config file path", type=click.Path())
@click.option("--verbose", "-v", is_flag=True, help="Show detailed execution information")
def azdoit_main(
    request: str,
    dry_run: bool,
    yes: bool,
    resource_group: str | None,
    config: str | None,
    verbose: bool,
):
    """Execute natural language Azure commands using AI (standalone CLI).

    azdoit v2.0 uses amplihack's autonomous goal-seeking engine to iteratively
    pursue Azure infrastructure objectives and generate example scripts.

    \b
    Quick Start:
        1. Set API key: export ANTHROPIC_API_KEY=your-key-here
        2. Get key from: https://console.anthropic.com/
        3. Try: azdoit "create 3 VMs called test-vm-{1,2,3}"

    \b
    Examples:
        azdoit "create a VM called dev-box"
        azdoit "provision an AKS cluster with monitoring"
        azdoit "set up a storage account with blob containers"
        azdoit --max-turns 30 "set up a complete dev environment"

    \b
    How It Works:
        - azdoit constructs a prompt template from your request
        - Delegates to amplihack auto mode for iterative execution
        - Auto mode researches Azure docs and generates example scripts
        - Output includes reusable infrastructure-as-code

    \b
    Requirements:
        - ANTHROPIC_API_KEY environment variable (get from console.anthropic.com)
        - amplihack CLI installed (pip install amplihack)
        - Azure CLI authenticated (az login)

    \b
    For More Information:
        See docs/AZDOIT_REQUIREMENTS_V2.md for architecture details
    """
    # Import the new azdoit CLI module
    from .azdoit.cli import main as azdoit_cli_main

    # Delegate to new implementation
    # Note: The new implementation does not support --dry-run, --yes, --resource-group
    # flags. These are handled by auto mode's internal decision making.
    if dry_run or yes or resource_group or config or verbose:
        click.echo(
            "Warning: azdoit v2.0 does not support --dry-run, --yes, --resource-group, "
            "--config, or --verbose flags.\n"
            "These options were part of the old architecture.\n"
            "The new auto mode handles execution iteratively with built-in safety.\n",
            err=True,
        )

    # Call the new azdoit CLI with just the request
    # This will handle everything internally
    import sys

    sys.argv = ["azdoit", request]
    azdoit_cli_main()


if __name__ == "__main__":
    main()


__all__ = ["AzlinError", "CLIOrchestrator", "azdoit_main", "main"]<|MERGE_RESOLUTION|>--- conflicted
+++ resolved
@@ -64,11 +64,7 @@
 )
 from azlin.key_rotator import KeyRotationError, SSHKeyRotator
 from azlin.modules.bastion_detector import BastionDetector
-<<<<<<< HEAD
-from azlin.modules.bastion_manager import BastionManager
-=======
 from azlin.modules.bastion_manager import BastionManager, BastionManagerError
->>>>>>> 7ab5438b
 from azlin.modules.file_transfer import (
     FileTransfer,
     FileTransferError,
@@ -591,7 +587,7 @@
         local_port = bastion_manager.get_available_port()
 
         # Create tunnel
-        tunnel = bastion_manager.create_tunnel(
+        bastion_manager.create_tunnel(
             bastion_name=bastion_info["name"],
             resource_group=bastion_info["resource_group"],
             target_vm_id=vm_details.id,
