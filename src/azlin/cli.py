"""CLI entry point for azlin v2.0.

This module provides the enhanced command-line interface with:
- Config storage and resource group management
- VM listing and status
- Interactive session selection
- Parallel VM provisioning (pools)
- Remote command execution
- Enhanced help

Commands:
    azlin                    # Show help
    azlin new                # Provision new VM
    azlin list               # List VMs in resource group
    azlin w                  # Run 'w' command on all VMs
    azlin -- <command>       # Execute command on VM(s)
"""

import logging
import subprocess
import sys
import time
from datetime import datetime
from pathlib import Path
from typing import Optional

import click

from azlin import __version__
from azlin.azure_auth import AuthenticationError, AzureAuthenticator

# New modules for v2.0
from azlin.config_manager import AzlinConfig, ConfigError, ConfigManager
from azlin.cost_tracker import CostTracker, CostTrackerError
from azlin.log_viewer import LogType, LogViewer, LogViewerError
from azlin.modules.file_transfer import (
    FileTransfer,
    FileTransferError,
    PathParser,
    SessionManager,
    TransferEndpoint,
)
from azlin.modules.github_setup import GitHubSetupError, GitHubSetupHandler
from azlin.modules.home_sync import (
    HomeSyncError,
    HomeSyncManager,
    RsyncError,
    SecurityValidationError,
)
from azlin.modules.notifications import NotificationHandler
from azlin.modules.prerequisites import PrerequisiteChecker, PrerequisiteError
from azlin.modules.progress import ProgressDisplay, ProgressStage
from azlin.modules.ssh_connector import SSHConfig, SSHConnectionError, SSHConnector
from azlin.modules.ssh_keys import SSHKeyError, SSHKeyManager
from azlin.remote_exec import PSCommandExecutor, RemoteExecError, RemoteExecutor, WCommandExecutor
from azlin.vm_connector import VMConnector, VMConnectorError
from azlin.vm_lifecycle import VMLifecycleError, VMLifecycleManager
from azlin.vm_lifecycle_control import VMLifecycleControlError, VMLifecycleController
from azlin.vm_manager import VMInfo, VMManager, VMManagerError
from azlin.vm_provisioning import (
    ProvisioningError,
    VMDetails,
    VMProvisioner,
)
from azlin.template_manager import TemplateManager, VMTemplateConfig, TemplateError

logger = logging.getLogger(__name__)


class AzlinError(Exception):
    """Base exception for azlin errors."""

    exit_code = 1


class CLIOrchestrator:
    """Orchestrate azlin workflow.

    This class coordinates all modules to execute the complete workflow:
    1. Prerequisites check
    2. Azure authentication
    3. SSH key generation
    4. VM provisioning
    5. Wait for VM ready
    6. SSH connection
    7. GitHub setup (if --repo provided)
    8. tmux session
    9. Notification (optional)
    """

    def __init__(
        self,
        repo: Optional[str] = None,
        vm_size: str = "Standard_D2s_v3",
        region: str = "eastus",
        resource_group: Optional[str] = None,
        auto_connect: bool = True,
        config_file: Optional[str] = None,
    ):
        """Initialize CLI orchestrator.

        Args:
            repo: GitHub repository URL (optional)
            vm_size: Azure VM size
            region: Azure region
            resource_group: Resource group name (optional)
            auto_connect: Whether to auto-connect via SSH
            config_file: Configuration file path (optional)
        """
        self.repo = repo
        self.vm_size = vm_size
        self.region = region
        self.resource_group = resource_group
        self.auto_connect = auto_connect
        self.config_file = config_file

        # Initialize modules
        self.auth = AzureAuthenticator()
        self.provisioner = VMProvisioner()
        self.progress = ProgressDisplay()

        # Track resources for cleanup
        self.vm_details: Optional[VMDetails] = None
        self.ssh_keys: Optional[Path] = None

    def run(self) -> int:
        """Execute main workflow.

        Returns:
            Exit code (0 = success, non-zero = error)
        """
        try:
            # STEP 1: Check prerequisites
            self.progress.start_operation("Prerequisites Check")
            self._check_prerequisites()
            self.progress.complete(success=True, message="All prerequisites available")

            # STEP 2: Authenticate with Azure
            self.progress.start_operation("Azure Authentication")
            subscription_id = self._authenticate_azure()
            self.progress.complete(
                success=True, message=f"Authenticated with subscription: {subscription_id[:8]}..."
            )

            # STEP 3: Generate or retrieve SSH keys
            self.progress.start_operation("SSH Key Setup")
            ssh_key_pair = self._setup_ssh_keys()
            self.progress.complete(
                success=True, message=f"SSH keys ready: {ssh_key_pair.private_path.name}"
            )

            # STEP 4: Provision VM
            timestamp = int(time.time())
            vm_name = f"azlin-vm-{timestamp}"
            rg_name = self.resource_group or f"azlin-rg-{timestamp}"

            self.progress.start_operation(f"Provisioning VM: {vm_name}", estimated_seconds=300)
            vm_details = self._provision_vm(vm_name, rg_name, ssh_key_pair.public_key_content)
            self.vm_details = vm_details
            self.progress.complete(success=True, message=f"VM ready at {vm_details.public_ip}")

            # STEP 5: Wait for VM to be fully ready (cloud-init to complete)
            self.progress.start_operation(
                "Waiting for cloud-init to complete", estimated_seconds=180
            )
            self._wait_for_cloud_init(vm_details, ssh_key_pair.private_path)
            self.progress.complete(success=True, message="All development tools installed")

            # STEP 5.5: Sync home directory (NEW)
            self.progress.start_operation("Syncing home directory")
            self._sync_home_directory(vm_details, ssh_key_pair.private_path)
            self.progress.complete(success=True, message="Home directory synced")

            # STEP 6: GitHub setup (if repo provided)
            if self.repo:
                self.progress.start_operation("GitHub Setup", estimated_seconds=60)
                self._setup_github(vm_details, ssh_key_pair.private_path)
                self.progress.complete(success=True, message=f"Repository cloned: {self.repo}")

            # STEP 7: Send completion notification
            self._send_notification(vm_details, success=True)

            # STEP 8: Display connection info
            self._display_connection_info(vm_details)

            # STEP 9: Auto-connect via SSH with tmux
            if self.auto_connect:
                self.progress.update("Connecting via SSH...", ProgressStage.STARTED)
                exit_code = self._connect_ssh(vm_details, ssh_key_pair.private_path)
                return exit_code

            return 0

        except PrerequisiteError as e:
            self.progress.update(str(e), ProgressStage.FAILED)
            return 2
        except AuthenticationError as e:
            self.progress.update(f"Authentication failed: {e}", ProgressStage.FAILED)
            self._send_notification_error(str(e))
            return 3
        except (ProvisioningError, SSHKeyError) as e:
            self.progress.update(f"Provisioning failed: {e}", ProgressStage.FAILED)
            self._send_notification_error(str(e))
            self._cleanup_on_failure()
            return 4
        except SSHConnectionError as e:
            self.progress.update(f"SSH connection failed: {e}", ProgressStage.FAILED)
            # Don't cleanup - VM is still running
            return 5
        except GitHubSetupError as e:
            self.progress.update(f"GitHub setup failed: {e}", ProgressStage.WARNING)
            # Continue - GitHub setup is optional
            self._display_connection_info(self.vm_details)
            if self.auto_connect and self.vm_details:
                return self._connect_ssh(self.vm_details, self.ssh_keys)
            return 0
        except KeyboardInterrupt:
            self.progress.update("Cancelled by user", ProgressStage.FAILED)
            self._cleanup_on_failure()
            return 130
        except Exception as e:
            self.progress.update(f"Unexpected error: {e}", ProgressStage.FAILED)
            logger.exception("Unexpected error in main workflow")
            self._send_notification_error(str(e))
            self._cleanup_on_failure()
            return 1

    def _check_prerequisites(self) -> None:
        """Check all prerequisites are installed.

        Raises:
            PrerequisiteError: If prerequisites missing
        """
        result = PrerequisiteChecker.check_all()

        if not result.all_available:
            message = PrerequisiteChecker.format_missing_message(
                result.missing, result.platform_name
            )
            click.echo(message, err=True)
            raise PrerequisiteError(f"Missing required tools: {', '.join(result.missing)}")

        self.progress.update(
            f"Platform: {result.platform_name}, Tools: {', '.join(result.available)}"
        )

    def _authenticate_azure(self) -> str:
        """Authenticate with Azure and get subscription ID.

        Returns:
            str: Subscription ID

        Raises:
            AuthenticationError: If authentication fails
        """
        self.progress.update("Checking Azure CLI authentication...")

        # Verify az CLI is available
        if not self.auth.check_az_cli_available():
            raise AuthenticationError("Azure CLI not available. Please install az CLI.")

        # Get credentials (triggers az login if needed)
        self.auth.get_credentials()

        # Get subscription ID
        subscription_id = self.auth.get_subscription_id()

        self.progress.update(f"Using subscription: {subscription_id}")

        return subscription_id

    def _setup_ssh_keys(self) -> object:
        """Generate or retrieve SSH keys.

        Returns:
            SSHKeyPair object

        Raises:
            SSHKeyError: If key generation fails
        """
        self.progress.update("Checking for existing SSH keys...")

        ssh_key_pair = SSHKeyManager.ensure_key_exists()
        self.ssh_keys = ssh_key_pair.private_path

        self.progress.update(f"Using key: {ssh_key_pair.private_path}", ProgressStage.IN_PROGRESS)

        return ssh_key_pair

    def _provision_vm(self, vm_name: str, rg_name: str, public_key: str) -> VMDetails:
        """Provision Azure VM with dev tools.

        Args:
            vm_name: VM name
            rg_name: Resource group name
            public_key: SSH public key content

        Returns:
            VMDetails object

        Raises:
            ProvisioningError: If provisioning fails
        """
        self.progress.update(f"Creating VM: {vm_name}")
        self.progress.update(f"Region: {self.region}, Size: {self.vm_size}")

        # Create VM config
        config = self.provisioner.create_vm_config(
            name=vm_name,
            resource_group=rg_name,
            location=self.region,
            size=self.vm_size,
            ssh_public_key=public_key,
        )

        # Progress callback
        def progress_callback(msg: str):
            self.progress.update(msg, ProgressStage.IN_PROGRESS)

        # Provision VM
        vm_details = self.provisioner.provision_vm(config, progress_callback)

        self.progress.update(f"VM created with IP: {vm_details.public_ip}")

        return vm_details

    def _wait_for_cloud_init(self, vm_details: VMDetails, key_path: Path) -> None:
        """Wait for cloud-init to complete on VM.

        Args:
            vm_details: VM details
            key_path: SSH private key path

        Raises:
            SSHConnectionError: If cloud-init check fails
        """
        self.progress.update("Waiting for SSH to be available...")

        # Wait for SSH port to be accessible
        ssh_ready = SSHConnector.wait_for_ssh_ready(
            vm_details.public_ip, key_path, timeout=300, interval=5
        )

        if not ssh_ready:
            raise SSHConnectionError("SSH did not become available")

        self.progress.update("SSH available, checking cloud-init status...")

        # Check cloud-init status
        ssh_config = SSHConfig(host=vm_details.public_ip, user="azureuser", key_path=key_path)

        # Wait for cloud-init to complete (check every 10s for up to 3 minutes)
        max_attempts = 18
        for attempt in range(max_attempts):
            try:
                output = SSHConnector.execute_remote_command(
                    ssh_config, "cloud-init status", timeout=30
                )

                if "status: done" in output:
                    self.progress.update("cloud-init completed successfully")
                    return
                elif "status: running" in output:
                    self.progress.update(
                        f"cloud-init still running... (attempt {attempt + 1}/{max_attempts})"
                    )
                    time.sleep(10)
                else:
                    self.progress.update(f"cloud-init status: {output.strip()}")
                    time.sleep(10)

            except Exception as e:
                logger.debug(f"Error checking cloud-init status: {e}")
                time.sleep(10)

        # If we get here, cloud-init didn't complete but we'll proceed anyway
        self.progress.update(
            "cloud-init status check timed out, proceeding anyway", ProgressStage.WARNING
        )

    def _sync_home_directory(self, vm_details: VMDetails, key_path: Path) -> None:
        """Sync home directory to VM.

        Args:
            vm_details: VM details
            key_path: SSH private key path

        Note:
            Sync failures are logged as warnings but don't block VM provisioning.
        """
        try:
            # Create SSH config
            ssh_config = SSHConfig(host=vm_details.public_ip, user="azureuser", key_path=key_path)

            # Progress callback
            def progress_callback(msg: str):
                self.progress.update(msg, ProgressStage.IN_PROGRESS)

            # Attempt sync
            result = HomeSyncManager.sync_to_vm(
                ssh_config, dry_run=False, progress_callback=progress_callback
            )

            if result.success:
                if result.files_synced > 0:
                    self.progress.update(
                        f"Synced {result.files_synced} files "
                        f"({result.bytes_transferred / 1024:.1f} KB) "
                        f"in {result.duration_seconds:.1f}s"
                    )
                else:
                    self.progress.update("No files to sync")
            else:
                # Log errors but don't fail
                for error in result.errors:
                    logger.warning(f"Sync error: {error}")

        except SecurityValidationError as e:
            # Don't fail VM provisioning, just warn
            self.progress.update(f"Home sync skipped: {e}", ProgressStage.WARNING)
            logger.warning(f"Security validation failed: {e}")

        except (RsyncError, HomeSyncError) as e:
            # Don't fail VM provisioning, just warn
            self.progress.update(f"Home sync failed: {e}", ProgressStage.WARNING)
            logger.warning(f"Home sync failed: {e}")

        except Exception:
            # Catch all other errors
            self.progress.update("Home sync failed (unexpected error)", ProgressStage.WARNING)
            logger.exception("Unexpected error during home sync")

    def _setup_github(self, vm_details: VMDetails, key_path: Path) -> None:
        """Setup GitHub on VM and clone repository.

        Args:
            vm_details: VM details
            key_path: SSH private key path

        Raises:
            GitHubSetupError: If GitHub setup fails
        """
        if not self.repo:
            return

        self.progress.update(f"Setting up GitHub for: {self.repo}")

        # Validate repo URL
        valid, message = GitHubSetupHandler.validate_repo_url(self.repo)
        if not valid:
            raise GitHubSetupError(f"Invalid repository URL: {message}")

        # Create SSH config
        ssh_config = SSHConfig(host=vm_details.public_ip, user="azureuser", key_path=key_path)

        # Setup GitHub and clone repo
        self.progress.update("Authenticating with GitHub (may require browser)...")
        repo_details = GitHubSetupHandler.setup_github_on_vm(ssh_config, self.repo)

        self.progress.update(f"Repository cloned to: {repo_details.clone_path}")

    def _connect_ssh(self, vm_details: VMDetails, key_path: Path) -> int:
        """Connect to VM via SSH with tmux session.

        Args:
            vm_details: VM details
            key_path: SSH private key path

        Returns:
            int: SSH exit code

        Raises:
            SSHConnectionError: If connection fails
        """
        ssh_config = SSHConfig(host=vm_details.public_ip, user="azureuser", key_path=key_path)

        click.echo("\n" + "=" * 60)
        click.echo(f"Connecting to {vm_details.name} via SSH...")
        click.echo("Starting tmux session 'azlin'")
        click.echo("=" * 60 + "\n")

        # Connect with auto-tmux
        exit_code = SSHConnector.connect(ssh_config, tmux_session="azlin", auto_tmux=True)

        return exit_code

    def _send_notification(self, vm_details: VMDetails, success: bool = True) -> None:
        """Send completion notification via imessR if available.

        Args:
            vm_details: VM details
            success: Whether provisioning succeeded
        """
        result = NotificationHandler.send_completion_notification(
            vm_details.name, vm_details.public_ip, success=success
        )

        if result.sent:
            logger.info("Notification sent successfully")
        else:
            logger.debug(f"Notification not sent: {result.message}")

    def _send_notification_error(self, error_message: str) -> None:
        """Send error notification.

        Args:
            error_message: Error message
        """
        result = NotificationHandler.send_error_notification(error_message)

        if result.sent:
            logger.info("Error notification sent")
        else:
            logger.debug(f"Error notification not sent: {result.message}")

    def _display_connection_info(self, vm_details: VMDetails) -> None:
        """Display VM connection information.

        Args:
            vm_details: VM details
        """
        click.echo("\n" + "=" * 60)
        click.echo("VM Provisioning Complete!")
        click.echo("=" * 60)
        click.echo(f"  Name:           {vm_details.name}")
        click.echo(f"  IP Address:     {vm_details.public_ip}")
        click.echo(f"  Resource Group: {vm_details.resource_group}")
        click.echo(f"  Region:         {vm_details.location}")
        click.echo(f"  Size:           {vm_details.size}")
        click.echo("\nInstalled Tools:")
        click.echo("  - Docker, Azure CLI, GitHub CLI, Git")
        click.echo("  - Node.js, Python, Rust, Go, .NET 10 RC")
        click.echo("  - tmux")

        if self.repo:
            click.echo(f"\nRepository: {self.repo}")

        click.echo("\nSSH Connection:")
        click.echo(f"  ssh azureuser@{vm_details.public_ip}")
        click.echo(f"  (using key: {self.ssh_keys})")
        click.echo("=" * 60 + "\n")

    def _cleanup_on_failure(self) -> None:
        """Cleanup resources on failure (optional).

        Note: We don't automatically delete the VM on failure
        as the user may want to investigate or keep it.
        """
        if self.vm_details:
            click.echo("\n" + "=" * 60)
            click.echo("Provisioning Failed")
            click.echo("=" * 60)
            click.echo(f"VM may still exist: {self.vm_details.name}")
            click.echo(f"Resource Group: {self.vm_details.resource_group}")
            click.echo("\nTo delete VM and cleanup resources:")
            click.echo(f"  az group delete --name {self.vm_details.resource_group} --yes")
            click.echo("=" * 60 + "\n")


def _auto_sync_home_directory(ssh_config: SSHConfig) -> None:
    """Auto-sync home directory before SSH connection (silent).

    Args:
        ssh_config: SSH configuration for target VM

    Note:
        Sync failures are silently ignored to not disrupt connection flow.
    """
    try:
        result = HomeSyncManager.sync_to_vm(ssh_config, dry_run=False)
        if result.success and result.files_synced > 0:
            logger.info(f"Auto-synced {result.files_synced} files")
    except Exception as e:
        # Silent failure - log but don't interrupt connection
        logger.debug(f"Auto-sync failed: {e}")


def show_interactive_menu(vms: list[VMInfo], ssh_key_path: Path) -> Optional[int]:
    """Show interactive VM selection menu.

    Args:
        vms: List of available VMs
        ssh_key_path: Path to SSH private key

    Returns:
        Exit code or None to continue to provisioning
    """
    if not vms:
        click.echo("No VMs found. Create a new one? [Y/n]: ", nl=False)
        response = input().lower()
        if response in ["", "y", "yes"]:
            return None  # Continue to provisioning
        return 0

    # Auto-connect if only 1 VM
    if len(vms) == 1:
        vm = vms[0]
        click.echo(f"\nFound 1 VM: {vm.name}")
        click.echo(f"Status: {vm.get_status_display()}")
        click.echo(f"IP: {vm.public_ip}")
        click.echo("\nConnecting...")

        if vm.is_running() and vm.public_ip:
            ssh_config = SSHConfig(host=vm.public_ip, user="azureuser", key_path=ssh_key_path)

            # Sync home directory before connection (silent)
            _auto_sync_home_directory(ssh_config)

            exit_code = SSHConnector.connect(ssh_config, tmux_session="azlin", auto_tmux=True)
            return exit_code
        else:
            click.echo("VM is not running or has no public IP")
            return 1

    # Multiple VMs - show menu
    click.echo("\n" + "=" * 60)
    click.echo("Available VMs:")
    click.echo("=" * 60)

    for idx, vm in enumerate(vms, 1):
        status = vm.get_status_display()
        ip = vm.public_ip or "No IP"
        click.echo(f"  {idx}. {vm.name} - {status} - {ip}")

    click.echo("  n. Create new VM")
    click.echo("=" * 60)

    choice = input("\nSelect VM (number or 'n' for new): ").strip().lower()

    if choice == "n":
        return None  # Continue to provisioning

    try:
        idx = int(choice) - 1
        if 0 <= idx < len(vms):
            vm = vms[idx]

            if not vm.is_running():
                click.echo(f"\nVM '{vm.name}' is not running.")
                click.echo(
                    "Start it with: az vm start --name {} --resource-group {}".format(
                        vm.name, vm.resource_group
                    )
                )
                return 1

            if not vm.public_ip:
                click.echo(f"\nVM '{vm.name}' has no public IP.")
                return 1

            click.echo(f"\nConnecting to {vm.name}...")
            ssh_config = SSHConfig(host=vm.public_ip, user="azureuser", key_path=ssh_key_path)

            # Sync home directory before connection (silent)
            _auto_sync_home_directory(ssh_config)

            exit_code = SSHConnector.connect(ssh_config, tmux_session="azlin", auto_tmux=True)
            return exit_code
        else:
            click.echo("Invalid selection")
            return 1
    except ValueError:
        click.echo("Invalid input")
        return 1


def generate_vm_name(custom_name: Optional[str] = None, command: Optional[str] = None) -> str:
    """Generate VM name.

    Args:
        custom_name: Custom name from --name flag
        command: Command string for slug extraction

    Returns:
        VM name
    """
    if custom_name:
        return custom_name

    timestamp = datetime.now().strftime("%Y%m%d-%H%M%S")

    if command:
        slug = RemoteExecutor.extract_command_slug(command)
        return f"azlin-{timestamp}-{slug}"

    return f"azlin-{timestamp}"


def execute_command_on_vm(vm: VMInfo, command: str, ssh_key_path: Path) -> int:
    """Execute a command on a VM and display output.

    Args:
        vm: VM to execute command on
        command: Command to execute
        ssh_key_path: Path to SSH private key

    Returns:
        Exit code from command execution
    """
    if not vm.is_running():
        click.echo(
            f"Error: VM '{vm.name}' is not running (status: {vm.get_status_display()})", err=True
        )
        return 1

    if not vm.public_ip:
        click.echo(f"Error: VM '{vm.name}' has no public IP", err=True)
        return 1

    click.echo(f"\nExecuting on {vm.name} ({vm.public_ip}): {command}")
    click.echo("=" * 60)

    ssh_config = SSHConfig(host=vm.public_ip, user="azureuser", key_path=ssh_key_path)

    try:
        # Build SSH command with the remote command
        args = SSHConnector.build_ssh_command(ssh_config, command)

        # Execute and stream output
        result = subprocess.run(args)

        click.echo("=" * 60)
        if result.returncode == 0:
            click.echo(f"Command completed successfully on {vm.name}")
        else:
            click.echo(f"Command failed on {vm.name} with exit code {result.returncode}", err=True)

        return result.returncode

    except Exception as e:
        click.echo(f"Error executing command on {vm.name}: {e}", err=True)
        return 1


def select_vm_for_command(vms: list[VMInfo], command: str) -> Optional[VMInfo]:
    """Show interactive menu to select VM for command execution.

    Args:
        vms: List of available VMs
        command: Command that will be executed

    Returns:
        Selected VM or None to provision new VM
    """
    click.echo("\n" + "=" * 60)
    click.echo(f"Command to execute: {command}")
    click.echo("=" * 60)
    click.echo("\nAvailable VMs:")

    for idx, vm in enumerate(vms, 1):
        status = vm.get_status_display()
        ip = vm.public_ip or "No IP"
        click.echo(f"  {idx}. {vm.name} - {status} - {ip}")

    click.echo("  n. Create new VM and execute")
    click.echo("=" * 60)

    choice = input("\nSelect VM (number or 'n' for new): ").strip().lower()

    if choice == "n":
        return None  # Signal to create new VM

    try:
        idx = int(choice) - 1
        if 0 <= idx < len(vms):
            return vms[idx]
        else:
            click.echo("Invalid selection")
            return None
    except ValueError:
        click.echo("Invalid input")
        return None


class AzlinGroup(click.Group):
    """Custom Click group that handles -- delimiter for command passthrough."""

    def main(self, *args, **kwargs):
        """Override main to handle -- delimiter before any Click processing."""
        # Check if -- is in sys.argv BEFORE Click processes anything
        if "--" in sys.argv:
            delimiter_idx = sys.argv.index("--")
            # Store the command for later
            passthrough_args = sys.argv[delimiter_idx + 1 :]
            if passthrough_args:
                # Remove everything from -- onwards so Click doesn't see it
                sys.argv = sys.argv[:delimiter_idx]
                # We'll pass this through the context
                if not hasattr(self, "_passthrough_command"):
                    self._passthrough_command = " ".join(passthrough_args)

        return super().main(*args, **kwargs)

    def invoke(self, ctx):
        """Pass the passthrough command to the context."""
        if hasattr(self, "_passthrough_command"):
            ctx.obj = {"passthrough_command": self._passthrough_command}
        return super().invoke(ctx)


@click.group(
    cls=AzlinGroup,
    invoke_without_command=True,
    context_settings={
        "ignore_unknown_options": True,
        "allow_extra_args": True,
        "allow_interspersed_args": False,
    },
)
@click.pass_context
@click.version_option(version=__version__)
def main(ctx):
    """azlin - Azure Ubuntu VM provisioning and management.

    Provisions Azure Ubuntu VMs with development tools, manages existing VMs,
    and executes commands remotely.

    \b
    VM LIFECYCLE COMMANDS:
        new           Provision a new VM (aliases: vm, create)
        list          List VMs in resource group
        status        Show detailed status of VMs
        start         Start a stopped VM
        stop          Stop/deallocate a VM to save costs
        connect       Connect to existing VM via SSH

    \b
    MONITORING COMMANDS:
        w             Run 'w' command on all VMs
        ps            Run 'ps aux' on all VMs
        cost          Show cost estimates for VMs
        logs          View VM logs without SSH connection

    \b
    DELETION COMMANDS:
        kill          Delete a VM and all resources
        destroy       Delete VM with dry-run and RG options
        killall       Delete all VMs in resource group

    \b
    EXAMPLES:
        # Show help
        $ azlin

        # Provision a new VM
        $ azlin new

        # List VMs and show status
        $ azlin list
        $ azlin status

        # Start/stop VMs
        $ azlin start my-vm
        $ azlin stop my-vm

        # View costs
        $ azlin cost --by-vm
        $ azlin cost --from 2025-01-01 --to 2025-01-31

        # View VM logs
        $ azlin logs my-vm
        $ azlin logs my-vm --boot
        $ azlin logs my-vm --follow

        # Run 'w' and 'ps' on all VMs
        $ azlin w
        $ azlin ps

        # Delete VMs
        $ azlin kill azlin-vm-12345
        $ azlin destroy my-vm --dry-run
        $ azlin destroy my-vm --delete-rg --force

        # Provision VM with custom name
        $ azlin new --name my-dev-vm

        # Provision VM and clone repository
        $ azlin new --repo https://github.com/owner/repo

        # Provision 5 VMs in parallel
        $ azlin new --pool 5

    \b
    CONFIGURATION:
        Config file: ~/.azlin/config.toml
        Set defaults: default_resource_group, default_region, default_vm_size

    For help on any command: azlin <command> --help
    """
    # Set up logging
    logging.basicConfig(level=logging.INFO, format="%(message)s")

    # If no subcommand provided, show help
    if ctx.invoked_subcommand is None:
        click.echo(ctx.get_help())
        ctx.exit(0)  # Use ctx.exit() instead of sys.exit() for Click compatibility


@main.command(name="new")
@click.pass_context
<<<<<<< HEAD
@click.option('--repo', help='GitHub repository URL to clone', type=str)
@click.option('--vm-size', help='Azure VM size', type=str)
@click.option('--region', help='Azure region', type=str)
@click.option('--resource-group', '--rg', help='Azure resource group', type=str)
@click.option('--name', help='Custom VM name', type=str)
@click.option('--pool', help='Number of VMs to create in parallel', type=int)
@click.option('--no-auto-connect', help='Do not auto-connect via SSH', is_flag=True)
@click.option('--config', help='Config file path', type=click.Path())
@click.option('--template', help='Template name to use for VM configuration', type=str)
=======
@click.option("--repo", help="GitHub repository URL to clone", type=str)
@click.option("--vm-size", help="Azure VM size", type=str)
@click.option("--region", help="Azure region", type=str)
@click.option("--resource-group", "--rg", help="Azure resource group", type=str)
@click.option("--name", help="Custom VM name", type=str)
@click.option("--pool", help="Number of VMs to create in parallel", type=int)
@click.option("--no-auto-connect", help="Do not auto-connect via SSH", is_flag=True)
@click.option("--config", help="Config file path", type=click.Path())
>>>>>>> f98f7f91
def new_command(
    ctx,
    repo: Optional[str],
    vm_size: Optional[str],
    region: Optional[str],
    resource_group: Optional[str],
    name: Optional[str],
    pool: Optional[int],
    no_auto_connect: bool,
    config: Optional[str],
<<<<<<< HEAD
    template: Optional[str]
=======
>>>>>>> f98f7f91
):
    """Provision a new Azure VM with development tools.

    Creates a new Ubuntu VM in Azure with all development tools pre-installed.
    Optionally connects via SSH and clones a GitHub repository.

    \b
    EXAMPLES:
        # Provision basic VM
        $ azlin new

        # Provision with custom name
        $ azlin new --name my-dev-vm

        # Provision and clone repository
        $ azlin new --repo https://github.com/owner/repo

        # Provision 5 VMs in parallel
        $ azlin new --pool 5
<<<<<<< HEAD
        
        # Provision from template
        $ azlin new --template dev-vm
        
=======

>>>>>>> f98f7f91
        # Provision and execute command
        $ azlin new -- python train.py
    """
    # Check for passthrough command from custom AzlinGroup
    command = None
    if ctx.obj and "passthrough_command" in ctx.obj:
        command = ctx.obj["passthrough_command"]
    elif ctx.args:
        # If no explicit --, check if we have extra args from Click
        command = " ".join(ctx.args)

<<<<<<< HEAD
    # Load config for defaults
    try:
        azlin_config = ConfigManager.load_config(config)
    except ConfigError:
        azlin_config = AzlinConfig()

    # Load template if specified
    template_config = None
    if template:
=======
        # Load config for defaults
>>>>>>> f98f7f91
        try:
            template_config = TemplateManager.get_template(template)
            click.echo(f"Using template: {template}")
        except TemplateError as e:
            click.echo(f"Error loading template: {e}", err=True)
            sys.exit(1)

    # Get settings with CLI override (template < config < CLI)
    if template_config:
        # Template provides defaults
        final_rg = resource_group or azlin_config.default_resource_group
        final_region = region or template_config.region
        final_vm_size = vm_size or template_config.vm_size
    else:
        # Use config defaults
        final_rg = resource_group or azlin_config.default_resource_group
        final_region = region or azlin_config.default_region
        final_vm_size = vm_size or azlin_config.default_vm_size

<<<<<<< HEAD
    # Generate VM name
    vm_name = generate_vm_name(name, command)

    # Warn if pool > 10
    if pool and pool > 10:
        estimated_cost = pool * 0.10  # Rough estimate
        click.echo(f"\nWARNING: Creating {pool} VMs")
        click.echo(f"Estimated cost: ~${estimated_cost:.2f}/hour")
        click.echo("Continue? [y/N]: ", nl=False)
        response = input().lower()
        if response not in ['y', 'yes']:
            click.echo("Cancelled.")
            sys.exit(0)

    # Validate repo URL if provided
    if repo:
        if not repo.startswith('https://github.com/'):
            click.echo(
                "Error: Invalid GitHub URL. Must start with https://github.com/",
                err=True
            )
            sys.exit(1)

    # Create orchestrator and run
    orchestrator = CLIOrchestrator(
        repo=repo,
        vm_size=final_vm_size,
        region=final_region,
        resource_group=final_rg,
        auto_connect=not no_auto_connect,
        config_file=config
    )

    # Update config with used resource group
    if final_rg:
        try:
            ConfigManager.update_config(
                config,
                default_resource_group=final_rg,
                last_vm_name=vm_name
            )
        except ConfigError as e:
            logger.debug(f"Failed to update config: {e}")

    # Execute command if specified
    if command and not pool:
        click.echo(f"\nCommand to execute: {command}")
        click.echo("Provisioning VM first...\n")

        # Disable auto-connect for command execution mode
        orchestrator.auto_connect = False
        exit_code = orchestrator.run()
=======
        # Generate VM name
        vm_name = generate_vm_name(name, command)

        # Warn if pool > 10
        if pool and pool > 10:
            estimated_cost = pool * 0.10  # Rough estimate
            click.echo(f"\nWARNING: Creating {pool} VMs")
            click.echo(f"Estimated cost: ~${estimated_cost:.2f}/hour")
            click.echo("Continue? [y/N]: ", nl=False)
            response = input().lower()
            if response not in ["y", "yes"]:
                click.echo("Cancelled.")
                sys.exit(0)

        # Validate repo URL if provided
        if repo:
            if not repo.startswith("https://github.com/"):
                click.echo(
                    "Error: Invalid GitHub URL. Must start with https://github.com/", err=True
                )
                sys.exit(1)

        # Create orchestrator and run
        orchestrator = CLIOrchestrator(
            repo=repo,
            vm_size=final_vm_size,
            region=final_region,
            resource_group=final_rg,
            auto_connect=not no_auto_connect,
            config_file=config,
        )

        # Update config with used resource group
        if final_rg:
            try:
                ConfigManager.update_config(
                    config, default_resource_group=final_rg, last_vm_name=vm_name
                )
            except ConfigError as e:
                logger.debug(f"Failed to update config: {e}")

        # Execute command if specified
        if command and not pool:
            click.echo(f"\nCommand to execute: {command}")
            click.echo("Provisioning VM first...\n")

            # Disable auto-connect for command execution mode
            orchestrator.auto_connect = False
            exit_code = orchestrator.run()

            if exit_code == 0 and orchestrator.vm_details:
                # Create VMInfo from VMDetails for execute_command_on_vm
                vm_info = VMInfo(
                    name=orchestrator.vm_details.name,
                    resource_group=orchestrator.vm_details.resource_group,
                    location=orchestrator.vm_details.location,
                    power_state="VM running",
                    public_ip=orchestrator.vm_details.public_ip,
                    vm_size=orchestrator.vm_details.size,
                )

                # Execute command on the newly provisioned VM
                cmd_exit_code = execute_command_on_vm(vm_info, command, orchestrator.ssh_keys)
                sys.exit(cmd_exit_code)
            else:
                click.echo(f"\nProvisioning failed with exit code {exit_code}", err=True)
                sys.exit(exit_code)

        # Pool provisioning
        if pool and pool > 1:
            click.echo(f"\nProvisioning pool of {pool} VMs in parallel...")

            # Generate SSH keys
            ssh_key_pair = SSHKeyManager.ensure_key_exists()

            # Create VM configs for pool
            configs = []
            for i in range(pool):
                vm_name_pool = f"{vm_name}-{i+1:02d}"
                config = orchestrator.provisioner.create_vm_config(
                    name=vm_name_pool,
                    resource_group=final_rg or f"azlin-rg-{int(time.time())}",
                    location=final_region,
                    size=final_vm_size,
                    ssh_public_key=ssh_key_pair.public_key_content,
                )
                configs.append(config)

            # Provision VMs in parallel (returns PoolProvisioningResult)
            try:
                result = orchestrator.provisioner.provision_vm_pool(
                    configs,
                    progress_callback=lambda msg: click.echo(f"  {msg}"),
                    max_workers=min(10, pool),
                )

                # Display results
                click.echo(f"\n{result.get_summary()}")

                if result.successful:
                    click.echo("\nSuccessfully Provisioned VMs:")
                    click.echo("=" * 80)
                    for vm in result.successful:
                        click.echo(f"  {vm.name:<30} {vm.public_ip:<15} {vm.location}")
                    click.echo("=" * 80)

                if result.failed:
                    click.echo("\nFailed VMs:")
                    click.echo("=" * 80)
                    for failure in result.failed:
                        click.echo(
                            f"  {failure.config.name:<30} {failure.error_type:<20} {failure.error[:40]}"
                        )
                    click.echo("=" * 80)

                if result.rg_failures:
                    click.echo("\nResource Group Failures:")
                    for rg_fail in result.rg_failures:
                        click.echo(f"  {rg_fail.rg_name}: {rg_fail.error}")

                # Exit with success if any VMs succeeded
                if result.any_succeeded:
                    sys.exit(0)
                else:
                    sys.exit(1)
>>>>>>> f98f7f91

        if exit_code == 0 and orchestrator.vm_details:
            # Create VMInfo from VMDetails for execute_command_on_vm
            vm_info = VMInfo(
                name=orchestrator.vm_details.name,
                resource_group=orchestrator.vm_details.resource_group,
                location=orchestrator.vm_details.location,
                power_state="VM running",
                public_ip=orchestrator.vm_details.public_ip,
                vm_size=orchestrator.vm_details.size
            )

            # Execute command on the newly provisioned VM
            cmd_exit_code = execute_command_on_vm(vm_info, command, orchestrator.ssh_keys)
            sys.exit(cmd_exit_code)
        else:
            click.echo(f"\nProvisioning failed with exit code {exit_code}", err=True)
            sys.exit(exit_code)

    # Pool provisioning
    if pool and pool > 1:
        click.echo(f"\nProvisioning pool of {pool} VMs in parallel...")

        # Generate SSH keys
        ssh_key_pair = SSHKeyManager.ensure_key_exists()

        # Create VM configs for pool
        configs = []
        for i in range(pool):
            vm_name_pool = f"{vm_name}-{i+1:02d}"
            config = orchestrator.provisioner.create_vm_config(
                name=vm_name_pool,
                resource_group=final_rg or f"azlin-rg-{int(time.time())}",
                location=final_region,
                size=final_vm_size,
                ssh_public_key=ssh_key_pair.public_key_content
            )
            configs.append(config)

        # Provision VMs in parallel (returns PoolProvisioningResult)
        try:
            result = orchestrator.provisioner.provision_vm_pool(
                configs,
                progress_callback=lambda msg: click.echo(f"  {msg}"),
                max_workers=min(10, pool)
            )

            # Display results
            click.echo(f"\n{result.get_summary()}")

            if result.successful:
                click.echo("\nSuccessfully Provisioned VMs:")
                click.echo("=" * 80)
                for vm in result.successful:
                    click.echo(f"  {vm.name:<30} {vm.public_ip:<15} {vm.location}")
                click.echo("=" * 80)

            if result.failed:
                click.echo("\nFailed VMs:")
                click.echo("=" * 80)
                for failure in result.failed:
                    click.echo(f"  {failure.config.name:<30} {failure.error_type:<20} {failure.error[:40]}")
                click.echo("=" * 80)

            if result.rg_failures:
                click.echo("\nResource Group Failures:")
                for rg_fail in result.rg_failures:
                    click.echo(f"  {rg_fail.rg_name}: {rg_fail.error}")

            # Exit with success if any VMs succeeded
            if result.any_succeeded:
                sys.exit(0)
            else:
                sys.exit(1)

        except ProvisioningError as e:
            click.echo(f"\nPool provisioning failed completely: {e}", err=True)
            sys.exit(1)
        except Exception as e:
            click.echo(f"\nUnexpected error: {e}", err=True)
            sys.exit(1)

    exit_code = orchestrator.run()
    sys.exit(exit_code)


# Alias: 'vm' for 'new'
@main.command(name="vm")
@click.pass_context
<<<<<<< HEAD
@click.option('--repo', help='GitHub repository URL to clone', type=str)
@click.option('--vm-size', help='Azure VM size', type=str)
@click.option('--region', help='Azure region', type=str)
@click.option('--resource-group', '--rg', help='Azure resource group', type=str)
@click.option('--name', help='Custom VM name', type=str)
@click.option('--pool', help='Number of VMs to create in parallel', type=int)
@click.option('--no-auto-connect', help='Do not auto-connect via SSH', is_flag=True)
@click.option('--config', help='Config file path', type=click.Path())
@click.option('--template', help='Template name to use for VM configuration', type=str)
=======
@click.option("--repo", help="GitHub repository URL to clone", type=str)
@click.option("--vm-size", help="Azure VM size", type=str)
@click.option("--region", help="Azure region", type=str)
@click.option("--resource-group", "--rg", help="Azure resource group", type=str)
@click.option("--name", help="Custom VM name", type=str)
@click.option("--pool", help="Number of VMs to create in parallel", type=int)
@click.option("--no-auto-connect", help="Do not auto-connect via SSH", is_flag=True)
@click.option("--config", help="Config file path", type=click.Path())
>>>>>>> f98f7f91
def vm_command(ctx, **kwargs):
    """Alias for 'new' command. Provision a new Azure VM."""
    return ctx.invoke(new_command, **kwargs)


# Alias: 'create' for 'new'
@main.command(name="create")
@click.pass_context
<<<<<<< HEAD
@click.option('--repo', help='GitHub repository URL to clone', type=str)
@click.option('--vm-size', help='Azure VM size', type=str)
@click.option('--region', help='Azure region', type=str)
@click.option('--resource-group', '--rg', help='Azure resource group', type=str)
@click.option('--name', help='Custom VM name', type=str)
@click.option('--pool', help='Number of VMs to create in parallel', type=int)
@click.option('--no-auto-connect', help='Do not auto-connect via SSH', is_flag=True)
@click.option('--config', help='Config file path', type=click.Path())
@click.option('--template', help='Template name to use for VM configuration', type=str)
=======
@click.option("--repo", help="GitHub repository URL to clone", type=str)
@click.option("--vm-size", help="Azure VM size", type=str)
@click.option("--region", help="Azure region", type=str)
@click.option("--resource-group", "--rg", help="Azure resource group", type=str)
@click.option("--name", help="Custom VM name", type=str)
@click.option("--pool", help="Number of VMs to create in parallel", type=int)
@click.option("--no-auto-connect", help="Do not auto-connect via SSH", is_flag=True)
@click.option("--config", help="Config file path", type=click.Path())
>>>>>>> f98f7f91
def create_command(ctx, **kwargs):
    """Alias for 'new' command. Provision a new Azure VM."""
    return ctx.invoke(new_command, **kwargs)


@main.command(name="list")
@click.option("--resource-group", "--rg", help="Resource group to list VMs from", type=str)
@click.option("--config", help="Config file path", type=click.Path())
@click.option("--all", "show_all", help="Show all VMs (including stopped)", is_flag=True)
def list_command(resource_group: Optional[str], config: Optional[str], show_all: bool):
    """List VMs in resource group.

    Shows VM name, status, IP address, region, and size.

    \b
    Examples:
        azlin list
        azlin list --rg my-resource-group
        azlin list --all
    """
    try:
        # Get resource group from config or CLI
        rg = ConfigManager.get_resource_group(resource_group, config)

        if not rg:
            click.echo("Error: No resource group specified and no default configured.", err=True)
            click.echo("Use --resource-group or set default in ~/.azlin/config.toml", err=True)
            sys.exit(1)

        click.echo(f"Listing VMs in resource group: {rg}\n")

        # List VMs
        vms = VMManager.list_vms(rg, include_stopped=show_all)

        # Filter to azlin VMs
        vms = VMManager.filter_by_prefix(vms, "azlin")
        vms = VMManager.sort_by_created_time(vms)

        if not vms:
            click.echo("No VMs found.")
            return

        # Display table
        click.echo("=" * 90)
        click.echo(f"{'NAME':<35} {'STATUS':<15} {'IP':<15} {'REGION':<15} {'SIZE':<10}")
        click.echo("=" * 90)

        for vm in vms:
            status = vm.get_status_display()
            ip = vm.public_ip or "N/A"
            size = vm.vm_size or "N/A"
            click.echo(f"{vm.name:<35} {status:<15} {ip:<15} {vm.location:<15} {size:<10}")

        click.echo("=" * 90)
        click.echo(f"\nTotal: {len(vms)} VMs")

    except VMManagerError as e:
        click.echo(f"Error: {e}", err=True)
        sys.exit(1)
    except ConfigError as e:
        click.echo(f"Config error: {e}", err=True)
        sys.exit(1)


@main.command()
@click.option("--resource-group", "--rg", help="Resource group", type=str)
@click.option("--config", help="Config file path", type=click.Path())
def w(resource_group: Optional[str], config: Optional[str]):
    """Run 'w' command on all VMs.

    Shows who is logged in and what they are doing on each VM.

    \b
    Examples:
        azlin w
        azlin w --rg my-resource-group
    """
    try:
        # Get resource group
        rg = ConfigManager.get_resource_group(resource_group, config)

        if not rg:
            click.echo("Error: No resource group specified.", err=True)
            sys.exit(1)

        # Get SSH key
        ssh_key_pair = SSHKeyManager.ensure_key_exists()

        # List running VMs
        vms = VMManager.list_vms(rg, include_stopped=False)
        vms = VMManager.filter_by_prefix(vms, "azlin")

        if not vms:
            click.echo("No running VMs found.")
            return

        running_vms = [vm for vm in vms if vm.is_running() and vm.public_ip]

        if not running_vms:
            click.echo("No running VMs with public IPs found.")
            return

        click.echo(f"Running 'w' on {len(running_vms)} VMs...\n")

        # Build SSH configs
        ssh_configs = [
            SSHConfig(host=vm.public_ip, user="azureuser", key_path=ssh_key_pair.private_path)
            for vm in running_vms
        ]

        # Execute in parallel
        results = WCommandExecutor.execute_w_on_vms(ssh_configs, timeout=30)

        # Display output
        output = WCommandExecutor.format_w_output(results)
        click.echo(output)

    except VMManagerError as e:
        click.echo(f"Error: {e}", err=True)
        sys.exit(1)
    except Exception as e:
        click.echo(f"Error: {e}", err=True)
        sys.exit(1)


@main.command()
@click.argument("vm_name", type=str)
@click.option("--resource-group", "--rg", help="Resource group", type=str)
@click.option("--config", help="Config file path", type=click.Path())
@click.option("--force", is_flag=True, help="Skip confirmation prompt")
def kill(vm_name: str, resource_group: Optional[str], config: Optional[str], force: bool):
    """Delete a VM and all associated resources.

    Deletes the VM, NICs, disks, and public IPs.

    \b
    Examples:
        azlin kill azlin-vm-12345
        azlin kill my-vm --rg my-resource-group
        azlin kill my-vm --force
    """
    try:
        # Get resource group
        rg = ConfigManager.get_resource_group(resource_group, config)

        if not rg:
            click.echo("Error: No resource group specified.", err=True)
            sys.exit(1)

        # Validate VM exists
        vm = VMManager.get_vm(vm_name, rg)

        if not vm:
            click.echo(f"Error: VM '{vm_name}' not found in resource group '{rg}'.", err=True)
            sys.exit(1)

        # Show confirmation prompt unless --force
        if not force:
            click.echo("\nVM Details:")
            click.echo(f"  Name:           {vm.name}")
            click.echo(f"  Resource Group: {vm.resource_group}")
            click.echo(f"  Status:         {vm.get_status_display()}")
            click.echo(f"  IP:             {vm.public_ip or 'N/A'}")
            click.echo(f"  Size:           {vm.vm_size or 'N/A'}")
            click.echo("\nThis will delete the VM and all associated resources (NICs, disks, IPs).")
            click.echo("This action cannot be undone.\n")

            confirm = input("Are you sure you want to delete this VM? [y/N]: ").lower()
            if confirm not in ["y", "yes"]:
                click.echo("Cancelled.")
                return

        # Delete VM
        click.echo(f"\nDeleting VM '{vm_name}'...")

        result = VMLifecycleManager.delete_vm(
            vm_name=vm_name, resource_group=rg, force=True, no_wait=False
        )

        if result.success:
            click.echo(f"\nSuccess! {result.message}")
            if result.resources_deleted:
                click.echo("\nDeleted resources:")
                for resource in result.resources_deleted:
                    click.echo(f"  - {resource}")
        else:
            click.echo(f"\nError: {result.message}", err=True)
            sys.exit(1)

    except VMManagerError as e:
        click.echo(f"Error: {e}", err=True)
        sys.exit(1)
    except VMLifecycleError as e:
        click.echo(f"Error: {e}", err=True)
        sys.exit(1)
    except KeyboardInterrupt:
        click.echo("\nCancelled by user.")
        sys.exit(130)
    except Exception as e:
        click.echo(f"Unexpected error: {e}", err=True)
        sys.exit(1)


@main.command(name="destroy")
@click.argument("vm_name", type=str)
@click.option("--resource-group", "--rg", help="Resource group", type=str)
@click.option("--config", help="Config file path", type=click.Path())
@click.option("--force", is_flag=True, help="Skip confirmation prompt")
@click.option(
    "--dry-run", is_flag=True, help="Show what would be deleted without actually deleting"
)
@click.option(
    "--delete-rg", is_flag=True, help="Delete the entire resource group (use with caution)"
)
def destroy(
    vm_name: str,
    resource_group: Optional[str],
    config: Optional[str],
    force: bool,
    dry_run: bool,
    delete_rg: bool,
):
    """Destroy a VM and optionally the entire resource group.

    This is an alias for the 'kill' command with additional options.
    Deletes the VM, NICs, disks, and public IPs.

    \b
    Examples:
        azlin destroy azlin-vm-12345
        azlin destroy my-vm --dry-run
        azlin destroy my-vm --delete-rg --force
        azlin destroy my-vm --rg my-resource-group
    """
    try:
        # Get resource group
        rg = ConfigManager.get_resource_group(resource_group, config)

        if not rg:
            click.echo("Error: No resource group specified.", err=True)
            sys.exit(1)

        # Handle --delete-rg option
        if delete_rg:
            if dry_run:
                click.echo(f"\n[DRY RUN] Would delete entire resource group: {rg}")
                click.echo(f"This would delete ALL resources in the group, not just '{vm_name}'")
                return

            # Show warning and confirmation
            if not force:
                click.echo(f"\nWARNING: You are about to delete the ENTIRE resource group: {rg}")
                click.echo(
                    f"This will delete ALL resources in the group, not just the VM '{vm_name}'!"
                )
                click.echo("\nThis action cannot be undone.\n")

                confirm = input("Type the resource group name to confirm deletion: ").strip()
                if confirm != rg:
                    click.echo("Cancelled. Resource group name did not match.")
                    return

            click.echo(f"\nDeleting resource group '{rg}'...")

            # Use Azure CLI to delete resource group
            import subprocess

            cmd = ["az", "group", "delete", "--name", rg, "--yes"]

            try:
                result = subprocess.run(
                    cmd, capture_output=True, text=True, timeout=600, check=True
                )
                click.echo(f"\nSuccess! Resource group '{rg}' and all resources deleted.")
                return
            except subprocess.CalledProcessError as e:
                click.echo(f"\nError deleting resource group: {e.stderr}", err=True)
                sys.exit(1)
            except subprocess.TimeoutExpired:
                click.echo("\nError: Resource group deletion timed out.", err=True)
                sys.exit(1)

        # Handle dry-run for single VM
        if dry_run:
            vm = VMManager.get_vm(vm_name, rg)
            if not vm:
                click.echo(f"Error: VM '{vm_name}' not found in resource group '{rg}'.", err=True)
                sys.exit(1)

            click.echo(f"\n[DRY RUN] Would delete VM: {vm_name}")
            click.echo(f"  Resource Group: {rg}")
            click.echo(f"  Status:         {vm.get_status_display()}")
            click.echo(f"  IP:             {vm.public_ip or 'N/A'}")
            click.echo(f"  Size:           {vm.vm_size or 'N/A'}")
            click.echo("\nResources that would be deleted:")
            click.echo(f"  - VM: {vm_name}")
            click.echo("  - Associated NICs")
            click.echo("  - Associated disks")
            click.echo("  - Associated public IPs")
            return

        # Normal deletion (same as kill command)
        vm = VMManager.get_vm(vm_name, rg)

        if not vm:
            click.echo(f"Error: VM '{vm_name}' not found in resource group '{rg}'.", err=True)
            sys.exit(1)

        # Show confirmation prompt unless --force
        if not force:
            click.echo("\nVM Details:")
            click.echo(f"  Name:           {vm.name}")
            click.echo(f"  Resource Group: {vm.resource_group}")
            click.echo(f"  Status:         {vm.get_status_display()}")
            click.echo(f"  IP:             {vm.public_ip or 'N/A'}")
            click.echo(f"  Size:           {vm.vm_size or 'N/A'}")
            click.echo("\nThis will delete the VM and all associated resources (NICs, disks, IPs).")
            click.echo("This action cannot be undone.\n")

            confirm = input("Are you sure you want to delete this VM? [y/N]: ").lower()
            if confirm not in ["y", "yes"]:
                click.echo("Cancelled.")
                return

        # Delete VM
        click.echo(f"\nDeleting VM '{vm_name}'...")

        result = VMLifecycleManager.delete_vm(
            vm_name=vm_name, resource_group=rg, force=True, no_wait=False
        )

        if result.success:
            click.echo(f"\nSuccess! {result.message}")
            if result.resources_deleted:
                click.echo("\nDeleted resources:")
                for resource in result.resources_deleted:
                    click.echo(f"  - {resource}")
        else:
            click.echo(f"\nError: {result.message}", err=True)
            sys.exit(1)

    except VMManagerError as e:
        click.echo(f"Error: {e}", err=True)
        sys.exit(1)
    except VMLifecycleError as e:
        click.echo(f"Error: {e}", err=True)
        sys.exit(1)
    except KeyboardInterrupt:
        click.echo("\nCancelled by user.")
        sys.exit(130)
    except Exception as e:
        click.echo(f"Unexpected error: {e}", err=True)
        sys.exit(1)


@main.command()
@click.option("--resource-group", "--rg", help="Resource group", type=str)
@click.option("--config", help="Config file path", type=click.Path())
@click.option("--force", is_flag=True, help="Skip confirmation prompt")
@click.option("--prefix", default="azlin", help="Only delete VMs with this prefix")
def killall(resource_group: Optional[str], config: Optional[str], force: bool, prefix: str):
    """Delete all VMs in resource group.

    Deletes all VMs matching the prefix and their associated resources.

    \b
    Examples:
        azlin killall
        azlin killall --rg my-resource-group
        azlin killall --prefix test-vm
        azlin killall --force
    """
    try:
        # Get resource group
        rg = ConfigManager.get_resource_group(resource_group, config)

        if not rg:
            click.echo("Error: No resource group specified.", err=True)
            sys.exit(1)

        # List VMs
        vms = VMManager.list_vms(rg, include_stopped=True)
        vms = VMManager.filter_by_prefix(vms, prefix)

        if not vms:
            click.echo(f"No VMs found with prefix '{prefix}' in resource group '{rg}'.")
            return

        # Show confirmation prompt unless --force
        if not force:
            click.echo(f"\nFound {len(vms)} VM(s) in resource group '{rg}':")
            click.echo("=" * 80)
            for vm in vms:
                status = vm.get_status_display()
                ip = vm.public_ip or "N/A"
                click.echo(f"  {vm.name:<35} {status:<15} {ip:<15}")
            click.echo("=" * 80)

            click.echo(f"\nThis will delete all {len(vms)} VM(s) and their associated resources.")
            click.echo("This action cannot be undone.\n")

            confirm = input(f"Are you sure you want to delete {len(vms)} VM(s)? [y/N]: ").lower()
            if confirm not in ["y", "yes"]:
                click.echo("Cancelled.")
                return

        # Delete all VMs
        click.echo(f"\nDeleting {len(vms)} VM(s) in parallel...")

        summary = VMLifecycleManager.delete_all_vms(
            resource_group=rg, force=True, vm_prefix=prefix, max_workers=5
        )

        # Display results
        click.echo("\n" + "=" * 80)
        click.echo("Deletion Summary")
        click.echo("=" * 80)
        click.echo(f"Total VMs:     {summary.total}")
        click.echo(f"Succeeded:     {summary.succeeded}")
        click.echo(f"Failed:        {summary.failed}")
        click.echo("=" * 80)

        # Show details
        if summary.succeeded > 0:
            click.echo("\nSuccessfully deleted:")
            for result in summary.results:
                if result.success:
                    click.echo(f"  - {result.vm_name}")

        if summary.failed > 0:
            click.echo("\nFailed to delete:")
            for result in summary.results:
                if not result.success:
                    click.echo(f"  - {result.vm_name}: {result.message}")

        # Exit with error code if any failed
        if not summary.all_succeeded:
            sys.exit(1)

    except VMManagerError as e:
        click.echo(f"Error: {e}", err=True)
        sys.exit(1)
    except VMLifecycleError as e:
        click.echo(f"Error: {e}", err=True)
        sys.exit(1)
    except KeyboardInterrupt:
        click.echo("\nCancelled by user.")
        sys.exit(130)
    except Exception as e:
        click.echo(f"Unexpected error: {e}", err=True)
        sys.exit(1)


@main.command()
@click.option("--resource-group", "--rg", help="Resource group", type=str)
@click.option("--config", help="Config file path", type=click.Path())
@click.option("--grouped", is_flag=True, help="Group output by VM instead of prefixing")
def ps(resource_group: Optional[str], config: Optional[str], grouped: bool):
    """Run 'ps aux' command on all VMs.

    Shows running processes on each VM. Output is prefixed with [vm-name].
    SSH processes are automatically filtered out.

    \b
    Examples:
        azlin ps
        azlin ps --rg my-resource-group
        azlin ps --grouped
    """
    try:
        # Get resource group
        rg = ConfigManager.get_resource_group(resource_group, config)

        if not rg:
            click.echo("Error: No resource group specified.", err=True)
            sys.exit(1)

        # Get SSH key
        ssh_key_pair = SSHKeyManager.ensure_key_exists()

        # List running VMs
        vms = VMManager.list_vms(rg, include_stopped=False)
        vms = VMManager.filter_by_prefix(vms, "azlin")

        if not vms:
            click.echo("No running VMs found.")
            return

        running_vms = [vm for vm in vms if vm.is_running() and vm.public_ip]

        if not running_vms:
            click.echo("No running VMs with public IPs found.")
            return

        click.echo(f"Running 'ps aux' on {len(running_vms)} VMs...\n")

        # Build SSH configs
        ssh_configs = [
            SSHConfig(host=vm.public_ip, user="azureuser", key_path=ssh_key_pair.private_path)
            for vm in running_vms
        ]

        # Execute in parallel
        results = PSCommandExecutor.execute_ps_on_vms(ssh_configs, timeout=30)

        # Display output
        if grouped:
            output = PSCommandExecutor.format_ps_output_grouped(results, filter_ssh=True)
        else:
            output = PSCommandExecutor.format_ps_output(results, filter_ssh=True)

        click.echo(output)

    except VMManagerError as e:
        click.echo(f"Error: {e}", err=True)
        sys.exit(1)
    except RemoteExecError as e:
        click.echo(f"Error: {e}", err=True)
        sys.exit(1)
    except Exception as e:
        click.echo(f"Error: {e}", err=True)
        sys.exit(1)


@main.command()
@click.option("--resource-group", "--rg", help="Resource group", type=str)
@click.option("--config", help="Config file path", type=click.Path())
@click.option("--by-vm", is_flag=True, help="Show per-VM breakdown")
@click.option("--from", "from_date", help="Start date (YYYY-MM-DD)", type=str)
@click.option("--to", "to_date", help="End date (YYYY-MM-DD)", type=str)
@click.option("--estimate", is_flag=True, help="Show monthly cost estimate")
def cost(
    resource_group: Optional[str],
    config: Optional[str],
    by_vm: bool,
    from_date: Optional[str],
    to_date: Optional[str],
    estimate: bool,
):
    """Show cost estimates for VMs.

    Displays cost estimates based on VM size and uptime.
    Costs are approximate based on Azure pay-as-you-go pricing.

    \b
    Examples:
        azlin cost
        azlin cost --by-vm
        azlin cost --from 2025-01-01 --to 2025-01-31
        azlin cost --estimate
        azlin cost --rg my-resource-group --by-vm
    """
    try:
        # Get resource group
        rg = ConfigManager.get_resource_group(resource_group, config)

        if not rg:
            click.echo("Error: No resource group specified.", err=True)
            sys.exit(1)

        # Parse dates if provided
        start_date = None
        end_date = None

        if from_date:
            try:
                start_date = datetime.strptime(from_date, "%Y-%m-%d")
            except ValueError:
                click.echo("Error: Invalid from date format. Use YYYY-MM-DD", err=True)
                sys.exit(1)

        if to_date:
            try:
                end_date = datetime.strptime(to_date, "%Y-%m-%d")
            except ValueError:
                click.echo("Error: Invalid to date format. Use YYYY-MM-DD", err=True)
                sys.exit(1)

        # Get cost estimates
        click.echo(f"Calculating costs for resource group: {rg}\n")

        summary = CostTracker.estimate_costs(
            resource_group=rg, from_date=start_date, to_date=end_date, include_stopped=True
        )

        # Display formatted table
        output = CostTracker.format_cost_table(summary, by_vm=by_vm)
        click.echo(output)

        # Show estimate if requested
        if estimate and summary.running_vms > 0:
            monthly = summary.get_monthly_estimate()
            click.echo(f"Monthly estimate for running VMs: ${monthly:.2f}")
            click.echo("")

    except CostTrackerError as e:
        click.echo(f"Error: {e}", err=True)
        sys.exit(1)
    except VMManagerError as e:
        click.echo(f"Error: {e}", err=True)
        sys.exit(1)
    except Exception as e:
        click.echo(f"Unexpected error: {e}", err=True)
        sys.exit(1)


@main.command()
@click.argument("vm_identifier", type=str)
@click.option("--resource-group", "--rg", help="Resource group (required for VM name)", type=str)
@click.option("--config", help="Config file path", type=click.Path())
@click.option("--no-tmux", is_flag=True, help="Skip tmux session")
@click.option("--tmux-session", help="Tmux session name (default: vm_identifier)", type=str)
@click.option("--user", default="azureuser", help="SSH username (default: azureuser)", type=str)
@click.option("--key", help="SSH private key path", type=click.Path(exists=True))
@click.option("--no-reconnect", is_flag=True, help="Disable auto-reconnect on disconnect")
@click.option(
    "--max-retries", default=3, help="Maximum reconnection attempts (default: 3)", type=int
)
@click.argument("remote_command", nargs=-1, type=str)
def connect(
    vm_identifier: str,
    resource_group: Optional[str],
    config: Optional[str],
    no_tmux: bool,
    tmux_session: Optional[str],
    user: str,
    key: Optional[str],
    no_reconnect: bool,
    max_retries: int,
    remote_command: tuple,
):
    """Connect to existing VM via SSH.

    VM_IDENTIFIER can be either:
    - VM name (requires --resource-group or default config)
    - IP address (direct connection)

    Use -- to separate remote command from options.

    By default, auto-reconnect is ENABLED. If your SSH session disconnects,
    you will be prompted to reconnect. Use --no-reconnect to disable this.

    \b
    Examples:
        # Connect to VM by name
        azlin connect my-vm

        # Connect to VM by name with explicit resource group
        azlin connect my-vm --rg my-resource-group

        # Connect by IP address
        azlin connect 20.1.2.3

        # Connect without tmux
        azlin connect my-vm --no-tmux

        # Connect with custom tmux session name
        azlin connect my-vm --tmux-session dev

        # Connect and run command
        azlin connect my-vm -- ls -la

        # Connect with custom SSH user
        azlin connect my-vm --user myuser

        # Connect with custom SSH key
        azlin connect my-vm --key ~/.ssh/custom_key

        # Disable auto-reconnect
        azlin connect my-vm --no-reconnect

        # Set maximum reconnection attempts
        azlin connect my-vm --max-retries 5
    """
    try:
        # Parse remote command
        command = " ".join(remote_command) if remote_command else None

        # Convert key path to Path object
        key_path = Path(key).expanduser() if key else None

        # Get resource group from config if not specified
        if not VMConnector._is_valid_ip(vm_identifier):
            rg = ConfigManager.get_resource_group(resource_group, config)
            if not rg:
                click.echo(
                    "Error: Resource group required for VM name.\n"
                    "Use --resource-group or set default in ~/.azlin/config.toml",
                    err=True,
                )
                sys.exit(1)
        else:
            rg = resource_group

        # Connect to VM
        click.echo(f"Connecting to {vm_identifier}...")

        success = VMConnector.connect(
            vm_identifier=vm_identifier,
            resource_group=rg,
            use_tmux=not no_tmux,
            tmux_session=tmux_session,
            remote_command=command,
            ssh_user=user,
            ssh_key_path=key_path,
            enable_reconnect=not no_reconnect,
            max_reconnect_retries=max_retries,
        )

        sys.exit(0 if success else 1)

    except VMConnectorError as e:
        click.echo(f"Error: {e}", err=True)
        sys.exit(1)
    except ConfigError as e:
        click.echo(f"Config error: {e}", err=True)
        sys.exit(1)
    except KeyboardInterrupt:
        click.echo("\nCancelled by user.")
        sys.exit(130)
    except Exception as e:
        click.echo(f"Unexpected error: {e}", err=True)
        logger.exception("Unexpected error in connect command")
        sys.exit(1)


@main.command()
@click.argument("vm_name", type=str)
@click.option("--resource-group", "--rg", help="Resource group", type=str)
@click.option("--config", help="Config file path", type=click.Path())
@click.option(
    "--deallocate/--no-deallocate", default=True, help="Deallocate to save costs (default: yes)"
)
def stop(vm_name: str, resource_group: Optional[str], config: Optional[str], deallocate: bool):
    """Stop or deallocate a VM.

    Stopping a VM with --deallocate (default) fully releases compute resources
    and stops billing for the VM (storage charges still apply).

    \b
    Examples:
        azlin stop my-vm
        azlin stop my-vm --rg my-resource-group
        azlin stop my-vm --no-deallocate
    """
    try:
        # Get resource group
        rg = ConfigManager.get_resource_group(resource_group, config)

        if not rg:
            click.echo("Error: No resource group specified.", err=True)
            sys.exit(1)

        click.echo(f"{'Deallocating' if deallocate else 'Stopping'} VM '{vm_name}'...")

        result = VMLifecycleController.stop_vm(
            vm_name=vm_name, resource_group=rg, deallocate=deallocate, no_wait=False
        )

        if result.success:
            click.echo(f"Success! {result.message}")
            if result.cost_impact:
                click.echo(f"Cost impact: {result.cost_impact}")
        else:
            click.echo(f"Error: {result.message}", err=True)
            sys.exit(1)

    except VMLifecycleControlError as e:
        click.echo(f"Error: {e}", err=True)
        sys.exit(1)
    except Exception as e:
        click.echo(f"Unexpected error: {e}", err=True)
        sys.exit(1)


@main.command()
@click.argument("vm_name", type=str)
@click.option("--resource-group", "--rg", help="Resource group", type=str)
@click.option("--config", help="Config file path", type=click.Path())
def start(vm_name: str, resource_group: Optional[str], config: Optional[str]):
    """Start a stopped or deallocated VM.

    \b
    Examples:
        azlin start my-vm
        azlin start my-vm --rg my-resource-group
    """
    try:
        # Get resource group
        rg = ConfigManager.get_resource_group(resource_group, config)

        if not rg:
            click.echo("Error: No resource group specified.", err=True)
            sys.exit(1)

        click.echo(f"Starting VM '{vm_name}'...")

        result = VMLifecycleController.start_vm(vm_name=vm_name, resource_group=rg, no_wait=False)

        if result.success:
            click.echo(f"Success! {result.message}")
            if result.cost_impact:
                click.echo(f"Cost impact: {result.cost_impact}")
        else:
            click.echo(f"Error: {result.message}", err=True)
            sys.exit(1)

    except VMLifecycleControlError as e:
        click.echo(f"Error: {e}", err=True)
        sys.exit(1)
    except Exception as e:
        click.echo(f"Unexpected error: {e}", err=True)
        sys.exit(1)


@main.command()
@click.option("--vm-name", help="VM name to sync to", type=str)
@click.option("--dry-run", help="Show what would be synced", is_flag=True)
@click.option("--resource-group", "--rg", help="Resource group", type=str)
@click.option("--config", help="Config file path", type=click.Path())
def sync(
    vm_name: Optional[str], dry_run: bool, resource_group: Optional[str], config: Optional[str]
):
    """Sync ~/.azlin/home/ to VM home directory.

    Syncs local configuration files to remote VM for consistent
    development environment.

    \b
    Examples:
        azlin sync                    # Interactive VM selection
        azlin sync --vm-name myvm     # Sync to specific VM
        azlin sync --dry-run          # Show what would be synced
    """
    try:
        # Get SSH key
        ssh_key_pair = SSHKeyManager.ensure_key_exists()

        # Get resource group
        rg = ConfigManager.get_resource_group(resource_group, config)

        # Get VM
        if vm_name:
            # Sync to specific VM
            if not rg:
                click.echo("Error: Resource group required for VM name.", err=True)
                click.echo("Use --resource-group or set default in ~/.azlin/config.toml", err=True)
                sys.exit(1)

            vm = VMManager.get_vm(vm_name, rg)
            if not vm:
                click.echo(f"Error: VM '{vm_name}' not found in resource group '{rg}'.", err=True)
                sys.exit(1)

            if not vm.is_running():
                click.echo(f"Error: VM '{vm_name}' is not running.", err=True)
                sys.exit(1)

            if not vm.public_ip:
                click.echo(f"Error: VM '{vm_name}' has no public IP.", err=True)
                sys.exit(1)

            selected_vm = vm
        else:
            # Interactive selection
            if not rg:
                click.echo("Error: No resource group specified.", err=True)
                click.echo("Use --resource-group or set default in ~/.azlin/config.toml", err=True)
                sys.exit(1)

            vms = VMManager.list_vms(rg, include_stopped=False)
            vms = VMManager.filter_by_prefix(vms, "azlin")
            vms = [vm for vm in vms if vm.is_running() and vm.public_ip]

            if not vms:
                click.echo("No running VMs found.")
                sys.exit(1)

            if len(vms) == 1:
                selected_vm = vms[0]
                click.echo(f"Auto-selecting VM: {selected_vm.name}")
            else:
                # Show menu
                click.echo("\nSelect VM to sync to:")
                for idx, vm in enumerate(vms, 1):
                    click.echo(f"  {idx}. {vm.name} - {vm.public_ip}")

                choice = input("\nSelect VM (number): ").strip()
                try:
                    idx = int(choice) - 1
                    if 0 <= idx < len(vms):
                        selected_vm = vms[idx]
                    else:
                        click.echo("Invalid selection", err=True)
                        sys.exit(1)
                except ValueError:
                    click.echo("Invalid input", err=True)
                    sys.exit(1)

        # Create SSH config
        ssh_config = SSHConfig(
            host=selected_vm.public_ip, user="azureuser", key_path=ssh_key_pair.private_path
        )

        # Sync
        click.echo(f"\nSyncing to {selected_vm.name} ({selected_vm.public_ip})...")

        def progress_callback(msg: str):
            click.echo(f"  {msg}")

        result = HomeSyncManager.sync_to_vm(
            ssh_config, dry_run=dry_run, progress_callback=progress_callback
        )

        if result.success:
            click.echo(
                f"\nSuccess! Synced {result.files_synced} files "
                f"({result.bytes_transferred / 1024:.1f} KB) "
                f"in {result.duration_seconds:.1f}s"
            )
        else:
            click.echo("\nSync completed with errors:", err=True)
            for error in result.errors:
                click.echo(f"  - {error}", err=True)
            sys.exit(1)

    except SecurityValidationError as e:
        click.echo("\nSecurity validation failed:", err=True)
        click.echo(str(e), err=True)
        click.echo("\nRemove sensitive files from ~/.azlin/home/ and try again.", err=True)
        sys.exit(1)

    except (RsyncError, HomeSyncError) as e:
        click.echo(f"\nSync failed: {e}", err=True)
        sys.exit(1)

    except (VMManagerError, ConfigError) as e:
        click.echo(f"Error: {e}", err=True)
        sys.exit(1)

    except KeyboardInterrupt:
        click.echo("\nCancelled by user.")
        sys.exit(130)

    except Exception as e:
        click.echo(f"Unexpected error: {e}", err=True)
        logger.exception("Unexpected error in sync command")
        sys.exit(1)


@main.command()
@click.argument("source")
@click.argument("destination")
@click.option("--dry-run", is_flag=True, help="Show what would be transferred")
@click.option("--resource-group", "--rg", help="Resource group", type=str)
@click.option("--config", help="Config file path", type=click.Path())
def cp(
    source: str,
    destination: str,
    dry_run: bool,
    resource_group: Optional[str],
    config: Optional[str],
):
    """Copy files between local machine and VMs.

    Supports bidirectional file transfer with security-hardened path validation.

    Arguments support session:path notation:
    - Local path: myfile.txt
    - Remote path: vm1:~/myfile.txt

    \b
    Examples:
        azlin cp myfile.txt vm1:~/          # Local to remote
        azlin cp vm1:~/data.txt ./          # Remote to local
        azlin cp vm1:~/src vm2:~/dest       # Remote to remote (not supported)
        azlin cp --dry-run test.txt vm1:~/  # Show transfer plan
    """
    try:
        # Get resource group
        rg = ConfigManager.get_resource_group(resource_group, config)

        # Get SSH key
        ssh_key_pair = SSHKeyManager.ensure_key_exists()

        # Parse source
        source_session_name, source_path_str = SessionManager.parse_session_path(source)

        if source_session_name is None:
            # Local source
            source_path = PathParser.parse_and_validate(source_path_str, allow_absolute=False)
            source_endpoint = TransferEndpoint(path=source_path, session=None)
        else:
            # Remote source
            if not rg:
                click.echo("Error: Resource group required for remote sessions.", err=True)
                click.echo("Use --resource-group or set default in ~/.azlin/config.toml", err=True)
                sys.exit(1)

            vm_session = SessionManager.get_vm_session(
                source_session_name, VMManager, ConfigManager
            )

            # Parse remote path (allow relative to home)
            source_path = PathParser.parse_and_validate(
                source_path_str, allow_absolute=True, base_dir=Path("/home") / vm_session.user
            )

            source_endpoint = TransferEndpoint(path=source_path, session=vm_session)

        # Parse destination
        dest_session_name, dest_path_str = SessionManager.parse_session_path(destination)

        if dest_session_name is None:
            # Local destination
            dest_path = PathParser.parse_and_validate(dest_path_str, allow_absolute=False)
            dest_endpoint = TransferEndpoint(path=dest_path, session=None)
        else:
            # Remote destination
            if not rg:
                click.echo("Error: Resource group required for remote sessions.", err=True)
                click.echo("Use --resource-group or set default in ~/.azlin/config.toml", err=True)
                sys.exit(1)

            vm_session = SessionManager.get_vm_session(dest_session_name, VMManager, ConfigManager)

            # Parse remote path (allow relative to home)
            dest_path = PathParser.parse_and_validate(
                dest_path_str, allow_absolute=True, base_dir=Path("/home") / vm_session.user
            )

            dest_endpoint = TransferEndpoint(path=dest_path, session=vm_session)

        # Display transfer plan
        click.echo("\nTransfer Plan:")
        if source_endpoint.session is None:
            click.echo(f"  Source: {source_endpoint.path} (local)")
        else:
            click.echo(f"  Source: {source_endpoint.session.name}:{source_endpoint.path}")

        if dest_endpoint.session is None:
            click.echo(f"  Dest:   {dest_endpoint.path} (local)")
        else:
            click.echo(f"  Dest:   {dest_endpoint.session.name}:{dest_endpoint.path}")

        click.echo()

        if dry_run:
            click.echo("Dry run - no files transferred")
            return

        # Execute transfer
        result = FileTransfer.transfer(source_endpoint, dest_endpoint)

        if result.success:
            click.echo(
                f"Success! Transferred {result.files_transferred} files "
                f"({result.bytes_transferred / 1024:.1f} KB) "
                f"in {result.duration_seconds:.1f}s"
            )
        else:
            click.echo("Transfer failed:", err=True)
            for error in result.errors:
                click.echo(f"  {error}", err=True)
            sys.exit(1)

    except FileTransferError as e:
        click.echo(f"Error: {e}", err=True)
        sys.exit(1)
    except VMManagerError as e:
        click.echo(f"Error: {e}", err=True)
        sys.exit(1)
    except ConfigError as e:
        click.echo(f"Config error: {e}", err=True)
        sys.exit(1)
    except KeyboardInterrupt:
        click.echo("\nCancelled by user.")
        sys.exit(130)
    except Exception as e:
        click.echo(f"Unexpected error: {e}", err=True)
        logger.exception("Unexpected error in cp command")
        sys.exit(1)


@main.command()
@click.option("--resource-group", "--rg", help="Resource group", type=str)
@click.option("--config", help="Config file path", type=click.Path())
@click.option("--vm", help="Show status for specific VM only", type=str)
def status(resource_group: Optional[str], config: Optional[str], vm: Optional[str]):
    """Show status of VMs in resource group.

    Displays detailed status information including power state and IP addresses.

    \b
    Examples:
        azlin status
        azlin status --rg my-resource-group
        azlin status --vm my-vm
    """
    try:
        # Get resource group
        rg = ConfigManager.get_resource_group(resource_group, config)

        if not rg:
            click.echo("Error: No resource group specified.", err=True)
            sys.exit(1)

        # List VMs
        vms = VMManager.list_vms(rg, include_stopped=True)

        if vm:
            # Filter to specific VM
            vms = [v for v in vms if v.name == vm]
            if not vms:
                click.echo(f"Error: VM '{vm}' not found in resource group '{rg}'.", err=True)
                sys.exit(1)
        else:
            # Filter to azlin VMs
            vms = VMManager.filter_by_prefix(vms, "azlin")

        vms = VMManager.sort_by_created_time(vms)

        if not vms:
            click.echo("No VMs found.")
            return

        # Display status table
        click.echo(f"\nVM Status in resource group: {rg}")
        click.echo("=" * 100)
        click.echo(f"{'NAME':<35} {'POWER STATE':<18} {'IP':<16} {'REGION':<15} {'SIZE':<15}")
        click.echo("=" * 100)

        for v in vms:
            power_state = v.power_state if v.power_state else "Unknown"
            ip = v.public_ip or "N/A"
            size = v.vm_size or "N/A"
            location = v.location or "N/A"
            click.echo(f"{v.name:<35} {power_state:<18} {ip:<16} {location:<15} {size:<15}")

        click.echo("=" * 100)
        click.echo(f"\nTotal: {len(vms)} VMs")

        # Summary stats
        running = sum(1 for v in vms if v.is_running())
        stopped = len(vms) - running
        click.echo(f"Running: {running}, Stopped/Deallocated: {stopped}\n")

    except VMManagerError as e:
        click.echo(f"Error: {e}", err=True)
        sys.exit(1)
    except Exception as e:
        click.echo(f"Unexpected error: {e}", err=True)
        sys.exit(1)


<<<<<<< HEAD
@main.group(name='template')
def template():
    """Manage VM configuration templates.

    Templates allow you to save and reuse VM configurations.
    Stored in ~/.azlin/templates/ as YAML files.

    \b
    SUBCOMMANDS:
        create   Create a new template
        list     List all templates
        delete   Delete a template
        export   Export template to file
        import   Import template from file

    \b
    EXAMPLES:
        # Create a template interactively
        azlin template create dev-vm

        # List all templates
        azlin template list

        # Delete a template
        azlin template delete dev-vm

        # Export a template
        azlin template export dev-vm my-template.yaml

        # Import a template
        azlin template import my-template.yaml

        # Use a template when creating VM
        azlin new --template dev-vm
    """
    pass


@template.command(name='create')
@click.argument('name', type=str)
@click.option('--description', help='Template description', type=str)
@click.option('--vm-size', help='Azure VM size', type=str)
@click.option('--region', help='Azure region', type=str)
@click.option('--cloud-init', help='Path to cloud-init script file', type=click.Path(exists=True))
def template_create(
    name: str,
    description: Optional[str],
    vm_size: Optional[str],
    region: Optional[str],
    cloud_init: Optional[str]
):
    """Create a new VM template.

    Creates a template with the specified configuration.
    If options are not provided, uses defaults from config.

    \b
    Examples:
        azlin template create dev-vm
        azlin template create dev-vm --vm-size Standard_D2s_v3 --region eastus
        azlin template create dev-vm --description "My dev VM" --cloud-init custom.yaml
    """
    try:
        # Load config for defaults
        try:
            config = ConfigManager.load_config()
        except ConfigError:
            config = AzlinConfig()

        # Use provided values or defaults
        final_description = description or f"Template: {name}"
        final_vm_size = vm_size or config.default_vm_size
        final_region = region or config.default_region

        # Load cloud-init if provided
        cloud_init_content = None
        if cloud_init:
            cloud_init_path = Path(cloud_init).expanduser().resolve()
            cloud_init_content = cloud_init_path.read_text()

        # Create template
        template = VMTemplateConfig(
            name=name,
            description=final_description,
            vm_size=final_vm_size,
            region=final_region,
            cloud_init=cloud_init_content
        )

        TemplateManager.create_template(template)

        click.echo(f"Created template: {name}")
        click.echo(f"  Description: {final_description}")
        click.echo(f"  VM Size:     {final_vm_size}")
        click.echo(f"  Region:      {final_region}")
        if cloud_init_content:
            click.echo(f"  Cloud-init:  Custom script included")

    except TemplateError as e:
        click.echo(f"Error: {e}", err=True)
        sys.exit(1)
    except Exception as e:
        click.echo(f"Unexpected error: {e}", err=True)
        sys.exit(1)


@template.command(name='list')
def template_list():
    """List all available templates.

    Shows all templates stored in ~/.azlin/templates/.

    \b
    Examples:
        azlin template list
    """
    try:
        templates = TemplateManager.list_templates()

        if not templates:
            click.echo("No templates found.")
            click.echo("\nCreate a template with: azlin template create <name>")
            return

        click.echo(f"\nAvailable Templates ({len(templates)}):")
        click.echo("=" * 90)
        click.echo(f"{'NAME':<25} {'VM SIZE':<20} {'REGION':<15} {'DESCRIPTION':<30}")
        click.echo("=" * 90)

        for t in templates:
            desc = t.description[:27] + "..." if len(t.description) > 30 else t.description
            click.echo(f"{t.name:<25} {t.vm_size:<20} {t.region:<15} {desc:<30}")

        click.echo("=" * 90)
        click.echo(f"\nUse with: azlin new --template <name>")

    except TemplateError as e:
        click.echo(f"Error: {e}", err=True)
        sys.exit(1)
    except Exception as e:
        click.echo(f"Unexpected error: {e}", err=True)
        sys.exit(1)


@template.command(name='delete')
@click.argument('name', type=str)
@click.option('--force', is_flag=True, help='Skip confirmation prompt')
def template_delete(name: str, force: bool):
    """Delete a template.

    Removes the template file from ~/.azlin/templates/.

    \b
    Examples:
        azlin template delete dev-vm
        azlin template delete dev-vm --force
    """
    try:
        # Verify template exists
        template = TemplateManager.get_template(name)

        # Confirm deletion unless --force
        if not force:
            click.echo(f"\nTemplate: {template.name}")
            click.echo(f"  Description: {template.description}")
            click.echo(f"  VM Size:     {template.vm_size}")
            click.echo(f"  Region:      {template.region}")
            click.echo("\nThis action cannot be undone.")

            confirm = input("\nDelete this template? [y/N]: ").lower()
            if confirm not in ['y', 'yes']:
                click.echo("Cancelled.")
                return

        # Delete template
        TemplateManager.delete_template(name)
        click.echo(f"Deleted template: {name}")

    except TemplateError as e:
        click.echo(f"Error: {e}", err=True)
        sys.exit(1)
    except Exception as e:
        click.echo(f"Unexpected error: {e}", err=True)
        sys.exit(1)


@template.command(name='export')
@click.argument('name', type=str)
@click.argument('output_file', type=click.Path())
def template_export(name: str, output_file: str):
    """Export a template to a YAML file.

    Exports the template configuration to a file that can be shared
    or imported on another machine.

    \b
    Examples:
        azlin template export dev-vm my-template.yaml
        azlin template export dev-vm ~/shared/template.yaml
    """
    try:
        output_path = Path(output_file).expanduser().resolve()

        # Check if file exists
        if output_path.exists():
            confirm = input(f"\nFile '{output_path}' exists. Overwrite? [y/N]: ").lower()
            if confirm not in ['y', 'yes']:
                click.echo("Cancelled.")
                return

        TemplateManager.export_template(name, output_path)
        click.echo(f"Exported template '{name}' to: {output_path}")

    except TemplateError as e:
        click.echo(f"Error: {e}", err=True)
        sys.exit(1)
    except Exception as e:
        click.echo(f"Unexpected error: {e}", err=True)
        sys.exit(1)


@template.command(name='import')
@click.argument('input_file', type=click.Path(exists=True))
def template_import(input_file: str):
    """Import a template from a YAML file.

    Imports a template configuration from a file and saves it
    to ~/.azlin/templates/.

    \b
    Examples:
        azlin template import my-template.yaml
        azlin template import ~/shared/template.yaml
    """
    try:
        input_path = Path(input_file).expanduser().resolve()

        template = TemplateManager.import_template(input_path)

        click.echo(f"Imported template: {template.name}")
        click.echo(f"  Description: {template.description}")
        click.echo(f"  VM Size:     {template.vm_size}")
        click.echo(f"  Region:      {template.region}")

    except TemplateError as e:
        click.echo(f"Error: {e}", err=True)
        sys.exit(1)
    except Exception as e:
        click.echo(f"Unexpected error: {e}", err=True)
        sys.exit(1)


if __name__ == '__main__':
=======
@main.command()
@click.argument("vm_name", type=str)
@click.option("--resource-group", "--rg", help="Resource group", type=str)
@click.option("--config", help="Config file path", type=click.Path())
@click.option("--boot", is_flag=True, help="Show boot logs")
@click.option("--kernel", is_flag=True, help="Show kernel logs")
@click.option("--app", "--service", "service", help="Show application logs for service", type=str)
@click.option("--follow", "-f", is_flag=True, help="Follow logs in real-time")
@click.option("--since", help='Show logs since time (e.g., "1 hour ago", "2024-01-01")', type=str)
@click.option("--lines", "-n", default=100, help="Number of lines to show (default: 100)", type=int)
@click.option("--timeout", default=30, help="SSH timeout in seconds (default: 30)", type=int)
def logs(
    vm_name: str,
    resource_group: Optional[str],
    config: Optional[str],
    boot: bool,
    kernel: bool,
    service: Optional[str],
    follow: bool,
    since: Optional[str],
    lines: int,
    timeout: int,
):
    """View VM logs without SSH connection.

    Retrieves logs from a running VM using journalctl via SSH.
    Supports system logs, boot logs, kernel logs, and application logs.

    \b
    Examples:
        # View system logs
        azlin logs my-vm

        # View boot logs
        azlin logs my-vm --boot

        # View kernel logs
        azlin logs my-vm --kernel

        # View application logs
        azlin logs my-vm --app nginx

        # Follow logs in real-time
        azlin logs my-vm --follow

        # Show logs from last hour
        azlin logs my-vm --since "1 hour ago"

        # Show last 50 lines
        azlin logs my-vm --lines 50

        # Combine options
        azlin logs my-vm --boot --since "today" --lines 200
    """
    try:
        # Get resource group
        rg = ConfigManager.get_resource_group(resource_group, config)

        if not rg:
            click.echo("Error: No resource group specified.", err=True)
            click.echo("Use --resource-group or set default in ~/.azlin/config.toml", err=True)
            sys.exit(1)

        # Handle follow mode
        if follow:
            # Determine log type for follow
            if boot:
                log_type = LogType.BOOT
            elif kernel:
                log_type = LogType.KERNEL
            elif service:
                log_type = LogType.APP
            else:
                log_type = LogType.SYSTEM

            click.echo(f"Following {log_type.value} logs from {vm_name}...")
            click.echo("Press Ctrl+C to stop\n")

            exit_code = LogViewer.follow_logs(
                vm_name=vm_name, resource_group=rg, log_type=log_type, since=since, service=service
            )
            sys.exit(exit_code)

        # Regular log retrieval
        click.echo(f"Retrieving logs from {vm_name}...\n")

        # Determine which logs to retrieve
        if boot:
            result = LogViewer.get_boot_logs(
                vm_name=vm_name, resource_group=rg, lines=lines, since=since, timeout=timeout
            )
            log_type_name = "Boot Logs"
        elif kernel:
            result = LogViewer.get_kernel_logs(
                vm_name=vm_name, resource_group=rg, lines=lines, since=since, timeout=timeout
            )
            log_type_name = "Kernel Logs"
        elif service:
            result = LogViewer.get_app_logs(
                vm_name=vm_name,
                resource_group=rg,
                service=service,
                lines=lines,
                since=since,
                timeout=timeout,
            )
            log_type_name = f"Application Logs ({service})"
        else:
            # Default to system logs
            result = LogViewer.get_system_logs(
                vm_name=vm_name, resource_group=rg, lines=lines, since=since, timeout=timeout
            )
            log_type_name = "System Logs"

        # Display results
        if result.success:
            click.echo("=" * 80)
            click.echo(f"{log_type_name} - {vm_name}")
            if since:
                click.echo(f"Since: {since}")
            click.echo(f"Lines: {result.line_count}")
            click.echo("=" * 80)
            click.echo(result.logs)
            click.echo("=" * 80)
        else:
            click.echo(f"Error: {result.error_message}", err=True)
            sys.exit(1)

    except LogViewerError as e:
        click.echo(f"Error: {e}", err=True)
        sys.exit(1)
    except ConfigError as e:
        click.echo(f"Config error: {e}", err=True)
        sys.exit(1)
    except KeyboardInterrupt:
        click.echo("\nCancelled by user.")
        sys.exit(130)
    except Exception as e:
        click.echo(f"Unexpected error: {e}", err=True)
        logger.exception("Unexpected error in logs command")
        sys.exit(1)


if __name__ == "__main__":
>>>>>>> f98f7f91
    main()


__all__ = ["main", "CLIOrchestrator", "AzlinError"]<|MERGE_RESOLUTION|>--- conflicted
+++ resolved
@@ -898,7 +898,6 @@
 
 @main.command(name="new")
 @click.pass_context
-<<<<<<< HEAD
 @click.option('--repo', help='GitHub repository URL to clone', type=str)
 @click.option('--vm-size', help='Azure VM size', type=str)
 @click.option('--region', help='Azure region', type=str)
@@ -908,16 +907,6 @@
 @click.option('--no-auto-connect', help='Do not auto-connect via SSH', is_flag=True)
 @click.option('--config', help='Config file path', type=click.Path())
 @click.option('--template', help='Template name to use for VM configuration', type=str)
-=======
-@click.option("--repo", help="GitHub repository URL to clone", type=str)
-@click.option("--vm-size", help="Azure VM size", type=str)
-@click.option("--region", help="Azure region", type=str)
-@click.option("--resource-group", "--rg", help="Azure resource group", type=str)
-@click.option("--name", help="Custom VM name", type=str)
-@click.option("--pool", help="Number of VMs to create in parallel", type=int)
-@click.option("--no-auto-connect", help="Do not auto-connect via SSH", is_flag=True)
-@click.option("--config", help="Config file path", type=click.Path())
->>>>>>> f98f7f91
 def new_command(
     ctx,
     repo: Optional[str],
@@ -928,10 +917,7 @@
     pool: Optional[int],
     no_auto_connect: bool,
     config: Optional[str],
-<<<<<<< HEAD
     template: Optional[str]
-=======
->>>>>>> f98f7f91
 ):
     """Provision a new Azure VM with development tools.
 
@@ -951,14 +937,10 @@
 
         # Provision 5 VMs in parallel
         $ azlin new --pool 5
-<<<<<<< HEAD
         
         # Provision from template
         $ azlin new --template dev-vm
         
-=======
-
->>>>>>> f98f7f91
         # Provision and execute command
         $ azlin new -- python train.py
     """
@@ -970,7 +952,6 @@
         # If no explicit --, check if we have extra args from Click
         command = " ".join(ctx.args)
 
-<<<<<<< HEAD
     # Load config for defaults
     try:
         azlin_config = ConfigManager.load_config(config)
@@ -980,9 +961,6 @@
     # Load template if specified
     template_config = None
     if template:
-=======
-        # Load config for defaults
->>>>>>> f98f7f91
         try:
             template_config = TemplateManager.get_template(template)
             click.echo(f"Using template: {template}")
@@ -1002,7 +980,6 @@
         final_region = region or azlin_config.default_region
         final_vm_size = vm_size or azlin_config.default_vm_size
 
-<<<<<<< HEAD
     # Generate VM name
     vm_name = generate_vm_name(name, command)
 
@@ -1055,133 +1032,6 @@
         # Disable auto-connect for command execution mode
         orchestrator.auto_connect = False
         exit_code = orchestrator.run()
-=======
-        # Generate VM name
-        vm_name = generate_vm_name(name, command)
-
-        # Warn if pool > 10
-        if pool and pool > 10:
-            estimated_cost = pool * 0.10  # Rough estimate
-            click.echo(f"\nWARNING: Creating {pool} VMs")
-            click.echo(f"Estimated cost: ~${estimated_cost:.2f}/hour")
-            click.echo("Continue? [y/N]: ", nl=False)
-            response = input().lower()
-            if response not in ["y", "yes"]:
-                click.echo("Cancelled.")
-                sys.exit(0)
-
-        # Validate repo URL if provided
-        if repo:
-            if not repo.startswith("https://github.com/"):
-                click.echo(
-                    "Error: Invalid GitHub URL. Must start with https://github.com/", err=True
-                )
-                sys.exit(1)
-
-        # Create orchestrator and run
-        orchestrator = CLIOrchestrator(
-            repo=repo,
-            vm_size=final_vm_size,
-            region=final_region,
-            resource_group=final_rg,
-            auto_connect=not no_auto_connect,
-            config_file=config,
-        )
-
-        # Update config with used resource group
-        if final_rg:
-            try:
-                ConfigManager.update_config(
-                    config, default_resource_group=final_rg, last_vm_name=vm_name
-                )
-            except ConfigError as e:
-                logger.debug(f"Failed to update config: {e}")
-
-        # Execute command if specified
-        if command and not pool:
-            click.echo(f"\nCommand to execute: {command}")
-            click.echo("Provisioning VM first...\n")
-
-            # Disable auto-connect for command execution mode
-            orchestrator.auto_connect = False
-            exit_code = orchestrator.run()
-
-            if exit_code == 0 and orchestrator.vm_details:
-                # Create VMInfo from VMDetails for execute_command_on_vm
-                vm_info = VMInfo(
-                    name=orchestrator.vm_details.name,
-                    resource_group=orchestrator.vm_details.resource_group,
-                    location=orchestrator.vm_details.location,
-                    power_state="VM running",
-                    public_ip=orchestrator.vm_details.public_ip,
-                    vm_size=orchestrator.vm_details.size,
-                )
-
-                # Execute command on the newly provisioned VM
-                cmd_exit_code = execute_command_on_vm(vm_info, command, orchestrator.ssh_keys)
-                sys.exit(cmd_exit_code)
-            else:
-                click.echo(f"\nProvisioning failed with exit code {exit_code}", err=True)
-                sys.exit(exit_code)
-
-        # Pool provisioning
-        if pool and pool > 1:
-            click.echo(f"\nProvisioning pool of {pool} VMs in parallel...")
-
-            # Generate SSH keys
-            ssh_key_pair = SSHKeyManager.ensure_key_exists()
-
-            # Create VM configs for pool
-            configs = []
-            for i in range(pool):
-                vm_name_pool = f"{vm_name}-{i+1:02d}"
-                config = orchestrator.provisioner.create_vm_config(
-                    name=vm_name_pool,
-                    resource_group=final_rg or f"azlin-rg-{int(time.time())}",
-                    location=final_region,
-                    size=final_vm_size,
-                    ssh_public_key=ssh_key_pair.public_key_content,
-                )
-                configs.append(config)
-
-            # Provision VMs in parallel (returns PoolProvisioningResult)
-            try:
-                result = orchestrator.provisioner.provision_vm_pool(
-                    configs,
-                    progress_callback=lambda msg: click.echo(f"  {msg}"),
-                    max_workers=min(10, pool),
-                )
-
-                # Display results
-                click.echo(f"\n{result.get_summary()}")
-
-                if result.successful:
-                    click.echo("\nSuccessfully Provisioned VMs:")
-                    click.echo("=" * 80)
-                    for vm in result.successful:
-                        click.echo(f"  {vm.name:<30} {vm.public_ip:<15} {vm.location}")
-                    click.echo("=" * 80)
-
-                if result.failed:
-                    click.echo("\nFailed VMs:")
-                    click.echo("=" * 80)
-                    for failure in result.failed:
-                        click.echo(
-                            f"  {failure.config.name:<30} {failure.error_type:<20} {failure.error[:40]}"
-                        )
-                    click.echo("=" * 80)
-
-                if result.rg_failures:
-                    click.echo("\nResource Group Failures:")
-                    for rg_fail in result.rg_failures:
-                        click.echo(f"  {rg_fail.rg_name}: {rg_fail.error}")
-
-                # Exit with success if any VMs succeeded
-                if result.any_succeeded:
-                    sys.exit(0)
-                else:
-                    sys.exit(1)
->>>>>>> f98f7f91
 
         if exit_code == 0 and orchestrator.vm_details:
             # Create VMInfo from VMDetails for execute_command_on_vm
@@ -1271,7 +1121,6 @@
 # Alias: 'vm' for 'new'
 @main.command(name="vm")
 @click.pass_context
-<<<<<<< HEAD
 @click.option('--repo', help='GitHub repository URL to clone', type=str)
 @click.option('--vm-size', help='Azure VM size', type=str)
 @click.option('--region', help='Azure region', type=str)
@@ -1281,16 +1130,6 @@
 @click.option('--no-auto-connect', help='Do not auto-connect via SSH', is_flag=True)
 @click.option('--config', help='Config file path', type=click.Path())
 @click.option('--template', help='Template name to use for VM configuration', type=str)
-=======
-@click.option("--repo", help="GitHub repository URL to clone", type=str)
-@click.option("--vm-size", help="Azure VM size", type=str)
-@click.option("--region", help="Azure region", type=str)
-@click.option("--resource-group", "--rg", help="Azure resource group", type=str)
-@click.option("--name", help="Custom VM name", type=str)
-@click.option("--pool", help="Number of VMs to create in parallel", type=int)
-@click.option("--no-auto-connect", help="Do not auto-connect via SSH", is_flag=True)
-@click.option("--config", help="Config file path", type=click.Path())
->>>>>>> f98f7f91
 def vm_command(ctx, **kwargs):
     """Alias for 'new' command. Provision a new Azure VM."""
     return ctx.invoke(new_command, **kwargs)
@@ -1299,7 +1138,6 @@
 # Alias: 'create' for 'new'
 @main.command(name="create")
 @click.pass_context
-<<<<<<< HEAD
 @click.option('--repo', help='GitHub repository URL to clone', type=str)
 @click.option('--vm-size', help='Azure VM size', type=str)
 @click.option('--region', help='Azure region', type=str)
@@ -1309,16 +1147,6 @@
 @click.option('--no-auto-connect', help='Do not auto-connect via SSH', is_flag=True)
 @click.option('--config', help='Config file path', type=click.Path())
 @click.option('--template', help='Template name to use for VM configuration', type=str)
-=======
-@click.option("--repo", help="GitHub repository URL to clone", type=str)
-@click.option("--vm-size", help="Azure VM size", type=str)
-@click.option("--region", help="Azure region", type=str)
-@click.option("--resource-group", "--rg", help="Azure resource group", type=str)
-@click.option("--name", help="Custom VM name", type=str)
-@click.option("--pool", help="Number of VMs to create in parallel", type=int)
-@click.option("--no-auto-connect", help="Do not auto-connect via SSH", is_flag=True)
-@click.option("--config", help="Config file path", type=click.Path())
->>>>>>> f98f7f91
 def create_command(ctx, **kwargs):
     """Alias for 'new' command. Provision a new Azure VM."""
     return ctx.invoke(new_command, **kwargs)
@@ -2474,7 +2302,6 @@
         sys.exit(1)
 
 
-<<<<<<< HEAD
 @main.group(name='template')
 def template():
     """Manage VM configuration templates.
@@ -2728,152 +2555,6 @@
 
 
 if __name__ == '__main__':
-=======
-@main.command()
-@click.argument("vm_name", type=str)
-@click.option("--resource-group", "--rg", help="Resource group", type=str)
-@click.option("--config", help="Config file path", type=click.Path())
-@click.option("--boot", is_flag=True, help="Show boot logs")
-@click.option("--kernel", is_flag=True, help="Show kernel logs")
-@click.option("--app", "--service", "service", help="Show application logs for service", type=str)
-@click.option("--follow", "-f", is_flag=True, help="Follow logs in real-time")
-@click.option("--since", help='Show logs since time (e.g., "1 hour ago", "2024-01-01")', type=str)
-@click.option("--lines", "-n", default=100, help="Number of lines to show (default: 100)", type=int)
-@click.option("--timeout", default=30, help="SSH timeout in seconds (default: 30)", type=int)
-def logs(
-    vm_name: str,
-    resource_group: Optional[str],
-    config: Optional[str],
-    boot: bool,
-    kernel: bool,
-    service: Optional[str],
-    follow: bool,
-    since: Optional[str],
-    lines: int,
-    timeout: int,
-):
-    """View VM logs without SSH connection.
-
-    Retrieves logs from a running VM using journalctl via SSH.
-    Supports system logs, boot logs, kernel logs, and application logs.
-
-    \b
-    Examples:
-        # View system logs
-        azlin logs my-vm
-
-        # View boot logs
-        azlin logs my-vm --boot
-
-        # View kernel logs
-        azlin logs my-vm --kernel
-
-        # View application logs
-        azlin logs my-vm --app nginx
-
-        # Follow logs in real-time
-        azlin logs my-vm --follow
-
-        # Show logs from last hour
-        azlin logs my-vm --since "1 hour ago"
-
-        # Show last 50 lines
-        azlin logs my-vm --lines 50
-
-        # Combine options
-        azlin logs my-vm --boot --since "today" --lines 200
-    """
-    try:
-        # Get resource group
-        rg = ConfigManager.get_resource_group(resource_group, config)
-
-        if not rg:
-            click.echo("Error: No resource group specified.", err=True)
-            click.echo("Use --resource-group or set default in ~/.azlin/config.toml", err=True)
-            sys.exit(1)
-
-        # Handle follow mode
-        if follow:
-            # Determine log type for follow
-            if boot:
-                log_type = LogType.BOOT
-            elif kernel:
-                log_type = LogType.KERNEL
-            elif service:
-                log_type = LogType.APP
-            else:
-                log_type = LogType.SYSTEM
-
-            click.echo(f"Following {log_type.value} logs from {vm_name}...")
-            click.echo("Press Ctrl+C to stop\n")
-
-            exit_code = LogViewer.follow_logs(
-                vm_name=vm_name, resource_group=rg, log_type=log_type, since=since, service=service
-            )
-            sys.exit(exit_code)
-
-        # Regular log retrieval
-        click.echo(f"Retrieving logs from {vm_name}...\n")
-
-        # Determine which logs to retrieve
-        if boot:
-            result = LogViewer.get_boot_logs(
-                vm_name=vm_name, resource_group=rg, lines=lines, since=since, timeout=timeout
-            )
-            log_type_name = "Boot Logs"
-        elif kernel:
-            result = LogViewer.get_kernel_logs(
-                vm_name=vm_name, resource_group=rg, lines=lines, since=since, timeout=timeout
-            )
-            log_type_name = "Kernel Logs"
-        elif service:
-            result = LogViewer.get_app_logs(
-                vm_name=vm_name,
-                resource_group=rg,
-                service=service,
-                lines=lines,
-                since=since,
-                timeout=timeout,
-            )
-            log_type_name = f"Application Logs ({service})"
-        else:
-            # Default to system logs
-            result = LogViewer.get_system_logs(
-                vm_name=vm_name, resource_group=rg, lines=lines, since=since, timeout=timeout
-            )
-            log_type_name = "System Logs"
-
-        # Display results
-        if result.success:
-            click.echo("=" * 80)
-            click.echo(f"{log_type_name} - {vm_name}")
-            if since:
-                click.echo(f"Since: {since}")
-            click.echo(f"Lines: {result.line_count}")
-            click.echo("=" * 80)
-            click.echo(result.logs)
-            click.echo("=" * 80)
-        else:
-            click.echo(f"Error: {result.error_message}", err=True)
-            sys.exit(1)
-
-    except LogViewerError as e:
-        click.echo(f"Error: {e}", err=True)
-        sys.exit(1)
-    except ConfigError as e:
-        click.echo(f"Config error: {e}", err=True)
-        sys.exit(1)
-    except KeyboardInterrupt:
-        click.echo("\nCancelled by user.")
-        sys.exit(130)
-    except Exception as e:
-        click.echo(f"Unexpected error: {e}", err=True)
-        logger.exception("Unexpected error in logs command")
-        sys.exit(1)
-
-
-if __name__ == "__main__":
->>>>>>> f98f7f91
     main()
 
 
