--- conflicted
+++ resolved
@@ -145,12 +145,9 @@
         auto_connect: bool = True,
         config_file: str | None = None,
         nfs_storage: str | None = None,
-<<<<<<< HEAD
         session_name: str | None = None,
-=======
         no_bastion: bool = False,
         bastion_name: str | None = None,
->>>>>>> a1853997
     ):
         """Initialize CLI orchestrator.
 
@@ -162,12 +159,9 @@
             auto_connect: Whether to auto-connect via SSH
             config_file: Configuration file path (optional)
             nfs_storage: NFS storage account name to mount as home directory (optional)
-<<<<<<< HEAD
             session_name: Session name for VM tags (optional)
-=======
             no_bastion: Skip bastion auto-detection and always create public IP (optional)
             bastion_name: Explicit bastion host name to use (optional)
->>>>>>> a1853997
         """
         self.repo = repo
         self.vm_size = vm_size
@@ -176,12 +170,9 @@
         self.auto_connect = auto_connect
         self.config_file = config_file
         self.nfs_storage = nfs_storage
-<<<<<<< HEAD
         self.session_name = session_name
-=======
         self.no_bastion = no_bastion
         self.bastion_name = bastion_name
->>>>>>> a1853997
 
         # Initialize modules
         self.auth = AzureAuthenticator()
@@ -525,11 +516,8 @@
             location=self.region,
             size=self.vm_size,
             ssh_public_key=public_key,
-<<<<<<< HEAD
             session_name=self.session_name,
-=======
             public_ip_enabled=public_ip_enabled,
->>>>>>> a1853997
         )
 
         # Progress callback
@@ -1911,12 +1899,9 @@
         auto_connect=not no_auto_connect,
         config_file=config,
         nfs_storage=nfs_storage,
-<<<<<<< HEAD
         session_name=name,
-=======
         no_bastion=no_bastion,
         bastion_name=bastion_name,
->>>>>>> a1853997
     )
 
     # Update config state (resource group only, session name saved after VM creation)
