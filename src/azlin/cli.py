"""CLI entry point for azlin v2.0.

This module provides the enhanced command-line interface with:
- Config storage and resource group management
- VM listing and status
- Interactive session selection
- Parallel VM provisioning (pools)
- Remote command execution
- Enhanced help

Commands:
    azlin                    # Show help
    azlin new                # Provision new VM
    azlin list               # List VMs in resource group
    azlin w                  # Run 'w' command on all VMs
    azlin -- <command>       # Execute command on VM(s)
"""

import logging
import subprocess
import sys
import time
from datetime import datetime
from pathlib import Path

import click

from azlin import __version__
from azlin.azure_auth import AuthenticationError, AzureAuthenticator

# New modules for v2.0
from azlin.config_manager import AzlinConfig, ConfigError, ConfigManager
from azlin.cost_tracker import CostTracker, CostTrackerError
<<<<<<< HEAD
from azlin.env_manager import EnvManager, EnvManagerError
=======
>>>>>>> 47a0bf35
from azlin.modules.file_transfer import (
    FileTransfer,
    FileTransferError,
    PathParser,
    SessionManager,
    TransferEndpoint,
)
from azlin.modules.github_setup import GitHubSetupError, GitHubSetupHandler
from azlin.modules.home_sync import (
    HomeSyncError,
    HomeSyncManager,
    RsyncError,
    SecurityValidationError,
)
from azlin.modules.notifications import NotificationHandler
from azlin.modules.prerequisites import PrerequisiteChecker, PrerequisiteError
from azlin.modules.progress import ProgressDisplay, ProgressStage
from azlin.modules.ssh_connector import SSHConfig, SSHConnectionError, SSHConnector
from azlin.modules.ssh_keys import SSHKeyError, SSHKeyManager
from azlin.remote_exec import PSCommandExecutor, RemoteExecError, RemoteExecutor, WCommandExecutor
from azlin.resource_cleanup import ResourceCleanup, ResourceCleanupError
from azlin.vm_connector import VMConnector, VMConnectorError
from azlin.vm_lifecycle import VMLifecycleError, VMLifecycleManager
from azlin.vm_lifecycle_control import VMLifecycleControlError, VMLifecycleController
from azlin.vm_manager import VMInfo, VMManager, VMManagerError
from azlin.vm_provisioning import (
    ProvisioningError,
    VMDetails,
    VMProvisioner,
)

logger = logging.getLogger(__name__)


class AzlinError(Exception):
    """Base exception for azlin errors."""

    exit_code = 1


class CLIOrchestrator:
    """Orchestrate azlin workflow.

    This class coordinates all modules to execute the complete workflow:
    1. Prerequisites check
    2. Azure authentication
    3. SSH key generation
    4. VM provisioning
    5. Wait for VM ready
    6. SSH connection
    7. GitHub setup (if --repo provided)
    8. tmux session
    9. Notification (optional)
    """

    def __init__(
        self,
        repo: str | None = None,
        vm_size: str = "Standard_D2s_v3",
        region: str = "eastus",
        resource_group: str | None = None,
        auto_connect: bool = True,
        config_file: str | None = None
    ):
        """Initialize CLI orchestrator.

        Args:
            repo: GitHub repository URL (optional)
            vm_size: Azure VM size
            region: Azure region
            resource_group: Resource group name (optional)
            auto_connect: Whether to auto-connect via SSH
            config_file: Configuration file path (optional)
        """
        self.repo = repo
        self.vm_size = vm_size
        self.region = region
        self.resource_group = resource_group
        self.auto_connect = auto_connect
        self.config_file = config_file

        # Initialize modules
        self.auth = AzureAuthenticator()
        self.provisioner = VMProvisioner()
        self.progress = ProgressDisplay()

        # Track resources for cleanup
        self.vm_details: VMDetails | None = None
        self.ssh_keys: Path | None = None

    def run(self) -> int:
        """Execute main workflow.

        Returns:
            Exit code (0 = success, non-zero = error)
        """
        try:
            # STEP 1: Check prerequisites
            self.progress.start_operation("Prerequisites Check")
            self._check_prerequisites()
            self.progress.complete(success=True, message="All prerequisites available")

            # STEP 2: Authenticate with Azure
            self.progress.start_operation("Azure Authentication")
            subscription_id = self._authenticate_azure()
            self.progress.complete(
                success=True, message=f"Authenticated with subscription: {subscription_id[:8]}..."
            )

            # STEP 3: Generate or retrieve SSH keys
            self.progress.start_operation("SSH Key Setup")
            ssh_key_pair = self._setup_ssh_keys()
            self.progress.complete(
                success=True, message=f"SSH keys ready: {ssh_key_pair.private_path.name}"
            )

            # STEP 4: Provision VM
            timestamp = int(time.time())
            vm_name = f"azlin-vm-{timestamp}"
            rg_name = self.resource_group or f"azlin-rg-{timestamp}"

            self.progress.start_operation(f"Provisioning VM: {vm_name}", estimated_seconds=300)
            vm_details = self._provision_vm(vm_name, rg_name, ssh_key_pair.public_key_content)
            self.vm_details = vm_details
            self.progress.complete(success=True, message=f"VM ready at {vm_details.public_ip}")

            # STEP 5: Wait for VM to be fully ready (cloud-init to complete)
            self.progress.start_operation(
                "Waiting for cloud-init to complete", estimated_seconds=180
            )
            self._wait_for_cloud_init(vm_details, ssh_key_pair.private_path)
            self.progress.complete(success=True, message="All development tools installed")

            # STEP 5.5: Sync home directory (NEW)
            self.progress.start_operation("Syncing home directory")
            self._sync_home_directory(vm_details, ssh_key_pair.private_path)
            self.progress.complete(success=True, message="Home directory synced")

            # STEP 6: GitHub setup (if repo provided)
            if self.repo:
                self.progress.start_operation("GitHub Setup", estimated_seconds=60)
                self._setup_github(vm_details, ssh_key_pair.private_path)
                self.progress.complete(success=True, message=f"Repository cloned: {self.repo}")

            # STEP 7: Send completion notification
            self._send_notification(vm_details, success=True)

            # STEP 8: Display connection info
            self._display_connection_info(vm_details)

            # STEP 9: Auto-connect via SSH with tmux
            if self.auto_connect:
                self.progress.update("Connecting via SSH...", ProgressStage.STARTED)
                exit_code = self._connect_ssh(vm_details, ssh_key_pair.private_path)
                return exit_code

            return 0

        except PrerequisiteError as e:
            self.progress.update(str(e), ProgressStage.FAILED)
            return 2
        except AuthenticationError as e:
            self.progress.update(f"Authentication failed: {e}", ProgressStage.FAILED)
            self._send_notification_error(str(e))
            return 3
        except (ProvisioningError, SSHKeyError) as e:
            self.progress.update(f"Provisioning failed: {e}", ProgressStage.FAILED)
            self._send_notification_error(str(e))
            self._cleanup_on_failure()
            return 4
        except SSHConnectionError as e:
            self.progress.update(f"SSH connection failed: {e}", ProgressStage.FAILED)
            # Don't cleanup - VM is still running
            return 5
        except GitHubSetupError as e:
            self.progress.update(f"GitHub setup failed: {e}", ProgressStage.WARNING)
            # Continue - GitHub setup is optional
            self._display_connection_info(self.vm_details)
            if self.auto_connect and self.vm_details:
                return self._connect_ssh(self.vm_details, self.ssh_keys)
            return 0
        except KeyboardInterrupt:
            self.progress.update("Cancelled by user", ProgressStage.FAILED)
            self._cleanup_on_failure()
            return 130
        except Exception as e:
            self.progress.update(f"Unexpected error: {e}", ProgressStage.FAILED)
            logger.exception("Unexpected error in main workflow")
            self._send_notification_error(str(e))
            self._cleanup_on_failure()
            return 1

    def _check_prerequisites(self) -> None:
        """Check all prerequisites are installed.

        Raises:
            PrerequisiteError: If prerequisites missing
        """
        result = PrerequisiteChecker.check_all()

        if not result.all_available:
            message = PrerequisiteChecker.format_missing_message(
                result.missing, result.platform_name
            )
            click.echo(message, err=True)
            raise PrerequisiteError(f"Missing required tools: {', '.join(result.missing)}")

        self.progress.update(
            f"Platform: {result.platform_name}, Tools: {', '.join(result.available)}"
        )

    def _authenticate_azure(self) -> str:
        """Authenticate with Azure and get subscription ID.

        Returns:
            str: Subscription ID

        Raises:
            AuthenticationError: If authentication fails
        """
        self.progress.update("Checking Azure CLI authentication...")

        # Verify az CLI is available
        if not self.auth.check_az_cli_available():
            raise AuthenticationError("Azure CLI not available. Please install az CLI.")

        # Get credentials (triggers az login if needed)
        self.auth.get_credentials()

        # Get subscription ID
        subscription_id = self.auth.get_subscription_id()

        self.progress.update(f"Using subscription: {subscription_id}")

        return subscription_id

    def _setup_ssh_keys(self) -> object:
        """Generate or retrieve SSH keys.

        Returns:
            SSHKeyPair object

        Raises:
            SSHKeyError: If key generation fails
        """
        self.progress.update("Checking for existing SSH keys...")

        ssh_key_pair = SSHKeyManager.ensure_key_exists()
        self.ssh_keys = ssh_key_pair.private_path

        self.progress.update(f"Using key: {ssh_key_pair.private_path}", ProgressStage.IN_PROGRESS)

        return ssh_key_pair

    def _provision_vm(self, vm_name: str, rg_name: str, public_key: str) -> VMDetails:
        """Provision Azure VM with dev tools.

        Args:
            vm_name: VM name
            rg_name: Resource group name
            public_key: SSH public key content

        Returns:
            VMDetails object

        Raises:
            ProvisioningError: If provisioning fails
        """
        self.progress.update(f"Creating VM: {vm_name}")
        self.progress.update(f"Region: {self.region}, Size: {self.vm_size}")

        # Create VM config
        config = self.provisioner.create_vm_config(
            name=vm_name,
            resource_group=rg_name,
            location=self.region,
            size=self.vm_size,
            ssh_public_key=public_key,
        )

        # Progress callback
        def progress_callback(msg: str):
            self.progress.update(msg, ProgressStage.IN_PROGRESS)

        # Provision VM
        vm_details = self.provisioner.provision_vm(config, progress_callback)

        self.progress.update(f"VM created with IP: {vm_details.public_ip}")

        return vm_details

    def _wait_for_cloud_init(self, vm_details: VMDetails, key_path: Path) -> None:
        """Wait for cloud-init to complete on VM.

        Args:
            vm_details: VM details
            key_path: SSH private key path

        Raises:
            SSHConnectionError: If cloud-init check fails
        """
        self.progress.update("Waiting for SSH to be available...")

        # Wait for SSH port to be accessible
        ssh_ready = SSHConnector.wait_for_ssh_ready(
            vm_details.public_ip, key_path, timeout=300, interval=5
        )

        if not ssh_ready:
            raise SSHConnectionError("SSH did not become available")

        self.progress.update("SSH available, checking cloud-init status...")

        # Check cloud-init status
        ssh_config = SSHConfig(host=vm_details.public_ip, user="azureuser", key_path=key_path)

        # Wait for cloud-init to complete (check every 10s for up to 3 minutes)
        max_attempts = 18
        for attempt in range(max_attempts):
            try:
                output = SSHConnector.execute_remote_command(
                    ssh_config, "cloud-init status", timeout=30
                )

                if "status: done" in output:
                    self.progress.update("cloud-init completed successfully")
                    return
                elif "status: running" in output:
                    self.progress.update(
                        f"cloud-init still running... (attempt {attempt + 1}/{max_attempts})"
                    )
                    time.sleep(10)
                else:
                    self.progress.update(f"cloud-init status: {output.strip()}")
                    time.sleep(10)

            except Exception as e:
                logger.debug(f"Error checking cloud-init status: {e}")
                time.sleep(10)

        # If we get here, cloud-init didn't complete but we'll proceed anyway
        self.progress.update(
            "cloud-init status check timed out, proceeding anyway", ProgressStage.WARNING
        )

    def _sync_home_directory(self, vm_details: VMDetails, key_path: Path) -> None:
        """Sync home directory to VM.

        Args:
            vm_details: VM details
            key_path: SSH private key path

        Note:
            Sync failures are logged as warnings but don't block VM provisioning.
        """
        try:
            # Create SSH config
            ssh_config = SSHConfig(host=vm_details.public_ip, user="azureuser", key_path=key_path)

            # Progress callback
            def progress_callback(msg: str):
                self.progress.update(msg, ProgressStage.IN_PROGRESS)

            # Attempt sync
            result = HomeSyncManager.sync_to_vm(
                ssh_config, dry_run=False, progress_callback=progress_callback
            )

            if result.success:
                if result.files_synced > 0:
                    self.progress.update(
                        f"Synced {result.files_synced} files "
                        f"({result.bytes_transferred / 1024:.1f} KB) "
                        f"in {result.duration_seconds:.1f}s"
                    )
                else:
                    self.progress.update("No files to sync")
            else:
                # Log errors but don't fail
                for error in result.errors:
                    logger.warning(f"Sync error: {error}")

        except SecurityValidationError as e:
            # Don't fail VM provisioning, just warn
            self.progress.update(f"Home sync skipped: {e}", ProgressStage.WARNING)
            logger.warning(f"Security validation failed: {e}")

        except (RsyncError, HomeSyncError) as e:
            # Don't fail VM provisioning, just warn
            self.progress.update(f"Home sync failed: {e}", ProgressStage.WARNING)
            logger.warning(f"Home sync failed: {e}")

        except Exception:
            # Catch all other errors
            self.progress.update("Home sync failed (unexpected error)", ProgressStage.WARNING)
            logger.exception("Unexpected error during home sync")

    def _setup_github(self, vm_details: VMDetails, key_path: Path) -> None:
        """Setup GitHub on VM and clone repository.

        Args:
            vm_details: VM details
            key_path: SSH private key path

        Raises:
            GitHubSetupError: If GitHub setup fails
        """
        if not self.repo:
            return

        self.progress.update(f"Setting up GitHub for: {self.repo}")

        # Validate repo URL
        valid, message = GitHubSetupHandler.validate_repo_url(self.repo)
        if not valid:
            raise GitHubSetupError(f"Invalid repository URL: {message}")

        # Create SSH config
        ssh_config = SSHConfig(host=vm_details.public_ip, user="azureuser", key_path=key_path)

        # Setup GitHub and clone repo
        self.progress.update("Authenticating with GitHub (may require browser)...")
        repo_details = GitHubSetupHandler.setup_github_on_vm(ssh_config, self.repo)

        self.progress.update(f"Repository cloned to: {repo_details.clone_path}")

    def _connect_ssh(self, vm_details: VMDetails, key_path: Path) -> int:
        """Connect to VM via SSH with tmux session.

        Args:
            vm_details: VM details
            key_path: SSH private key path

        Returns:
            int: SSH exit code

        Raises:
            SSHConnectionError: If connection fails
        """
        ssh_config = SSHConfig(host=vm_details.public_ip, user="azureuser", key_path=key_path)

        click.echo("\n" + "=" * 60)
        click.echo(f"Connecting to {vm_details.name} via SSH...")
        click.echo("Starting tmux session 'azlin'")
        click.echo("="*60 + "\n")

        # Connect with auto-tmux
        exit_code = SSHConnector.connect(ssh_config, tmux_session="azlin", auto_tmux=True)

        return exit_code

    def _send_notification(self, vm_details: VMDetails, success: bool = True) -> None:
        """Send completion notification via imessR if available.

        Args:
            vm_details: VM details
            success: Whether provisioning succeeded
        """
        result = NotificationHandler.send_completion_notification(
            vm_details.name, vm_details.public_ip, success=success
        )

        if result.sent:
            logger.info("Notification sent successfully")
        else:
            logger.debug(f"Notification not sent: {result.message}")

    def _send_notification_error(self, error_message: str) -> None:
        """Send error notification.

        Args:
            error_message: Error message
        """
        result = NotificationHandler.send_error_notification(error_message)

        if result.sent:
            logger.info("Error notification sent")
        else:
            logger.debug(f"Error notification not sent: {result.message}")

    def _display_connection_info(self, vm_details: VMDetails) -> None:
        """Display VM connection information.

        Args:
            vm_details: VM details
        """
        click.echo("\n" + "=" * 60)
        click.echo("VM Provisioning Complete!")
        click.echo("=" * 60)
        click.echo(f"  Name:           {vm_details.name}")
        click.echo(f"  IP Address:     {vm_details.public_ip}")
        click.echo(f"  Resource Group: {vm_details.resource_group}")
        click.echo(f"  Region:         {vm_details.location}")
        click.echo(f"  Size:           {vm_details.size}")
        click.echo("\nInstalled Tools:")
        click.echo("  - Docker, Azure CLI, GitHub CLI, Git")
        click.echo("  - Node.js, Python, Rust, Go, .NET 10 RC")
        click.echo("  - tmux")

        if self.repo:
            click.echo(f"\nRepository: {self.repo}")

        click.echo("\nSSH Connection:")
        click.echo(f"  ssh azureuser@{vm_details.public_ip}")
        click.echo(f"  (using key: {self.ssh_keys})")
        click.echo("=" * 60 + "\n")

    def _cleanup_on_failure(self) -> None:
        """Cleanup resources on failure (optional).

        Note: We don't automatically delete the VM on failure
        as the user may want to investigate or keep it.
        """
        if self.vm_details:
            click.echo("\n" + "=" * 60)
            click.echo("Provisioning Failed")
            click.echo("=" * 60)
            click.echo(f"VM may still exist: {self.vm_details.name}")
            click.echo(f"Resource Group: {self.vm_details.resource_group}")
            click.echo("\nTo delete VM and cleanup resources:")
            click.echo(f"  az group delete --name {self.vm_details.resource_group} --yes")
            click.echo("=" * 60 + "\n")


def _auto_sync_home_directory(ssh_config: SSHConfig) -> None:
    """Auto-sync home directory before SSH connection (silent).

    Args:
        ssh_config: SSH configuration for target VM

    Note:
        Sync failures are silently ignored to not disrupt connection flow.
    """
    try:
        result = HomeSyncManager.sync_to_vm(ssh_config, dry_run=False)
        if result.success and result.files_synced > 0:
            logger.info(f"Auto-synced {result.files_synced} files")
    except Exception as e:
        # Silent failure - log but don't interrupt connection
        logger.debug(f"Auto-sync failed: {e}")


def show_interactive_menu(
    vms: list[VMInfo],
    ssh_key_path: Path
) -> int | None:
    """Show interactive VM selection menu.

    Args:
        vms: List of available VMs
        ssh_key_path: Path to SSH private key

    Returns:
        Exit code or None to continue to provisioning
    """
    if not vms:
        click.echo("No VMs found. Create a new one? [Y/n]: ", nl=False)
        response = input().lower()
        if response in ["", "y", "yes"]:
            return None  # Continue to provisioning
        return 0

    # Auto-connect if only 1 VM
    if len(vms) == 1:
        vm = vms[0]
        click.echo(f"\nFound 1 VM: {vm.name}")
        click.echo(f"Status: {vm.get_status_display()}")
        click.echo(f"IP: {vm.public_ip}")
        click.echo("\nConnecting...")

        if vm.is_running() and vm.public_ip:
            ssh_config = SSHConfig(host=vm.public_ip, user="azureuser", key_path=ssh_key_path)

            # Sync home directory before connection (silent)
            _auto_sync_home_directory(ssh_config)

            exit_code = SSHConnector.connect(ssh_config, tmux_session="azlin", auto_tmux=True)
            return exit_code
        else:
            click.echo("VM is not running or has no public IP")
            return 1

    # Multiple VMs - show menu
    click.echo("\n" + "=" * 60)
    click.echo("Available VMs:")
    click.echo("=" * 60)

    for idx, vm in enumerate(vms, 1):
        status = vm.get_status_display()
        ip = vm.public_ip or "No IP"
        click.echo(f"  {idx}. {vm.name} - {status} - {ip}")

    click.echo("  n. Create new VM")
    click.echo("=" * 60)

    choice = input("\nSelect VM (number or 'n' for new): ").strip().lower()

    if choice == "n":
        return None  # Continue to provisioning

    try:
        idx = int(choice) - 1
        if 0 <= idx < len(vms):
            vm = vms[idx]

            if not vm.is_running():
                click.echo(f"\nVM '{vm.name}' is not running.")
                click.echo(f"Start it with: az vm start --name {vm.name} --resource-group {vm.resource_group}")
                return 1

            if not vm.public_ip:
                click.echo(f"\nVM '{vm.name}' has no public IP.")
                return 1

            click.echo(f"\nConnecting to {vm.name}...")
            ssh_config = SSHConfig(host=vm.public_ip, user="azureuser", key_path=ssh_key_path)

            # Sync home directory before connection (silent)
            _auto_sync_home_directory(ssh_config)

            exit_code = SSHConnector.connect(ssh_config, tmux_session="azlin", auto_tmux=True)
            return exit_code
        else:
            click.echo("Invalid selection")
            return 1
    except ValueError:
        click.echo("Invalid input")
        return 1


def generate_vm_name(
    custom_name: str | None = None,
    command: str | None = None
) -> str:
    """Generate VM name.

    Args:
        custom_name: Custom name from --name flag
        command: Command string for slug extraction

    Returns:
        VM name
    """
    if custom_name:
        return custom_name

    timestamp = datetime.now().strftime("%Y%m%d-%H%M%S")

    if command:
        slug = RemoteExecutor.extract_command_slug(command)
        return f"azlin-{timestamp}-{slug}"

    return f"azlin-{timestamp}"


def execute_command_on_vm(vm: VMInfo, command: str, ssh_key_path: Path) -> int:
    """Execute a command on a VM and display output.

    Args:
        vm: VM to execute command on
        command: Command to execute
        ssh_key_path: Path to SSH private key

    Returns:
        Exit code from command execution
    """
    if not vm.is_running():
        click.echo(
            f"Error: VM '{vm.name}' is not running (status: {vm.get_status_display()})", err=True
        )
        return 1

    if not vm.public_ip:
        click.echo(f"Error: VM '{vm.name}' has no public IP", err=True)
        return 1

    click.echo(f"\nExecuting on {vm.name} ({vm.public_ip}): {command}")
    click.echo("=" * 60)

    ssh_config = SSHConfig(host=vm.public_ip, user="azureuser", key_path=ssh_key_path)

    try:
        # Build SSH command with the remote command
        args = SSHConnector.build_ssh_command(ssh_config, command)

        # Execute and stream output
        result = subprocess.run(args)

        click.echo("=" * 60)
        if result.returncode == 0:
            click.echo(f"Command completed successfully on {vm.name}")
        else:
            click.echo(f"Command failed on {vm.name} with exit code {result.returncode}", err=True)

        return result.returncode

    except Exception as e:
        click.echo(f"Error executing command on {vm.name}: {e}", err=True)
        return 1


def select_vm_for_command(
    vms: list[VMInfo],
    command: str
) -> VMInfo | None:
    """Show interactive menu to select VM for command execution.

    Args:
        vms: List of available VMs
        command: Command that will be executed

    Returns:
        Selected VM or None to provision new VM
    """
    click.echo("\n" + "=" * 60)
    click.echo(f"Command to execute: {command}")
    click.echo("=" * 60)
    click.echo("\nAvailable VMs:")

    for idx, vm in enumerate(vms, 1):
        status = vm.get_status_display()
        ip = vm.public_ip or "No IP"
        click.echo(f"  {idx}. {vm.name} - {status} - {ip}")

    click.echo("  n. Create new VM and execute")
    click.echo("=" * 60)

    choice = input("\nSelect VM (number or 'n' for new): ").strip().lower()

    if choice == "n":
        return None  # Signal to create new VM

    try:
        idx = int(choice) - 1
        if 0 <= idx < len(vms):
            return vms[idx]
        else:
            click.echo("Invalid selection")
            return None
    except ValueError:
        click.echo("Invalid input")
        return None


class AzlinGroup(click.Group):
    """Custom Click group that handles -- delimiter for command passthrough."""

    def main(self, *args, **kwargs):
        """Override main to handle -- delimiter before any Click processing."""
        # Check if -- is in sys.argv BEFORE Click processes anything
        if "--" in sys.argv:
            delimiter_idx = sys.argv.index("--")
            # Store the command for later
            passthrough_args = sys.argv[delimiter_idx + 1 :]
            if passthrough_args:
                # Remove everything from -- onwards so Click doesn't see it
                sys.argv = sys.argv[:delimiter_idx]
                # We'll pass this through the context
                if not hasattr(self, "_passthrough_command"):
                    self._passthrough_command = " ".join(passthrough_args)

        return super().main(*args, **kwargs)

    def invoke(self, ctx):
        """Pass the passthrough command to the context."""
        if hasattr(self, "_passthrough_command"):
            ctx.obj = {"passthrough_command": self._passthrough_command}
        return super().invoke(ctx)


@click.group(
    cls=AzlinGroup,
    invoke_without_command=True,
    context_settings={
        "ignore_unknown_options": True,
        "allow_extra_args": True,
        "allow_interspersed_args": False,
    },
)
@click.pass_context
@click.version_option(version=__version__)
def main(ctx):
    """azlin - Azure Ubuntu VM provisioning and management.

    Provisions Azure Ubuntu VMs with development tools, manages existing VMs,
    and executes commands remotely.

    \b
    VM LIFECYCLE COMMANDS:
        new           Provision a new VM (aliases: vm, create)
        list          List VMs in resource group
        status        Show detailed status of VMs
        start         Start a stopped VM
        stop          Stop/deallocate a VM to save costs
        connect       Connect to existing VM via SSH

    \b
    ENVIRONMENT MANAGEMENT:
        env set       Set environment variable on VM
        env list      List environment variables on VM
        env delete    Delete environment variable from VM
        env export    Export variables to .env file
        env import    Import variables from .env file
        env clear     Clear all environment variables

    \b
    MONITORING COMMANDS:
        w             Run 'w' command on all VMs
        ps            Run 'ps aux' on all VMs
        cost          Show cost estimates for VMs
        logs          View VM logs without SSH connection

    \b
    DELETION COMMANDS:
        kill          Delete a VM and all resources
        destroy       Delete VM with dry-run and RG options
        killall       Delete all VMs in resource group
        cleanup       Find and remove orphaned resources

    \b
    EXAMPLES:
        # Show help
        $ azlin

        # Provision a new VM
        $ azlin new

        # List VMs and show status
        $ azlin list
        $ azlin status

        # Environment variables
        $ azlin env set my-vm DATABASE_URL="postgres://localhost/db"
        $ azlin env list my-vm
        $ azlin env export my-vm prod.env

        # Start/stop VMs
        $ azlin start my-vm
        $ azlin stop my-vm

        # View costs
        $ azlin cost --by-vm
        $ azlin cost --from 2025-01-01 --to 2025-01-31

        # View VM logs
        $ azlin logs my-vm
        $ azlin logs my-vm --boot
        $ azlin logs my-vm --follow

        # Run 'w' and 'ps' on all VMs
        $ azlin w
        $ azlin ps

        # Delete VMs
        $ azlin kill azlin-vm-12345
        $ azlin destroy my-vm --dry-run
        $ azlin destroy my-vm --delete-rg --force

        # Provision VM with custom name
        $ azlin new --name my-dev-vm

        # Provision VM and clone repository
        $ azlin new --repo https://github.com/owner/repo

        # Provision 5 VMs in parallel
        $ azlin new --pool 5

    \b
    CONFIGURATION:
        Config file: ~/.azlin/config.toml
        Set defaults: default_resource_group, default_region, default_vm_size

    For help on any command: azlin <command> --help
    """
    # Set up logging
    logging.basicConfig(
        level=logging.INFO,
        format='%(message)s'
    )

    # If no subcommand provided, show help
    if ctx.invoked_subcommand is None:
        click.echo(ctx.get_help())
        ctx.exit(0)  # Use ctx.exit() instead of sys.exit() for Click compatibility


@main.command(name="new")
@click.pass_context
@click.option("--repo", help="GitHub repository URL to clone", type=str)
@click.option("--vm-size", help="Azure VM size", type=str)
@click.option("--region", help="Azure region", type=str)
@click.option("--resource-group", "--rg", help="Azure resource group", type=str)
@click.option("--name", help="Custom VM name", type=str)
@click.option("--pool", help="Number of VMs to create in parallel", type=int)
@click.option("--no-auto-connect", help="Do not auto-connect via SSH", is_flag=True)
@click.option("--config", help="Config file path", type=click.Path())
def new_command(
    ctx,
    repo: str | None,
    vm_size: str | None,
    region: str | None,
    resource_group: str | None,
    name: str | None,
    pool: int | None,
    no_auto_connect: bool,
    config: str | None
):
    """Provision a new Azure VM with development tools.

    Creates a new Ubuntu VM in Azure with all development tools pre-installed.
    Optionally connects via SSH and clones a GitHub repository.

    \b
    EXAMPLES:
        # Provision basic VM
        $ azlin new

        # Provision with custom name
        $ azlin new --name my-dev-vm

        # Provision and clone repository
        $ azlin new --repo https://github.com/owner/repo

        # Provision 5 VMs in parallel
        $ azlin new --pool 5

        # Provision and execute command
        $ azlin new -- python train.py
    """
    # Check for passthrough command from custom AzlinGroup
    command = None
    if ctx.obj and "passthrough_command" in ctx.obj:
        command = ctx.obj["passthrough_command"]
    elif ctx.args:
        # If no explicit --, check if we have extra args from Click
        command = " ".join(ctx.args)

        # Load config for defaults
        try:
            azlin_config = ConfigManager.load_config(config)
        except ConfigError:
            azlin_config = AzlinConfig()

        # Get settings with CLI override
        final_rg = resource_group or azlin_config.default_resource_group
        final_region = region or azlin_config.default_region
        final_vm_size = vm_size or azlin_config.default_vm_size

        # Generate VM name
        vm_name = generate_vm_name(name, command)

        # Warn if pool > 10
        if pool and pool > 10:
            estimated_cost = pool * 0.10  # Rough estimate
            click.echo(f"\nWARNING: Creating {pool} VMs")
            click.echo(f"Estimated cost: ~${estimated_cost:.2f}/hour")
            click.echo("Continue? [y/N]: ", nl=False)
            response = input().lower()
            if response not in ["y", "yes"]:
                click.echo("Cancelled.")
                sys.exit(0)

        # Validate repo URL if provided
        if repo:
            if not repo.startswith("https://github.com/"):
                click.echo(
                    "Error: Invalid GitHub URL. Must start with https://github.com/", err=True
                )
                sys.exit(1)

        # Create orchestrator and run
        orchestrator = CLIOrchestrator(
            repo=repo,
            vm_size=final_vm_size,
            region=final_region,
            resource_group=final_rg,
            auto_connect=not no_auto_connect,
            config_file=config,
        )

        # Update config with used resource group
        if final_rg:
            try:
                ConfigManager.update_config(
                    config, default_resource_group=final_rg, last_vm_name=vm_name
                )
            except ConfigError as e:
                logger.debug(f"Failed to update config: {e}")

        # Execute command if specified
        if command and not pool:
            click.echo(f"\nCommand to execute: {command}")
            click.echo("Provisioning VM first...\n")

            # Disable auto-connect for command execution mode
            orchestrator.auto_connect = False
            exit_code = orchestrator.run()

            if exit_code == 0 and orchestrator.vm_details:
                # Create VMInfo from VMDetails for execute_command_on_vm
                vm_info = VMInfo(
                    name=orchestrator.vm_details.name,
                    resource_group=orchestrator.vm_details.resource_group,
                    location=orchestrator.vm_details.location,
                    power_state="VM running",
                    public_ip=orchestrator.vm_details.public_ip,
                    vm_size=orchestrator.vm_details.size,
                )

                # Execute command on the newly provisioned VM
                cmd_exit_code = execute_command_on_vm(vm_info, command, orchestrator.ssh_keys)
                sys.exit(cmd_exit_code)
            else:
                click.echo(f"\nProvisioning failed with exit code {exit_code}", err=True)
                sys.exit(exit_code)

        # Pool provisioning
        if pool and pool > 1:
            click.echo(f"\nProvisioning pool of {pool} VMs in parallel...")

            # Generate SSH keys
            ssh_key_pair = SSHKeyManager.ensure_key_exists()

            # Create VM configs for pool
            configs = []
            for i in range(pool):
                vm_name_pool = f"{vm_name}-{i+1:02d}"
                config = orchestrator.provisioner.create_vm_config(
                    name=vm_name_pool,
                    resource_group=final_rg or f"azlin-rg-{int(time.time())}",
                    location=final_region,
                    size=final_vm_size,
                    ssh_public_key=ssh_key_pair.public_key_content,
                )
                configs.append(config)

            # Provision VMs in parallel (returns PoolProvisioningResult)
            try:
                result = orchestrator.provisioner.provision_vm_pool(
                    configs,
                    progress_callback=lambda msg: click.echo(f"  {msg}"),
                    max_workers=min(10, pool),
                )

                # Display results
                click.echo(f"\n{result.get_summary()}")

                if result.successful:
                    click.echo("\nSuccessfully Provisioned VMs:")
                    click.echo("=" * 80)
                    for vm in result.successful:
                        click.echo(f"  {vm.name:<30} {vm.public_ip:<15} {vm.location}")
                    click.echo("=" * 80)

                if result.failed:
                    click.echo("\nFailed VMs:")
                    click.echo("=" * 80)
                    for failure in result.failed:
                        click.echo(
                            f"  {failure.config.name:<30} {failure.error_type:<20} {failure.error[:40]}"
                        )
                    click.echo("=" * 80)

                if result.rg_failures:
                    click.echo("\nResource Group Failures:")
                    for rg_fail in result.rg_failures:
                        click.echo(f"  {rg_fail.rg_name}: {rg_fail.error}")

                # Exit with success if any VMs succeeded
                if result.any_succeeded:
                    sys.exit(0)
                else:
                    sys.exit(1)

            except ProvisioningError as e:
                click.echo(f"\nPool provisioning failed completely: {e}", err=True)
                sys.exit(1)
            except Exception as e:
                click.echo(f"\nUnexpected error: {e}", err=True)
                sys.exit(1)

        exit_code = orchestrator.run()
        sys.exit(exit_code)


# Alias: 'vm' for 'new'
@main.command(name="vm")
@click.pass_context
@click.option("--repo", help="GitHub repository URL to clone", type=str)
@click.option("--vm-size", help="Azure VM size", type=str)
@click.option("--region", help="Azure region", type=str)
@click.option("--resource-group", "--rg", help="Azure resource group", type=str)
@click.option("--name", help="Custom VM name", type=str)
@click.option("--pool", help="Number of VMs to create in parallel", type=int)
@click.option("--no-auto-connect", help="Do not auto-connect via SSH", is_flag=True)
@click.option("--config", help="Config file path", type=click.Path())
def vm_command(ctx, **kwargs):
    """Alias for 'new' command. Provision a new Azure VM."""
    return ctx.invoke(new_command, **kwargs)


# Alias: 'create' for 'new'
@main.command(name="create")
@click.pass_context
@click.option("--repo", help="GitHub repository URL to clone", type=str)
@click.option("--vm-size", help="Azure VM size", type=str)
@click.option("--region", help="Azure region", type=str)
@click.option("--resource-group", "--rg", help="Azure resource group", type=str)
@click.option("--name", help="Custom VM name", type=str)
@click.option("--pool", help="Number of VMs to create in parallel", type=int)
@click.option("--no-auto-connect", help="Do not auto-connect via SSH", is_flag=True)
@click.option("--config", help="Config file path", type=click.Path())
def create_command(ctx, **kwargs):
    """Alias for 'new' command. Provision a new Azure VM."""
    return ctx.invoke(new_command, **kwargs)


@main.command(name='list')
@click.option('--resource-group', '--rg', help='Resource group to list VMs from', type=str)
@click.option('--config', help='Config file path', type=click.Path())
@click.option('--all', 'show_all', help='Show all VMs (including stopped)', is_flag=True)
def list_command(resource_group: str | None, config: str | None, show_all: bool):
    """List VMs in resource group.

    Shows VM name, status, IP address, region, and size.

    \b
    Examples:
        azlin list
        azlin list --rg my-resource-group
        azlin list --all
    """
    try:
        # Get resource group from config or CLI
        rg = ConfigManager.get_resource_group(resource_group, config)

        if not rg:
            click.echo("Error: No resource group specified and no default configured.", err=True)
            click.echo("Use --resource-group or set default in ~/.azlin/config.toml", err=True)
            sys.exit(1)

        click.echo(f"Listing VMs in resource group: {rg}\n")

        # List VMs
        vms = VMManager.list_vms(rg, include_stopped=show_all)

        # Filter to azlin VMs
        vms = VMManager.filter_by_prefix(vms, "azlin")
        vms = VMManager.sort_by_created_time(vms)

        if not vms:
            click.echo("No VMs found.")
            return

        # Display table
        click.echo("=" * 90)
        click.echo(f"{'NAME':<35} {'STATUS':<15} {'IP':<15} {'REGION':<15} {'SIZE':<10}")
        click.echo("=" * 90)

        for vm in vms:
            status = vm.get_status_display()
            ip = vm.public_ip or "N/A"
            size = vm.vm_size or "N/A"
            click.echo(f"{vm.name:<35} {status:<15} {ip:<15} {vm.location:<15} {size:<10}")

        click.echo("=" * 90)
        click.echo(f"\nTotal: {len(vms)} VMs")

    except VMManagerError as e:
        click.echo(f"Error: {e}", err=True)
        sys.exit(1)
    except ConfigError as e:
        click.echo(f"Config error: {e}", err=True)
        sys.exit(1)


@main.command()
@click.option('--resource-group', '--rg', help='Resource group', type=str)
@click.option('--config', help='Config file path', type=click.Path())
def w(resource_group: str | None, config: str | None):
    """Run 'w' command on all VMs.

    Shows who is logged in and what they are doing on each VM.

    \b
    Examples:
        azlin w
        azlin w --rg my-resource-group
    """
    try:
        # Get resource group
        rg = ConfigManager.get_resource_group(resource_group, config)

        if not rg:
            click.echo("Error: No resource group specified.", err=True)
            sys.exit(1)

        # Get SSH key
        ssh_key_pair = SSHKeyManager.ensure_key_exists()

        # List running VMs
        vms = VMManager.list_vms(rg, include_stopped=False)
        vms = VMManager.filter_by_prefix(vms, "azlin")

        if not vms:
            click.echo("No running VMs found.")
            return

        running_vms = [vm for vm in vms if vm.is_running() and vm.public_ip]

        if not running_vms:
            click.echo("No running VMs with public IPs found.")
            return

        click.echo(f"Running 'w' on {len(running_vms)} VMs...\n")

        # Build SSH configs
        ssh_configs = [
            SSHConfig(host=vm.public_ip, user="azureuser", key_path=ssh_key_pair.private_path)
            for vm in running_vms
        ]

        # Execute in parallel
        results = WCommandExecutor.execute_w_on_vms(ssh_configs, timeout=30)

        # Display output
        output = WCommandExecutor.format_w_output(results)
        click.echo(output)

    except VMManagerError as e:
        click.echo(f"Error: {e}", err=True)
        sys.exit(1)
    except Exception as e:
        click.echo(f"Error: {e}", err=True)
        sys.exit(1)


@main.command()
@click.argument('vm_name', type=str)
@click.option('--resource-group', '--rg', help='Resource group', type=str)
@click.option('--config', help='Config file path', type=click.Path())
@click.option('--force', is_flag=True, help='Skip confirmation prompt')
def kill(
    vm_name: str,
    resource_group: str | None,
    config: str | None,
    force: bool
):
    """Delete a VM and all associated resources.

    Deletes the VM, NICs, disks, and public IPs.

    \b
    Examples:
        azlin kill azlin-vm-12345
        azlin kill my-vm --rg my-resource-group
        azlin kill my-vm --force
    """
    try:
        # Get resource group
        rg = ConfigManager.get_resource_group(resource_group, config)

        if not rg:
            click.echo("Error: No resource group specified.", err=True)
            sys.exit(1)

        # Validate VM exists
        vm = VMManager.get_vm(vm_name, rg)

        if not vm:
            click.echo(f"Error: VM '{vm_name}' not found in resource group '{rg}'.", err=True)
            sys.exit(1)

        # Show confirmation prompt unless --force
        if not force:
            click.echo("\nVM Details:")
            click.echo(f"  Name:           {vm.name}")
            click.echo(f"  Resource Group: {vm.resource_group}")
            click.echo(f"  Status:         {vm.get_status_display()}")
            click.echo(f"  IP:             {vm.public_ip or 'N/A'}")
            click.echo(f"  Size:           {vm.vm_size or 'N/A'}")
            click.echo("\nThis will delete the VM and all associated resources (NICs, disks, IPs).")
            click.echo("This action cannot be undone.\n")

            confirm = input("Are you sure you want to delete this VM? [y/N]: ").lower()
            if confirm not in ["y", "yes"]:
                click.echo("Cancelled.")
                return

        # Delete VM
        click.echo(f"\nDeleting VM '{vm_name}'...")

        result = VMLifecycleManager.delete_vm(
            vm_name=vm_name, resource_group=rg, force=True, no_wait=False
        )

        if result.success:
            click.echo(f"\nSuccess! {result.message}")
            if result.resources_deleted:
                click.echo("\nDeleted resources:")
                for resource in result.resources_deleted:
                    click.echo(f"  - {resource}")
        else:
            click.echo(f"\nError: {result.message}", err=True)
            sys.exit(1)

    except VMManagerError as e:
        click.echo(f"Error: {e}", err=True)
        sys.exit(1)
    except VMLifecycleError as e:
        click.echo(f"Error: {e}", err=True)
        sys.exit(1)
    except KeyboardInterrupt:
        click.echo("\nCancelled by user.")
        sys.exit(130)
    except Exception as e:
        click.echo(f"Unexpected error: {e}", err=True)
        sys.exit(1)


@main.command(name="destroy")
@click.argument("vm_name", type=str)
@click.option("--resource-group", "--rg", help="Resource group", type=str)
@click.option("--config", help="Config file path", type=click.Path())
@click.option("--force", is_flag=True, help="Skip confirmation prompt")
@click.option(
    "--dry-run", is_flag=True, help="Show what would be deleted without actually deleting"
)
@click.option(
    "--delete-rg", is_flag=True, help="Delete the entire resource group (use with caution)"
)
def destroy(
    vm_name: str,
    resource_group: str | None,
    config: str | None,
    force: bool,
    dry_run: bool,
    delete_rg: bool,
):
    """Destroy a VM and optionally the entire resource group.

    This is an alias for the 'kill' command with additional options.
    Deletes the VM, NICs, disks, and public IPs.

    \b
    Examples:
        azlin destroy azlin-vm-12345
        azlin destroy my-vm --dry-run
        azlin destroy my-vm --delete-rg --force
        azlin destroy my-vm --rg my-resource-group
    """
    try:
        # Get resource group
        rg = ConfigManager.get_resource_group(resource_group, config)

        if not rg:
            click.echo("Error: No resource group specified.", err=True)
            sys.exit(1)

        # Handle --delete-rg option
        if delete_rg:
            if dry_run:
                click.echo(f"\n[DRY RUN] Would delete entire resource group: {rg}")
                click.echo(f"This would delete ALL resources in the group, not just '{vm_name}'")
                return

            # Show warning and confirmation
            if not force:
                click.echo(f"\nWARNING: You are about to delete the ENTIRE resource group: {rg}")
                click.echo(
                    f"This will delete ALL resources in the group, not just the VM '{vm_name}'!"
                )
                click.echo("\nThis action cannot be undone.\n")

                confirm = input("Type the resource group name to confirm deletion: ").strip()
                if confirm != rg:
                    click.echo("Cancelled. Resource group name did not match.")
                    return

            click.echo(f"\nDeleting resource group '{rg}'...")

            # Use Azure CLI to delete resource group
            import subprocess

            cmd = ["az", "group", "delete", "--name", rg, "--yes"]

            try:
                result = subprocess.run(
                    cmd, capture_output=True, text=True, timeout=600, check=True
                )
                click.echo(f"\nSuccess! Resource group '{rg}' and all resources deleted.")
                return
            except subprocess.CalledProcessError as e:
                click.echo(f"\nError deleting resource group: {e.stderr}", err=True)
                sys.exit(1)
            except subprocess.TimeoutExpired:
                click.echo("\nError: Resource group deletion timed out.", err=True)
                sys.exit(1)

        # Handle dry-run for single VM
        if dry_run:
            vm = VMManager.get_vm(vm_name, rg)
            if not vm:
                click.echo(f"Error: VM '{vm_name}' not found in resource group '{rg}'.", err=True)
                sys.exit(1)

            click.echo(f"\n[DRY RUN] Would delete VM: {vm_name}")
            click.echo(f"  Resource Group: {rg}")
            click.echo(f"  Status:         {vm.get_status_display()}")
            click.echo(f"  IP:             {vm.public_ip or 'N/A'}")
            click.echo(f"  Size:           {vm.vm_size or 'N/A'}")
            click.echo("\nResources that would be deleted:")
            click.echo(f"  - VM: {vm_name}")
            click.echo("  - Associated NICs")
            click.echo("  - Associated disks")
            click.echo("  - Associated public IPs")
            return

        # Normal deletion (same as kill command)
        vm = VMManager.get_vm(vm_name, rg)

        if not vm:
            click.echo(f"Error: VM '{vm_name}' not found in resource group '{rg}'.", err=True)
            sys.exit(1)

        # Show confirmation prompt unless --force
        if not force:
            click.echo("\nVM Details:")
            click.echo(f"  Name:           {vm.name}")
            click.echo(f"  Resource Group: {vm.resource_group}")
            click.echo(f"  Status:         {vm.get_status_display()}")
            click.echo(f"  IP:             {vm.public_ip or 'N/A'}")
            click.echo(f"  Size:           {vm.vm_size or 'N/A'}")
            click.echo("\nThis will delete the VM and all associated resources (NICs, disks, IPs).")
            click.echo("This action cannot be undone.\n")

            confirm = input("Are you sure you want to delete this VM? [y/N]: ").lower()
            if confirm not in ["y", "yes"]:
                click.echo("Cancelled.")
                return

        # Delete VM
        click.echo(f"\nDeleting VM '{vm_name}'...")

        result = VMLifecycleManager.delete_vm(
            vm_name=vm_name, resource_group=rg, force=True, no_wait=False
        )

        if result.success:
            click.echo(f"\nSuccess! {result.message}")
            if result.resources_deleted:
                click.echo("\nDeleted resources:")
                for resource in result.resources_deleted:
                    click.echo(f"  - {resource}")
        else:
            click.echo(f"\nError: {result.message}", err=True)
            sys.exit(1)

    except VMManagerError as e:
        click.echo(f"Error: {e}", err=True)
        sys.exit(1)
    except VMLifecycleError as e:
        click.echo(f"Error: {e}", err=True)
        sys.exit(1)
    except KeyboardInterrupt:
        click.echo("\nCancelled by user.")
        sys.exit(130)
    except Exception as e:
        click.echo(f"Unexpected error: {e}", err=True)
        sys.exit(1)


@main.command()
@click.option('--resource-group', '--rg', help='Resource group', type=str)
@click.option('--config', help='Config file path', type=click.Path())
@click.option('--force', is_flag=True, help='Skip confirmation prompt')
@click.option('--prefix', default='azlin', help='Only delete VMs with this prefix')
def killall(
    resource_group: str | None,
    config: str | None,
    force: bool,
    prefix: str
):
    """Delete all VMs in resource group.

    Deletes all VMs matching the prefix and their associated resources.

    \b
    Examples:
        azlin killall
        azlin killall --rg my-resource-group
        azlin killall --prefix test-vm
        azlin killall --force
    """
    try:
        # Get resource group
        rg = ConfigManager.get_resource_group(resource_group, config)

        if not rg:
            click.echo("Error: No resource group specified.", err=True)
            sys.exit(1)

        # List VMs
        vms = VMManager.list_vms(rg, include_stopped=True)
        vms = VMManager.filter_by_prefix(vms, prefix)

        if not vms:
            click.echo(f"No VMs found with prefix '{prefix}' in resource group '{rg}'.")
            return

        # Show confirmation prompt unless --force
        if not force:
            click.echo(f"\nFound {len(vms)} VM(s) in resource group '{rg}':")
            click.echo("=" * 80)
            for vm in vms:
                status = vm.get_status_display()
                ip = vm.public_ip or "N/A"
                click.echo(f"  {vm.name:<35} {status:<15} {ip:<15}")
            click.echo("=" * 80)

            click.echo(f"\nThis will delete all {len(vms)} VM(s) and their associated resources.")
            click.echo("This action cannot be undone.\n")

            confirm = input(f"Are you sure you want to delete {len(vms)} VM(s)? [y/N]: ").lower()
            if confirm not in ["y", "yes"]:
                click.echo("Cancelled.")
                return

        # Delete all VMs
        click.echo(f"\nDeleting {len(vms)} VM(s) in parallel...")

        summary = VMLifecycleManager.delete_all_vms(
            resource_group=rg, force=True, vm_prefix=prefix, max_workers=5
        )

        # Display results
        click.echo("\n" + "=" * 80)
        click.echo("Deletion Summary")
        click.echo("=" * 80)
        click.echo(f"Total VMs:     {summary.total}")
        click.echo(f"Succeeded:     {summary.succeeded}")
        click.echo(f"Failed:        {summary.failed}")
        click.echo("=" * 80)

        # Show details
        if summary.succeeded > 0:
            click.echo("\nSuccessfully deleted:")
            for result in summary.results:
                if result.success:
                    click.echo(f"  - {result.vm_name}")

        if summary.failed > 0:
            click.echo("\nFailed to delete:")
            for result in summary.results:
                if not result.success:
                    click.echo(f"  - {result.vm_name}: {result.message}")

        # Exit with error code if any failed
        if not summary.all_succeeded:
            sys.exit(1)

    except VMManagerError as e:
        click.echo(f"Error: {e}", err=True)
        sys.exit(1)
    except VMLifecycleError as e:
        click.echo(f"Error: {e}", err=True)
        sys.exit(1)
    except KeyboardInterrupt:
        click.echo("\nCancelled by user.")
        sys.exit(130)
    except Exception as e:
        click.echo(f"Unexpected error: {e}", err=True)
        sys.exit(1)


@main.command()
@click.option('--resource-group', '--rg', help='Resource group', type=str)
@click.option('--config', help='Config file path', type=click.Path())
@click.option('--grouped', is_flag=True, help='Group output by VM instead of prefixing')
def ps(
    resource_group: str | None,
    config: str | None,
    grouped: bool
):
    """Run 'ps aux' command on all VMs.

    Shows running processes on each VM. Output is prefixed with [vm-name].
    SSH processes are automatically filtered out.

    \b
    Examples:
        azlin ps
        azlin ps --rg my-resource-group
        azlin ps --grouped
    """
    try:
        # Get resource group
        rg = ConfigManager.get_resource_group(resource_group, config)

        if not rg:
            click.echo("Error: No resource group specified.", err=True)
            sys.exit(1)

        # Get SSH key
        ssh_key_pair = SSHKeyManager.ensure_key_exists()

        # List running VMs
        vms = VMManager.list_vms(rg, include_stopped=False)
        vms = VMManager.filter_by_prefix(vms, "azlin")

        if not vms:
            click.echo("No running VMs found.")
            return

        running_vms = [vm for vm in vms if vm.is_running() and vm.public_ip]

        if not running_vms:
            click.echo("No running VMs with public IPs found.")
            return

        click.echo(f"Running 'ps aux' on {len(running_vms)} VMs...\n")

        # Build SSH configs
        ssh_configs = [
            SSHConfig(host=vm.public_ip, user="azureuser", key_path=ssh_key_pair.private_path)
            for vm in running_vms
        ]

        # Execute in parallel
        results = PSCommandExecutor.execute_ps_on_vms(ssh_configs, timeout=30)

        # Display output
        if grouped:
            output = PSCommandExecutor.format_ps_output_grouped(results, filter_ssh=True)
        else:
            output = PSCommandExecutor.format_ps_output(results, filter_ssh=True)

        click.echo(output)

    except VMManagerError as e:
        click.echo(f"Error: {e}", err=True)
        sys.exit(1)
    except RemoteExecError as e:
        click.echo(f"Error: {e}", err=True)
        sys.exit(1)
    except Exception as e:
        click.echo(f"Error: {e}", err=True)
        sys.exit(1)


@main.command()
@click.option("--resource-group", "--rg", help="Resource group", type=str)
@click.option("--config", help="Config file path", type=click.Path())
@click.option("--by-vm", is_flag=True, help="Show per-VM breakdown")
@click.option("--from", "from_date", help="Start date (YYYY-MM-DD)", type=str)
@click.option("--to", "to_date", help="End date (YYYY-MM-DD)", type=str)
@click.option("--estimate", is_flag=True, help="Show monthly cost estimate")
def cost(
    resource_group: str | None,
    config: str | None,
    by_vm: bool,
    from_date: str | None,
    to_date: str | None,
    estimate: bool
):
    """Show cost estimates for VMs.

    Displays cost estimates based on VM size and uptime.
    Costs are approximate based on Azure pay-as-you-go pricing.

    \b
    Examples:
        azlin cost
        azlin cost --by-vm
        azlin cost --from 2025-01-01 --to 2025-01-31
        azlin cost --estimate
        azlin cost --rg my-resource-group --by-vm
    """
    try:
        # Get resource group
        rg = ConfigManager.get_resource_group(resource_group, config)

        if not rg:
            click.echo("Error: No resource group specified.", err=True)
            sys.exit(1)

        # Parse dates if provided
        start_date = None
        end_date = None

        if from_date:
            try:
                start_date = datetime.strptime(from_date, "%Y-%m-%d")
            except ValueError:
                click.echo("Error: Invalid from date format. Use YYYY-MM-DD", err=True)
                sys.exit(1)

        if to_date:
            try:
                end_date = datetime.strptime(to_date, "%Y-%m-%d")
            except ValueError:
                click.echo("Error: Invalid to date format. Use YYYY-MM-DD", err=True)
                sys.exit(1)

        # Get cost estimates
        click.echo(f"Calculating costs for resource group: {rg}\n")

        summary = CostTracker.estimate_costs(
            resource_group=rg, from_date=start_date, to_date=end_date, include_stopped=True
        )

        # Display formatted table
        output = CostTracker.format_cost_table(summary, by_vm=by_vm)
        click.echo(output)

        # Show estimate if requested
        if estimate and summary.running_vms > 0:
            monthly = summary.get_monthly_estimate()
            click.echo(f"Monthly estimate for running VMs: ${monthly:.2f}")
            click.echo("")

    except CostTrackerError as e:
        click.echo(f"Error: {e}", err=True)
        sys.exit(1)
    except VMManagerError as e:
        click.echo(f"Error: {e}", err=True)
        sys.exit(1)
    except Exception as e:
        click.echo(f"Unexpected error: {e}", err=True)
        sys.exit(1)


@main.command()
@click.argument("vm_identifier", type=str)
@click.option("--resource-group", "--rg", help="Resource group (required for VM name)", type=str)
@click.option("--config", help="Config file path", type=click.Path())
@click.option("--no-tmux", is_flag=True, help="Skip tmux session")
@click.option("--tmux-session", help="Tmux session name (default: vm_identifier)", type=str)
@click.option("--user", default="azureuser", help="SSH username (default: azureuser)", type=str)
@click.option("--key", help="SSH private key path", type=click.Path(exists=True))
@click.option("--no-reconnect", is_flag=True, help="Disable auto-reconnect on disconnect")
@click.option(
    "--max-retries", default=3, help="Maximum reconnection attempts (default: 3)", type=int
)
@click.argument("remote_command", nargs=-1, type=str)
def connect(
    vm_identifier: str,
    resource_group: str | None,
    config: str | None,
    no_tmux: bool,
    tmux_session: str | None,
    user: str,
    key: str | None,
    no_reconnect: bool,
    max_retries: int,
    remote_command: tuple,
):
    """Connect to existing VM via SSH.

    VM_IDENTIFIER can be either:
    - VM name (requires --resource-group or default config)
    - IP address (direct connection)

    Use -- to separate remote command from options.

    By default, auto-reconnect is ENABLED. If your SSH session disconnects,
    you will be prompted to reconnect. Use --no-reconnect to disable this.

    \b
    Examples:
        # Connect to VM by name
        azlin connect my-vm

        # Connect to VM by name with explicit resource group
        azlin connect my-vm --rg my-resource-group

        # Connect by IP address
        azlin connect 20.1.2.3

        # Connect without tmux
        azlin connect my-vm --no-tmux

        # Connect with custom tmux session name
        azlin connect my-vm --tmux-session dev

        # Connect and run command
        azlin connect my-vm -- ls -la

        # Connect with custom SSH user
        azlin connect my-vm --user myuser

        # Connect with custom SSH key
        azlin connect my-vm --key ~/.ssh/custom_key

        # Disable auto-reconnect
        azlin connect my-vm --no-reconnect

        # Set maximum reconnection attempts
        azlin connect my-vm --max-retries 5
    """
    try:
        # Parse remote command
        command = " ".join(remote_command) if remote_command else None

        # Convert key path to Path object
        key_path = Path(key).expanduser() if key else None

        # Get resource group from config if not specified
        if not VMConnector._is_valid_ip(vm_identifier):
            rg = ConfigManager.get_resource_group(resource_group, config)
            if not rg:
                click.echo(
                    "Error: Resource group required for VM name.\n"
                    "Use --resource-group or set default in ~/.azlin/config.toml",
                    err=True,
                )
                sys.exit(1)
        else:
            rg = resource_group

        # Connect to VM
        click.echo(f"Connecting to {vm_identifier}...")

        success = VMConnector.connect(
            vm_identifier=vm_identifier,
            resource_group=rg,
            use_tmux=not no_tmux,
            tmux_session=tmux_session,
            remote_command=command,
            ssh_user=user,
            ssh_key_path=key_path,
            enable_reconnect=not no_reconnect,
            max_reconnect_retries=max_retries,
        )

        sys.exit(0 if success else 1)

    except VMConnectorError as e:
        click.echo(f"Error: {e}", err=True)
        sys.exit(1)
    except ConfigError as e:
        click.echo(f"Config error: {e}", err=True)
        sys.exit(1)
    except KeyboardInterrupt:
        click.echo("\nCancelled by user.")
        sys.exit(130)
    except Exception as e:
        click.echo(f"Unexpected error: {e}", err=True)
        logger.exception("Unexpected error in connect command")
        sys.exit(1)


@main.command()
@click.argument('vm_name', type=str)
@click.option('--resource-group', '--rg', help='Resource group', type=str)
@click.option('--config', help='Config file path', type=click.Path())
@click.option('--deallocate/--no-deallocate', default=True, help='Deallocate to save costs (default: yes)')
def stop(
    vm_name: str,
    resource_group: str | None,
    config: str | None,
    deallocate: bool
):
    """Stop or deallocate a VM.

    Stopping a VM with --deallocate (default) fully releases compute resources
    and stops billing for the VM (storage charges still apply).

    \b
    Examples:
        azlin stop my-vm
        azlin stop my-vm --rg my-resource-group
        azlin stop my-vm --no-deallocate
    """
    try:
        # Get resource group
        rg = ConfigManager.get_resource_group(resource_group, config)

        if not rg:
            click.echo("Error: No resource group specified.", err=True)
            sys.exit(1)

        click.echo(f"{'Deallocating' if deallocate else 'Stopping'} VM '{vm_name}'...")

        result = VMLifecycleController.stop_vm(
            vm_name=vm_name, resource_group=rg, deallocate=deallocate, no_wait=False
        )

        if result.success:
            click.echo(f"Success! {result.message}")
            if result.cost_impact:
                click.echo(f"Cost impact: {result.cost_impact}")
        else:
            click.echo(f"Error: {result.message}", err=True)
            sys.exit(1)

    except VMLifecycleControlError as e:
        click.echo(f"Error: {e}", err=True)
        sys.exit(1)
    except Exception as e:
        click.echo(f"Unexpected error: {e}", err=True)
        sys.exit(1)


@main.command()
@click.argument('vm_name', type=str)
@click.option('--resource-group', '--rg', help='Resource group', type=str)
@click.option('--config', help='Config file path', type=click.Path())
def start(
    vm_name: str,
    resource_group: str | None,
    config: str | None
):
    """Start a stopped or deallocated VM.

    \b
    Examples:
        azlin start my-vm
        azlin start my-vm --rg my-resource-group
    """
    try:
        # Get resource group
        rg = ConfigManager.get_resource_group(resource_group, config)

        if not rg:
            click.echo("Error: No resource group specified.", err=True)
            sys.exit(1)

        click.echo(f"Starting VM '{vm_name}'...")

        result = VMLifecycleController.start_vm(vm_name=vm_name, resource_group=rg, no_wait=False)

        if result.success:
            click.echo(f"Success! {result.message}")
            if result.cost_impact:
                click.echo(f"Cost impact: {result.cost_impact}")
        else:
            click.echo(f"Error: {result.message}", err=True)
            sys.exit(1)

    except VMLifecycleControlError as e:
        click.echo(f"Error: {e}", err=True)
        sys.exit(1)
    except Exception as e:
        click.echo(f"Unexpected error: {e}", err=True)
        sys.exit(1)


@main.command()
@click.option("--vm-name", help="VM name to sync to", type=str)
@click.option("--dry-run", help="Show what would be synced", is_flag=True)
@click.option("--resource-group", "--rg", help="Resource group", type=str)
@click.option("--config", help="Config file path", type=click.Path())
def sync(
    vm_name: str | None,
    dry_run: bool,
    resource_group: str | None,
    config: str | None
):
    """Sync ~/.azlin/home/ to VM home directory.

    Syncs local configuration files to remote VM for consistent
    development environment.

    \b
    Examples:
        azlin sync                    # Interactive VM selection
        azlin sync --vm-name myvm     # Sync to specific VM
        azlin sync --dry-run          # Show what would be synced
    """
    try:
        # Get SSH key
        ssh_key_pair = SSHKeyManager.ensure_key_exists()

        # Get resource group
        rg = ConfigManager.get_resource_group(resource_group, config)

        # Get VM
        if vm_name:
            # Sync to specific VM
            if not rg:
                click.echo("Error: Resource group required for VM name.", err=True)
                click.echo("Use --resource-group or set default in ~/.azlin/config.toml", err=True)
                sys.exit(1)

            vm = VMManager.get_vm(vm_name, rg)
            if not vm:
                click.echo(f"Error: VM '{vm_name}' not found in resource group '{rg}'.", err=True)
                sys.exit(1)

            if not vm.is_running():
                click.echo(f"Error: VM '{vm_name}' is not running.", err=True)
                sys.exit(1)

            if not vm.public_ip:
                click.echo(f"Error: VM '{vm_name}' has no public IP.", err=True)
                sys.exit(1)

            selected_vm = vm
        else:
            # Interactive selection
            if not rg:
                click.echo("Error: No resource group specified.", err=True)
                click.echo("Use --resource-group or set default in ~/.azlin/config.toml", err=True)
                sys.exit(1)

            vms = VMManager.list_vms(rg, include_stopped=False)
            vms = VMManager.filter_by_prefix(vms, "azlin")
            vms = [vm for vm in vms if vm.is_running() and vm.public_ip]

            if not vms:
                click.echo("No running VMs found.")
                sys.exit(1)

            if len(vms) == 1:
                selected_vm = vms[0]
                click.echo(f"Auto-selecting VM: {selected_vm.name}")
            else:
                # Show menu
                click.echo("\nSelect VM to sync to:")
                for idx, vm in enumerate(vms, 1):
                    click.echo(f"  {idx}. {vm.name} - {vm.public_ip}")

                choice = input("\nSelect VM (number): ").strip()
                try:
                    idx = int(choice) - 1
                    if 0 <= idx < len(vms):
                        selected_vm = vms[idx]
                    else:
                        click.echo("Invalid selection", err=True)
                        sys.exit(1)
                except ValueError:
                    click.echo("Invalid input", err=True)
                    sys.exit(1)

        # Create SSH config
        ssh_config = SSHConfig(
            host=selected_vm.public_ip, user="azureuser", key_path=ssh_key_pair.private_path
        )

        # Sync
        click.echo(f"\nSyncing to {selected_vm.name} ({selected_vm.public_ip})...")

        def progress_callback(msg: str):
            click.echo(f"  {msg}")

        result = HomeSyncManager.sync_to_vm(
            ssh_config, dry_run=dry_run, progress_callback=progress_callback
        )

        if result.success:
            click.echo(
                f"\nSuccess! Synced {result.files_synced} files "
                f"({result.bytes_transferred / 1024:.1f} KB) "
                f"in {result.duration_seconds:.1f}s"
            )
        else:
            click.echo("\nSync completed with errors:", err=True)
            for error in result.errors:
                click.echo(f"  - {error}", err=True)
            sys.exit(1)

    except SecurityValidationError as e:
        click.echo("\nSecurity validation failed:", err=True)
        click.echo(str(e), err=True)
        click.echo("\nRemove sensitive files from ~/.azlin/home/ and try again.", err=True)
        sys.exit(1)

    except (RsyncError, HomeSyncError) as e:
        click.echo(f"\nSync failed: {e}", err=True)
        sys.exit(1)

    except (VMManagerError, ConfigError) as e:
        click.echo(f"Error: {e}", err=True)
        sys.exit(1)

    except KeyboardInterrupt:
        click.echo("\nCancelled by user.")
        sys.exit(130)

    except Exception as e:
        click.echo(f"Unexpected error: {e}", err=True)
        logger.exception("Unexpected error in sync command")
        sys.exit(1)


@main.command()
@click.argument("source")
@click.argument("destination")
@click.option("--dry-run", is_flag=True, help="Show what would be transferred")
@click.option("--resource-group", "--rg", help="Resource group", type=str)
@click.option("--config", help="Config file path", type=click.Path())
def cp(
    source: str,
    destination: str,
    dry_run: bool,
    resource_group: str | None,
    config: str | None
):
    """Copy files between local machine and VMs.

    Supports bidirectional file transfer with security-hardened path validation.

    Arguments support session:path notation:
    - Local path: myfile.txt
    - Remote path: vm1:~/myfile.txt

    \b
    Examples:
        azlin cp myfile.txt vm1:~/          # Local to remote
        azlin cp vm1:~/data.txt ./          # Remote to local
        azlin cp vm1:~/src vm2:~/dest       # Remote to remote (not supported)
        azlin cp --dry-run test.txt vm1:~/  # Show transfer plan
    """
    try:
        # Get resource group
        rg = ConfigManager.get_resource_group(resource_group, config)

        # Get SSH key
        SSHKeyManager.ensure_key_exists()

        # Parse source
        source_session_name, source_path_str = SessionManager.parse_session_path(source)

        if source_session_name is None:
            # Local source
            source_path = PathParser.parse_and_validate(source_path_str, allow_absolute=False)
            source_endpoint = TransferEndpoint(path=source_path, session=None)
        else:
            # Remote source
            if not rg:
                click.echo("Error: Resource group required for remote sessions.", err=True)
                click.echo("Use --resource-group or set default in ~/.azlin/config.toml", err=True)
                sys.exit(1)

            vm_session = SessionManager.get_vm_session(
                source_session_name, VMManager, ConfigManager
            )

            # Parse remote path (allow relative to home)
            source_path = PathParser.parse_and_validate(
                source_path_str, allow_absolute=True, base_dir=Path("/home") / vm_session.user
            )

            source_endpoint = TransferEndpoint(path=source_path, session=vm_session)

        # Parse destination
        dest_session_name, dest_path_str = SessionManager.parse_session_path(destination)

        if dest_session_name is None:
            # Local destination
            dest_path = PathParser.parse_and_validate(dest_path_str, allow_absolute=False)
            dest_endpoint = TransferEndpoint(path=dest_path, session=None)
        else:
            # Remote destination
            if not rg:
                click.echo("Error: Resource group required for remote sessions.", err=True)
                click.echo("Use --resource-group or set default in ~/.azlin/config.toml", err=True)
                sys.exit(1)

            vm_session = SessionManager.get_vm_session(dest_session_name, VMManager, ConfigManager)

            # Parse remote path (allow relative to home)
            dest_path = PathParser.parse_and_validate(
                dest_path_str, allow_absolute=True, base_dir=Path("/home") / vm_session.user
            )

            dest_endpoint = TransferEndpoint(path=dest_path, session=vm_session)

        # Display transfer plan
        click.echo("\nTransfer Plan:")
        if source_endpoint.session is None:
            click.echo(f"  Source: {source_endpoint.path} (local)")
        else:
            click.echo(f"  Source: {source_endpoint.session.name}:{source_endpoint.path}")

        if dest_endpoint.session is None:
            click.echo(f"  Dest:   {dest_endpoint.path} (local)")
        else:
            click.echo(f"  Dest:   {dest_endpoint.session.name}:{dest_endpoint.path}")

        click.echo()

        if dry_run:
            click.echo("Dry run - no files transferred")
            return

        # Execute transfer
        result = FileTransfer.transfer(source_endpoint, dest_endpoint)

        if result.success:
            click.echo(
                f"Success! Transferred {result.files_transferred} files "
                f"({result.bytes_transferred / 1024:.1f} KB) "
                f"in {result.duration_seconds:.1f}s"
            )
        else:
            click.echo("Transfer failed:", err=True)
            for error in result.errors:
                click.echo(f"  {error}", err=True)
            sys.exit(1)

    except FileTransferError as e:
        click.echo(f"Error: {e}", err=True)
        sys.exit(1)
    except VMManagerError as e:
        click.echo(f"Error: {e}", err=True)
        sys.exit(1)
    except ConfigError as e:
        click.echo(f"Config error: {e}", err=True)
        sys.exit(1)
    except KeyboardInterrupt:
        click.echo("\nCancelled by user.")
        sys.exit(130)
    except Exception as e:
        click.echo(f"Unexpected error: {e}", err=True)
        logger.exception("Unexpected error in cp command")
        sys.exit(1)


@main.command()
@click.option('--resource-group', '--rg', help='Resource group', type=str)
@click.option('--config', help='Config file path', type=click.Path())
@click.option('--vm', help='Show status for specific VM only', type=str)
def status(
    resource_group: str | None,
    config: str | None,
    vm: str | None
):
    """Show status of VMs in resource group.

    Displays detailed status information including power state and IP addresses.

    \b
    Examples:
        azlin status
        azlin status --rg my-resource-group
        azlin status --vm my-vm
    """
    try:
        # Get resource group
        rg = ConfigManager.get_resource_group(resource_group, config)

        if not rg:
            click.echo("Error: No resource group specified.", err=True)
            sys.exit(1)

        # List VMs
        vms = VMManager.list_vms(rg, include_stopped=True)

        if vm:
            # Filter to specific VM
            vms = [v for v in vms if v.name == vm]
            if not vms:
                click.echo(f"Error: VM '{vm}' not found in resource group '{rg}'.", err=True)
                sys.exit(1)
        else:
            # Filter to azlin VMs
            vms = VMManager.filter_by_prefix(vms, "azlin")

        vms = VMManager.sort_by_created_time(vms)

        if not vms:
            click.echo("No VMs found.")
            return

        # Display status table
        click.echo(f"\nVM Status in resource group: {rg}")
        click.echo("=" * 100)
        click.echo(f"{'NAME':<35} {'POWER STATE':<18} {'IP':<16} {'REGION':<15} {'SIZE':<15}")
        click.echo("=" * 100)

        for v in vms:
            power_state = v.power_state if v.power_state else "Unknown"
            ip = v.public_ip or "N/A"
            size = v.vm_size or "N/A"
            location = v.location or "N/A"
            click.echo(f"{v.name:<35} {power_state:<18} {ip:<16} {location:<15} {size:<15}")

        click.echo("=" * 100)
        click.echo(f"\nTotal: {len(vms)} VMs")

        # Summary stats
        running = sum(1 for v in vms if v.is_running())
        stopped = len(vms) - running
        click.echo(f"Running: {running}, Stopped/Deallocated: {stopped}\n")

    except VMManagerError as e:
        click.echo(f"Error: {e}", err=True)
        sys.exit(1)
    except Exception as e:
        click.echo(f"Unexpected error: {e}", err=True)
        sys.exit(1)


<<<<<<< HEAD
@main.group()
def env():
    """Manage environment variables on VMs.

    Commands to set, list, delete, and export environment variables
    stored in ~/.bashrc on remote VMs.

    \b
    Examples:
        azlin env set my-vm DATABASE_URL="postgres://localhost/db"
        azlin env list my-vm
        azlin env delete my-vm API_KEY
        azlin env export my-vm prod.env
    """
    pass


@env.command(name='set')
@click.argument('vm_identifier', type=str)
@click.argument('env_var', type=str)
@click.option('--resource-group', '--rg', help='Resource group', type=str)
@click.option('--config', help='Config file path', type=click.Path())
@click.option('--force', is_flag=True, help='Skip secret detection warnings')
def env_set(
    vm_identifier: str,
    env_var: str,
    resource_group: str | None,
    config: str | None,
    force: bool
):
    """Set environment variable on VM.

    ENV_VAR should be in format KEY=VALUE.

    \b
    Examples:
        azlin env set my-vm DATABASE_URL="postgres://localhost/db"
        azlin env set my-vm API_KEY=secret123 --force
        azlin env set 20.1.2.3 NODE_ENV=production
    """
    try:
        # Parse KEY=VALUE
        if '=' not in env_var:
            click.echo("Error: ENV_VAR must be in format KEY=VALUE", err=True)
            sys.exit(1)

        key, value = env_var.split('=', 1)
        key = key.strip()
        value = value.strip()

        # Remove quotes if present
        if value.startswith('"') and value.endswith('"'):
            value = value[1:-1]
        elif value.startswith("'") and value.endswith("'"):
            value = value[1:-1]

        # Get SSH config
        ssh_config = _get_ssh_config_for_vm(vm_identifier, resource_group, config)

        # Detect secrets and warn
        if not force:
            warnings = EnvManager.detect_secrets(value)
            if warnings:
                click.echo("WARNING: Potential secret detected!", err=True)
                for warning in warnings:
                    click.echo(f"  - {warning}", err=True)
                click.echo("\nAre you sure you want to set this value? [y/N]: ", nl=False)
                response = input().lower()
                if response not in ['y', 'yes']:
                    click.echo("Cancelled.")
                    return

        # Set the variable
        EnvManager.set_env_var(ssh_config, key, value)

        click.echo(f"Set {key} on {vm_identifier}")

    except EnvManagerError as e:
        click.echo(f"Error: {e}", err=True)
        sys.exit(1)
    except Exception as e:
        click.echo(f"Unexpected error: {e}", err=True)
        sys.exit(1)


@env.command(name='list')
@click.argument('vm_identifier', type=str)
@click.option('--resource-group', '--rg', help='Resource group', type=str)
@click.option('--config', help='Config file path', type=click.Path())
@click.option('--show-values', is_flag=True, help='Show full values (default: masked)')
def env_list(
    vm_identifier: str,
    resource_group: str | None,
    config: str | None,
    show_values: bool
):
    """List environment variables on VM.

    \b
    Examples:
        azlin env list my-vm
        azlin env list my-vm --show-values
        azlin env list 20.1.2.3
=======
@main.command()
@click.option('--resource-group', '--rg', help='Resource group', type=str)
@click.option('--config', help='Config file path', type=click.Path())
@click.option('--dry-run', is_flag=True, help='Show what would be deleted without deleting')
@click.option('--delete', is_flag=True, help='Actually delete orphaned resources')
@click.option('--force', is_flag=True, help='Skip confirmation prompt (use with --delete)')
def cleanup(
    resource_group: str | None,
    config: str | None,
    dry_run: bool,
    delete: bool,
    force: bool
):
    """Find and remove orphaned Azure resources.

    Detects and optionally removes:
    - Unattached disks
    - Orphaned NICs (not attached to VMs)
    - Orphaned public IPs (not attached to NICs)

    By default, shows what would be cleaned up (dry-run mode).
    Use --delete to actually remove resources.

    \b
    Examples:
        # Preview orphaned resources
        azlin cleanup

        # Preview for specific resource group
        azlin cleanup --rg my-resource-group

        # Delete orphaned resources (with confirmation)
        azlin cleanup --delete

        # Delete without confirmation
        azlin cleanup --delete --force

        # Dry-run is explicit (same as default)
        azlin cleanup --dry-run
>>>>>>> 47a0bf35
    """
    try:
        # Get SSH config
        ssh_config = _get_ssh_config_for_vm(vm_identifier, resource_group, config)

        # List variables
        env_vars = EnvManager.list_env_vars(ssh_config)

        if not env_vars:
            click.echo(f"No environment variables set on {vm_identifier}")
            return

<<<<<<< HEAD
        click.echo(f"\nEnvironment variables on {vm_identifier}:")
        click.echo("=" * 80)

        for key, value in sorted(env_vars.items()):
            if show_values:
                click.echo(f"  {key}={value}")
            else:
                # Mask values that might be secrets
                warnings = EnvManager.detect_secrets(value)
                if warnings or len(value) > 20:
                    masked = "***" if warnings else value[:20] + "..."
                    click.echo(f"  {key}={masked}")
                else:
                    click.echo(f"  {key}={value}")

        click.echo("=" * 80)
        click.echo(f"\nTotal: {len(env_vars)} variables")
        if not show_values:
            click.echo("Use --show-values to display full values\n")

    except EnvManagerError as e:
        click.echo(f"Error: {e}", err=True)
        sys.exit(1)
    except Exception as e:
        click.echo(f"Unexpected error: {e}", err=True)
        sys.exit(1)


@env.command(name='delete')
@click.argument('vm_identifier', type=str)
@click.argument('key', type=str)
@click.option('--resource-group', '--rg', help='Resource group', type=str)
@click.option('--config', help='Config file path', type=click.Path())
def env_delete(
    vm_identifier: str,
    key: str,
    resource_group: str | None,
    config: str | None
):
    """Delete environment variable from VM.

    \b
    Examples:
        azlin env delete my-vm API_KEY
        azlin env delete 20.1.2.3 DATABASE_URL
    """
    try:
        # Get SSH config
        ssh_config = _get_ssh_config_for_vm(vm_identifier, resource_group, config)

        # Delete the variable
        result = EnvManager.delete_env_var(ssh_config, key)

        if result:
            click.echo(f"Deleted {key} from {vm_identifier}")
        else:
            click.echo(f"Variable {key} not found on {vm_identifier}", err=True)
=======
        click.echo(f"Finding orphaned resources in resource group: {rg}...\n")

        # If neither --dry-run nor --delete specified, default to dry-run
        is_dry_run = dry_run or not delete

        # Clean up resources
        summary = ResourceCleanup.cleanup_resources(
            resource_group=rg,
            dry_run=is_dry_run,
            force=force
        )

        # Display formatted output
        output = ResourceCleanup.format_summary(summary, dry_run=is_dry_run)
        click.echo(output)

        # Exit with appropriate code
        if summary.total_orphaned == 0:
            click.echo("No orphaned resources found.")
            sys.exit(0)
        elif summary.cancelled:
            sys.exit(0)
        elif summary.failed_count > 0:
>>>>>>> 47a0bf35
            sys.exit(1)
        else:
            sys.exit(0)

<<<<<<< HEAD
    except EnvManagerError as e:
=======
    except ResourceCleanupError as e:
>>>>>>> 47a0bf35
        click.echo(f"Error: {e}", err=True)
        sys.exit(1)
    except Exception as e:
        click.echo(f"Unexpected error: {e}", err=True)
        sys.exit(1)


@env.command(name='export')
@click.argument('vm_identifier', type=str)
@click.argument('output_file', type=str, required=False)
@click.option('--resource-group', '--rg', help='Resource group', type=str)
@click.option('--config', help='Config file path', type=click.Path())
def env_export(
    vm_identifier: str,
    output_file: str | None,
    resource_group: str | None,
    config: str | None
):
    """Export environment variables to .env file format.

    \b
    Examples:
        azlin env export my-vm prod.env
        azlin env export my-vm  # Print to stdout
    """
    try:
        # Get SSH config
        ssh_config = _get_ssh_config_for_vm(vm_identifier, resource_group, config)

        # Export variables
        result = EnvManager.export_env_vars(ssh_config, output_file)

        if output_file:
            click.echo(f"Exported environment variables to {output_file}")
        else:
            click.echo(result)

    except EnvManagerError as e:
        click.echo(f"Error: {e}", err=True)
        sys.exit(1)
    except Exception as e:
        click.echo(f"Unexpected error: {e}", err=True)
        sys.exit(1)


@env.command(name='import')
@click.argument('vm_identifier', type=str)
@click.argument('env_file', type=click.Path(exists=True))
@click.option('--resource-group', '--rg', help='Resource group', type=str)
@click.option('--config', help='Config file path', type=click.Path())
def env_import(
    vm_identifier: str,
    env_file: str,
    resource_group: str | None,
    config: str | None
):
    """Import environment variables from .env file.

    \b
    Examples:
        azlin env import my-vm .env
        azlin env import my-vm prod.env
    """
    try:
        # Get SSH config
        ssh_config = _get_ssh_config_for_vm(vm_identifier, resource_group, config)

        # Import variables
        count = EnvManager.import_env_file(ssh_config, env_file)

        click.echo(f"Imported {count} variables to {vm_identifier}")

    except EnvManagerError as e:
        click.echo(f"Error: {e}", err=True)
        sys.exit(1)
    except Exception as e:
        click.echo(f"Unexpected error: {e}", err=True)
        sys.exit(1)


@env.command(name='clear')
@click.argument('vm_identifier', type=str)
@click.option('--resource-group', '--rg', help='Resource group', type=str)
@click.option('--config', help='Config file path', type=click.Path())
@click.option('--force', is_flag=True, help='Skip confirmation prompt')
def env_clear(
    vm_identifier: str,
    resource_group: str | None,
    config: str | None,
    force: bool
):
    """Clear all environment variables from VM.

    \b
    Examples:
        azlin env clear my-vm
        azlin env clear my-vm --force
    """
    try:
        # Get SSH config
        ssh_config = _get_ssh_config_for_vm(vm_identifier, resource_group, config)

        # Confirm unless --force
        if not force:
            env_vars = EnvManager.list_env_vars(ssh_config)
            if not env_vars:
                click.echo(f"No environment variables set on {vm_identifier}")
                return

            click.echo(f"This will delete {len(env_vars)} environment variable(s) from {vm_identifier}")
            click.echo("Are you sure? [y/N]: ", nl=False)
            response = input().lower()
            if response not in ['y', 'yes']:
                click.echo("Cancelled.")
                return

        # Clear all variables
        EnvManager.clear_all_env_vars(ssh_config)

        click.echo(f"Cleared all environment variables from {vm_identifier}")

    except EnvManagerError as e:
        click.echo(f"Error: {e}", err=True)
        sys.exit(1)
    except Exception as e:
        click.echo(f"Unexpected error: {e}", err=True)
<<<<<<< HEAD
        sys.exit(1)


def _get_ssh_config_for_vm(
    vm_identifier: str,
    resource_group: str | None,
    config: str | None
) -> SSHConfig:
    """Helper to get SSH config for VM identifier.

    Args:
        vm_identifier: VM name or IP address
        resource_group: Resource group (required for VM name)
        config: Config file path

    Returns:
        SSHConfig object

    Raises:
        SystemExit on error
    """
    # Get SSH key
    ssh_key_pair = SSHKeyManager.ensure_key_exists()

    # Check if VM identifier is IP address
    if VMConnector._is_valid_ip(vm_identifier):
        # Direct IP connection
        return SSHConfig(
            host=vm_identifier,
            user="azureuser",
            key_path=ssh_key_pair.private_path
        )

    # VM name - need resource group
    rg = ConfigManager.get_resource_group(resource_group, config)
    if not rg:
        click.echo(
            "Error: Resource group required for VM name.\n"
            "Use --resource-group or set default in ~/.azlin/config.toml",
            err=True
        )
        sys.exit(1)

    # Get VM
    vm = VMManager.get_vm(vm_identifier, rg)
    if not vm:
        click.echo(f"Error: VM '{vm_identifier}' not found in resource group '{rg}'.", err=True)
        sys.exit(1)

    if not vm.is_running():
        click.echo(f"Error: VM '{vm_identifier}' is not running.", err=True)
        sys.exit(1)

    if not vm.public_ip:
        click.echo(f"Error: VM '{vm_identifier}' has no public IP.", err=True)
        sys.exit(1)

    return SSHConfig(
        host=vm.public_ip,
        user="azureuser",
        key_path=ssh_key_pair.private_path
    )


=======
        logger.exception("Unexpected error in cleanup command")
        sys.exit(1)


>>>>>>> 47a0bf35
if __name__ == '__main__':
    main()


__all__ = ["main", "CLIOrchestrator", "AzlinError"]<|MERGE_RESOLUTION|>--- conflicted
+++ resolved
@@ -31,10 +31,7 @@
 # New modules for v2.0
 from azlin.config_manager import AzlinConfig, ConfigError, ConfigManager
 from azlin.cost_tracker import CostTracker, CostTrackerError
-<<<<<<< HEAD
 from azlin.env_manager import EnvManager, EnvManagerError
-=======
->>>>>>> 47a0bf35
 from azlin.modules.file_transfer import (
     FileTransfer,
     FileTransferError,
@@ -2330,7 +2327,6 @@
         sys.exit(1)
 
 
-<<<<<<< HEAD
 @main.group()
 def env():
     """Manage environment variables on VMs.
@@ -2434,47 +2430,6 @@
         azlin env list my-vm
         azlin env list my-vm --show-values
         azlin env list 20.1.2.3
-=======
-@main.command()
-@click.option('--resource-group', '--rg', help='Resource group', type=str)
-@click.option('--config', help='Config file path', type=click.Path())
-@click.option('--dry-run', is_flag=True, help='Show what would be deleted without deleting')
-@click.option('--delete', is_flag=True, help='Actually delete orphaned resources')
-@click.option('--force', is_flag=True, help='Skip confirmation prompt (use with --delete)')
-def cleanup(
-    resource_group: str | None,
-    config: str | None,
-    dry_run: bool,
-    delete: bool,
-    force: bool
-):
-    """Find and remove orphaned Azure resources.
-
-    Detects and optionally removes:
-    - Unattached disks
-    - Orphaned NICs (not attached to VMs)
-    - Orphaned public IPs (not attached to NICs)
-
-    By default, shows what would be cleaned up (dry-run mode).
-    Use --delete to actually remove resources.
-
-    \b
-    Examples:
-        # Preview orphaned resources
-        azlin cleanup
-
-        # Preview for specific resource group
-        azlin cleanup --rg my-resource-group
-
-        # Delete orphaned resources (with confirmation)
-        azlin cleanup --delete
-
-        # Delete without confirmation
-        azlin cleanup --delete --force
-
-        # Dry-run is explicit (same as default)
-        azlin cleanup --dry-run
->>>>>>> 47a0bf35
     """
     try:
         # Get SSH config
@@ -2487,7 +2442,6 @@
             click.echo(f"No environment variables set on {vm_identifier}")
             return
 
-<<<<<<< HEAD
         click.echo(f"\nEnvironment variables on {vm_identifier}:")
         click.echo("=" * 80)
 
@@ -2545,40 +2499,9 @@
             click.echo(f"Deleted {key} from {vm_identifier}")
         else:
             click.echo(f"Variable {key} not found on {vm_identifier}", err=True)
-=======
-        click.echo(f"Finding orphaned resources in resource group: {rg}...\n")
-
-        # If neither --dry-run nor --delete specified, default to dry-run
-        is_dry_run = dry_run or not delete
-
-        # Clean up resources
-        summary = ResourceCleanup.cleanup_resources(
-            resource_group=rg,
-            dry_run=is_dry_run,
-            force=force
-        )
-
-        # Display formatted output
-        output = ResourceCleanup.format_summary(summary, dry_run=is_dry_run)
-        click.echo(output)
-
-        # Exit with appropriate code
-        if summary.total_orphaned == 0:
-            click.echo("No orphaned resources found.")
-            sys.exit(0)
-        elif summary.cancelled:
-            sys.exit(0)
-        elif summary.failed_count > 0:
->>>>>>> 47a0bf35
             sys.exit(1)
-        else:
-            sys.exit(0)
-
-<<<<<<< HEAD
+
     except EnvManagerError as e:
-=======
-    except ResourceCleanupError as e:
->>>>>>> 47a0bf35
         click.echo(f"Error: {e}", err=True)
         sys.exit(1)
     except Exception as e:
@@ -2705,7 +2628,6 @@
         sys.exit(1)
     except Exception as e:
         click.echo(f"Unexpected error: {e}", err=True)
-<<<<<<< HEAD
         sys.exit(1)
 
 
@@ -2770,12 +2692,6 @@
     )
 
 
-=======
-        logger.exception("Unexpected error in cleanup command")
-        sys.exit(1)
-
-
->>>>>>> 47a0bf35
 if __name__ == '__main__':
     main()
 
