"""CLI entry point for azlin v2.0.

This module provides the enhanced command-line interface with:
- Config storage and resource group management
- VM listing and status
- Interactive session selection
- Parallel VM provisioning (pools)
- Remote command execution
- Enhanced help

Commands:
    azlin                    # Show help
    azlin new                # Provision new VM
    azlin list               # List VMs in resource group
    azlin w                  # Run 'w' command on all VMs
    azlin -- <command>       # Execute command on VM(s)
"""

import logging
import subprocess
import sys
import time
from datetime import datetime
from pathlib import Path

import click

from azlin import __version__
from azlin.azure_auth import AuthenticationError, AzureAuthenticator

# New modules for v2.0
from azlin.config_manager import AzlinConfig, ConfigError, ConfigManager
from azlin.cost_tracker import CostTracker, CostTrackerError
from azlin.env_manager import EnvManager, EnvManagerError
from azlin.tag_manager import TagManager, TagManagerError
from azlin.modules.file_transfer import (
    FileTransfer,
    FileTransferError,
    PathParser,
    SessionManager,
    TransferEndpoint,
)
from azlin.modules.github_setup import GitHubSetupError, GitHubSetupHandler
from azlin.modules.home_sync import (
    HomeSyncError,
    HomeSyncManager,
    RsyncError,
    SecurityValidationError,
)
from azlin.modules.notifications import NotificationHandler
from azlin.modules.prerequisites import PrerequisiteChecker, PrerequisiteError
from azlin.modules.progress import ProgressDisplay, ProgressStage
from azlin.modules.ssh_connector import SSHConfig, SSHConnectionError, SSHConnector
from azlin.modules.ssh_keys import SSHKeyError, SSHKeyManager
from azlin.remote_exec import PSCommandExecutor, RemoteExecError, RemoteExecutor, WCommandExecutor
from azlin.snapshot_manager import SnapshotManager, SnapshotManagerError
from azlin.vm_connector import VMConnector, VMConnectorError
from azlin.vm_lifecycle import VMLifecycleError, VMLifecycleManager
from azlin.vm_lifecycle_control import VMLifecycleControlError, VMLifecycleController
from azlin.vm_manager import VMInfo, VMManager, VMManagerError
from azlin.vm_provisioning import (
    ProvisioningError,
    VMDetails,
    VMProvisioner,
)

logger = logging.getLogger(__name__)


class AzlinError(Exception):
    """Base exception for azlin errors."""

    exit_code = 1


class CLIOrchestrator:
    """Orchestrate azlin workflow.

    This class coordinates all modules to execute the complete workflow:
    1. Prerequisites check
    2. Azure authentication
    3. SSH key generation
    4. VM provisioning
    5. Wait for VM ready
    6. SSH connection
    7. GitHub setup (if --repo provided)
    8. tmux session
    9. Notification (optional)
    """

    def __init__(
        self,
        repo: str | None = None,
        vm_size: str = "Standard_D2s_v3",
        region: str = "eastus",
        resource_group: str | None = None,
        auto_connect: bool = True,
        config_file: str | None = None
    ):
        """Initialize CLI orchestrator.

        Args:
            repo: GitHub repository URL (optional)
            vm_size: Azure VM size
            region: Azure region
            resource_group: Resource group name (optional)
            auto_connect: Whether to auto-connect via SSH
            config_file: Configuration file path (optional)
        """
        self.repo = repo
        self.vm_size = vm_size
        self.region = region
        self.resource_group = resource_group
        self.auto_connect = auto_connect
        self.config_file = config_file

        # Initialize modules
        self.auth = AzureAuthenticator()
        self.provisioner = VMProvisioner()
        self.progress = ProgressDisplay()

        # Track resources for cleanup
        self.vm_details: VMDetails | None = None
        self.ssh_keys: Path | None = None

    def run(self) -> int:
        """Execute main workflow.

        Returns:
            Exit code (0 = success, non-zero = error)
        """
        try:
            # STEP 1: Check prerequisites
            self.progress.start_operation("Prerequisites Check")
            self._check_prerequisites()
            self.progress.complete(success=True, message="All prerequisites available")

            # STEP 2: Authenticate with Azure
            self.progress.start_operation("Azure Authentication")
            subscription_id = self._authenticate_azure()
            self.progress.complete(
                success=True, message=f"Authenticated with subscription: {subscription_id[:8]}..."
            )

            # STEP 3: Generate or retrieve SSH keys
            self.progress.start_operation("SSH Key Setup")
            ssh_key_pair = self._setup_ssh_keys()
            self.progress.complete(
                success=True, message=f"SSH keys ready: {ssh_key_pair.private_path.name}"
            )

            # STEP 4: Provision VM
            timestamp = int(time.time())
            vm_name = f"azlin-vm-{timestamp}"
            rg_name = self.resource_group or f"azlin-rg-{timestamp}"

            self.progress.start_operation(f"Provisioning VM: {vm_name}", estimated_seconds=300)
            vm_details = self._provision_vm(vm_name, rg_name, ssh_key_pair.public_key_content)
            self.vm_details = vm_details
            self.progress.complete(success=True, message=f"VM ready at {vm_details.public_ip}")

            # STEP 5: Wait for VM to be fully ready (cloud-init to complete)
            self.progress.start_operation(
                "Waiting for cloud-init to complete", estimated_seconds=180
            )
            self._wait_for_cloud_init(vm_details, ssh_key_pair.private_path)
            self.progress.complete(success=True, message="All development tools installed")

            # STEP 5.5: Sync home directory (NEW)
            self.progress.start_operation("Syncing home directory")
            self._sync_home_directory(vm_details, ssh_key_pair.private_path)
            self.progress.complete(success=True, message="Home directory synced")

            # STEP 6: GitHub setup (if repo provided)
            if self.repo:
                self.progress.start_operation("GitHub Setup", estimated_seconds=60)
                self._setup_github(vm_details, ssh_key_pair.private_path)
                self.progress.complete(success=True, message=f"Repository cloned: {self.repo}")

            # STEP 7: Send completion notification
            self._send_notification(vm_details, success=True)

            # STEP 8: Display connection info
            self._display_connection_info(vm_details)

            # STEP 9: Auto-connect via SSH with tmux
            if self.auto_connect:
                self.progress.update("Connecting via SSH...", ProgressStage.STARTED)
                exit_code = self._connect_ssh(vm_details, ssh_key_pair.private_path)
                return exit_code

            return 0

        except PrerequisiteError as e:
            self.progress.update(str(e), ProgressStage.FAILED)
            return 2
        except AuthenticationError as e:
            self.progress.update(f"Authentication failed: {e}", ProgressStage.FAILED)
            self._send_notification_error(str(e))
            return 3
        except (ProvisioningError, SSHKeyError) as e:
            self.progress.update(f"Provisioning failed: {e}", ProgressStage.FAILED)
            self._send_notification_error(str(e))
            self._cleanup_on_failure()
            return 4
        except SSHConnectionError as e:
            self.progress.update(f"SSH connection failed: {e}", ProgressStage.FAILED)
            # Don't cleanup - VM is still running
            return 5
        except GitHubSetupError as e:
            self.progress.update(f"GitHub setup failed: {e}", ProgressStage.WARNING)
            # Continue - GitHub setup is optional
            self._display_connection_info(self.vm_details)
            if self.auto_connect and self.vm_details:
                return self._connect_ssh(self.vm_details, self.ssh_keys)
            return 0
        except KeyboardInterrupt:
            self.progress.update("Cancelled by user", ProgressStage.FAILED)
            self._cleanup_on_failure()
            return 130
        except Exception as e:
            self.progress.update(f"Unexpected error: {e}", ProgressStage.FAILED)
            logger.exception("Unexpected error in main workflow")
            self._send_notification_error(str(e))
            self._cleanup_on_failure()
            return 1

    def _check_prerequisites(self) -> None:
        """Check all prerequisites are installed.

        Raises:
            PrerequisiteError: If prerequisites missing
        """
        result = PrerequisiteChecker.check_all()

        if not result.all_available:
            message = PrerequisiteChecker.format_missing_message(
                result.missing, result.platform_name
            )
            click.echo(message, err=True)
            raise PrerequisiteError(f"Missing required tools: {', '.join(result.missing)}")

        self.progress.update(
            f"Platform: {result.platform_name}, Tools: {', '.join(result.available)}"
        )

    def _authenticate_azure(self) -> str:
        """Authenticate with Azure and get subscription ID.

        Returns:
            str: Subscription ID

        Raises:
            AuthenticationError: If authentication fails
        """
        self.progress.update("Checking Azure CLI authentication...")

        # Verify az CLI is available
        if not self.auth.check_az_cli_available():
            raise AuthenticationError("Azure CLI not available. Please install az CLI.")

        # Get credentials (triggers az login if needed)
        self.auth.get_credentials()

        # Get subscription ID
        subscription_id = self.auth.get_subscription_id()

        self.progress.update(f"Using subscription: {subscription_id}")

        return subscription_id

    def _setup_ssh_keys(self) -> object:
        """Generate or retrieve SSH keys.

        Returns:
            SSHKeyPair object

        Raises:
            SSHKeyError: If key generation fails
        """
        self.progress.update("Checking for existing SSH keys...")

        ssh_key_pair = SSHKeyManager.ensure_key_exists()
        self.ssh_keys = ssh_key_pair.private_path

        self.progress.update(f"Using key: {ssh_key_pair.private_path}", ProgressStage.IN_PROGRESS)

        return ssh_key_pair

    def _provision_vm(self, vm_name: str, rg_name: str, public_key: str) -> VMDetails:
        """Provision Azure VM with dev tools.

        Args:
            vm_name: VM name
            rg_name: Resource group name
            public_key: SSH public key content

        Returns:
            VMDetails object

        Raises:
            ProvisioningError: If provisioning fails
        """
        self.progress.update(f"Creating VM: {vm_name}")
        self.progress.update(f"Region: {self.region}, Size: {self.vm_size}")

        # Create VM config
        config = self.provisioner.create_vm_config(
            name=vm_name,
            resource_group=rg_name,
            location=self.region,
            size=self.vm_size,
            ssh_public_key=public_key,
        )

        # Progress callback
        def progress_callback(msg: str):
            self.progress.update(msg, ProgressStage.IN_PROGRESS)

        # Provision VM
        vm_details = self.provisioner.provision_vm(config, progress_callback)

        self.progress.update(f"VM created with IP: {vm_details.public_ip}")

        return vm_details

    def _wait_for_cloud_init(self, vm_details: VMDetails, key_path: Path) -> None:
        """Wait for cloud-init to complete on VM.

        Args:
            vm_details: VM details
            key_path: SSH private key path

        Raises:
            SSHConnectionError: If cloud-init check fails
        """
        self.progress.update("Waiting for SSH to be available...")

        # Wait for SSH port to be accessible
        ssh_ready = SSHConnector.wait_for_ssh_ready(
            vm_details.public_ip, key_path, timeout=300, interval=5
        )

        if not ssh_ready:
            raise SSHConnectionError("SSH did not become available")

        self.progress.update("SSH available, checking cloud-init status...")

        # Check cloud-init status
        ssh_config = SSHConfig(host=vm_details.public_ip, user="azureuser", key_path=key_path)

        # Wait for cloud-init to complete (check every 10s for up to 3 minutes)
        max_attempts = 18
        for attempt in range(max_attempts):
            try:
                output = SSHConnector.execute_remote_command(
                    ssh_config, "cloud-init status", timeout=30
                )

                if "status: done" in output:
                    self.progress.update("cloud-init completed successfully")
                    return
                elif "status: running" in output:
                    self.progress.update(
                        f"cloud-init still running... (attempt {attempt + 1}/{max_attempts})"
                    )
                    time.sleep(10)
                else:
                    self.progress.update(f"cloud-init status: {output.strip()}")
                    time.sleep(10)

            except Exception as e:
                logger.debug(f"Error checking cloud-init status: {e}")
                time.sleep(10)

        # If we get here, cloud-init didn't complete but we'll proceed anyway
        self.progress.update(
            "cloud-init status check timed out, proceeding anyway", ProgressStage.WARNING
        )

    def _sync_home_directory(self, vm_details: VMDetails, key_path: Path) -> None:
        """Sync home directory to VM.

        Args:
            vm_details: VM details
            key_path: SSH private key path

        Note:
            Sync failures are logged as warnings but don't block VM provisioning.
        """
        try:
            # Create SSH config
            ssh_config = SSHConfig(host=vm_details.public_ip, user="azureuser", key_path=key_path)

            # Progress callback
            def progress_callback(msg: str):
                self.progress.update(msg, ProgressStage.IN_PROGRESS)

            # Attempt sync
            result = HomeSyncManager.sync_to_vm(
                ssh_config, dry_run=False, progress_callback=progress_callback
            )

            if result.success:
                if result.files_synced > 0:
                    self.progress.update(
                        f"Synced {result.files_synced} files "
                        f"({result.bytes_transferred / 1024:.1f} KB) "
                        f"in {result.duration_seconds:.1f}s"
                    )
                else:
                    self.progress.update("No files to sync")
            else:
                # Log errors but don't fail
                for error in result.errors:
                    logger.warning(f"Sync error: {error}")

        except SecurityValidationError as e:
            # Don't fail VM provisioning, just warn
            self.progress.update(f"Home sync skipped: {e}", ProgressStage.WARNING)
            logger.warning(f"Security validation failed: {e}")

        except (RsyncError, HomeSyncError) as e:
            # Don't fail VM provisioning, just warn
            self.progress.update(f"Home sync failed: {e}", ProgressStage.WARNING)
            logger.warning(f"Home sync failed: {e}")

        except Exception:
            # Catch all other errors
            self.progress.update("Home sync failed (unexpected error)", ProgressStage.WARNING)
            logger.exception("Unexpected error during home sync")

    def _setup_github(self, vm_details: VMDetails, key_path: Path) -> None:
        """Setup GitHub on VM and clone repository.

        Args:
            vm_details: VM details
            key_path: SSH private key path

        Raises:
            GitHubSetupError: If GitHub setup fails
        """
        if not self.repo:
            return

        self.progress.update(f"Setting up GitHub for: {self.repo}")

        # Validate repo URL
        valid, message = GitHubSetupHandler.validate_repo_url(self.repo)
        if not valid:
            raise GitHubSetupError(f"Invalid repository URL: {message}")

        # Create SSH config
        ssh_config = SSHConfig(host=vm_details.public_ip, user="azureuser", key_path=key_path)

        # Setup GitHub and clone repo
        self.progress.update("Authenticating with GitHub (may require browser)...")
        repo_details = GitHubSetupHandler.setup_github_on_vm(ssh_config, self.repo)

        self.progress.update(f"Repository cloned to: {repo_details.clone_path}")

    def _connect_ssh(self, vm_details: VMDetails, key_path: Path) -> int:
        """Connect to VM via SSH with tmux session.

        Args:
            vm_details: VM details
            key_path: SSH private key path

        Returns:
            int: SSH exit code

        Raises:
            SSHConnectionError: If connection fails
        """
        ssh_config = SSHConfig(host=vm_details.public_ip, user="azureuser", key_path=key_path)

        click.echo("\n" + "=" * 60)
        click.echo(f"Connecting to {vm_details.name} via SSH...")
        click.echo("Starting tmux session 'azlin'")
        click.echo("="*60 + "\n")

        # Connect with auto-tmux
        exit_code = SSHConnector.connect(ssh_config, tmux_session="azlin", auto_tmux=True)

        return exit_code

    def _send_notification(self, vm_details: VMDetails, success: bool = True) -> None:
        """Send completion notification via imessR if available.

        Args:
            vm_details: VM details
            success: Whether provisioning succeeded
        """
        result = NotificationHandler.send_completion_notification(
            vm_details.name, vm_details.public_ip, success=success
        )

        if result.sent:
            logger.info("Notification sent successfully")
        else:
            logger.debug(f"Notification not sent: {result.message}")

    def _send_notification_error(self, error_message: str) -> None:
        """Send error notification.

        Args:
            error_message: Error message
        """
        result = NotificationHandler.send_error_notification(error_message)

        if result.sent:
            logger.info("Error notification sent")
        else:
            logger.debug(f"Error notification not sent: {result.message}")

    def _display_connection_info(self, vm_details: VMDetails) -> None:
        """Display VM connection information.

        Args:
            vm_details: VM details
        """
        click.echo("\n" + "=" * 60)
        click.echo("VM Provisioning Complete!")
        click.echo("=" * 60)
        click.echo(f"  Name:           {vm_details.name}")
        click.echo(f"  IP Address:     {vm_details.public_ip}")
        click.echo(f"  Resource Group: {vm_details.resource_group}")
        click.echo(f"  Region:         {vm_details.location}")
        click.echo(f"  Size:           {vm_details.size}")
        click.echo("\nInstalled Tools:")
        click.echo("  - Docker, Azure CLI, GitHub CLI, Git")
        click.echo("  - Node.js, Python, Rust, Go, .NET 10 RC")
        click.echo("  - tmux")

        if self.repo:
            click.echo(f"\nRepository: {self.repo}")

        click.echo("\nSSH Connection:")
        click.echo(f"  ssh azureuser@{vm_details.public_ip}")
        click.echo(f"  (using key: {self.ssh_keys})")
        click.echo("=" * 60 + "\n")

    def _cleanup_on_failure(self) -> None:
        """Cleanup resources on failure (optional).

        Note: We don't automatically delete the VM on failure
        as the user may want to investigate or keep it.
        """
        if self.vm_details:
            click.echo("\n" + "=" * 60)
            click.echo("Provisioning Failed")
            click.echo("=" * 60)
            click.echo(f"VM may still exist: {self.vm_details.name}")
            click.echo(f"Resource Group: {self.vm_details.resource_group}")
            click.echo("\nTo delete VM and cleanup resources:")
            click.echo(f"  az group delete --name {self.vm_details.resource_group} --yes")
            click.echo("=" * 60 + "\n")


def _auto_sync_home_directory(ssh_config: SSHConfig) -> None:
    """Auto-sync home directory before SSH connection (silent).

    Args:
        ssh_config: SSH configuration for target VM

    Note:
        Sync failures are silently ignored to not disrupt connection flow.
    """
    try:
        result = HomeSyncManager.sync_to_vm(ssh_config, dry_run=False)
        if result.success and result.files_synced > 0:
            logger.info(f"Auto-synced {result.files_synced} files")
    except Exception as e:
        # Silent failure - log but don't interrupt connection
        logger.debug(f"Auto-sync failed: {e}")


def show_interactive_menu(
    vms: list[VMInfo],
    ssh_key_path: Path
) -> int | None:
    """Show interactive VM selection menu.

    Args:
        vms: List of available VMs
        ssh_key_path: Path to SSH private key

    Returns:
        Exit code or None to continue to provisioning
    """
    if not vms:
        click.echo("No VMs found. Create a new one? [Y/n]: ", nl=False)
        response = input().lower()
        if response in ["", "y", "yes"]:
            return None  # Continue to provisioning
        return 0

    # Auto-connect if only 1 VM
    if len(vms) == 1:
        vm = vms[0]
        click.echo(f"\nFound 1 VM: {vm.name}")
        click.echo(f"Status: {vm.get_status_display()}")
        click.echo(f"IP: {vm.public_ip}")
        click.echo("\nConnecting...")

        if vm.is_running() and vm.public_ip:
            ssh_config = SSHConfig(host=vm.public_ip, user="azureuser", key_path=ssh_key_path)

            # Sync home directory before connection (silent)
            _auto_sync_home_directory(ssh_config)

            exit_code = SSHConnector.connect(ssh_config, tmux_session="azlin", auto_tmux=True)
            return exit_code
        else:
            click.echo("VM is not running or has no public IP")
            return 1

    # Multiple VMs - show menu
    click.echo("\n" + "=" * 60)
    click.echo("Available VMs:")
    click.echo("=" * 60)

    for idx, vm in enumerate(vms, 1):
        status = vm.get_status_display()
        ip = vm.public_ip or "No IP"
        click.echo(f"  {idx}. {vm.name} - {status} - {ip}")

    click.echo("  n. Create new VM")
    click.echo("=" * 60)

    choice = input("\nSelect VM (number or 'n' for new): ").strip().lower()

    if choice == "n":
        return None  # Continue to provisioning

    try:
        idx = int(choice) - 1
        if 0 <= idx < len(vms):
            vm = vms[idx]

            if not vm.is_running():
                click.echo(f"\nVM '{vm.name}' is not running.")
                click.echo(f"Start it with: az vm start --name {vm.name} --resource-group {vm.resource_group}")
                return 1

            if not vm.public_ip:
                click.echo(f"\nVM '{vm.name}' has no public IP.")
                return 1

            click.echo(f"\nConnecting to {vm.name}...")
            ssh_config = SSHConfig(host=vm.public_ip, user="azureuser", key_path=ssh_key_path)

            # Sync home directory before connection (silent)
            _auto_sync_home_directory(ssh_config)

            exit_code = SSHConnector.connect(ssh_config, tmux_session="azlin", auto_tmux=True)
            return exit_code
        else:
            click.echo("Invalid selection")
            return 1
    except ValueError:
        click.echo("Invalid input")
        return 1


def generate_vm_name(
    custom_name: str | None = None,
    command: str | None = None
) -> str:
    """Generate VM name.

    Args:
        custom_name: Custom name from --name flag
        command: Command string for slug extraction

    Returns:
        VM name
    """
    if custom_name:
        return custom_name

    timestamp = datetime.now().strftime("%Y%m%d-%H%M%S")

    if command:
        slug = RemoteExecutor.extract_command_slug(command)
        return f"azlin-{timestamp}-{slug}"

    return f"azlin-{timestamp}"


def execute_command_on_vm(vm: VMInfo, command: str, ssh_key_path: Path) -> int:
    """Execute a command on a VM and display output.

    Args:
        vm: VM to execute command on
        command: Command to execute
        ssh_key_path: Path to SSH private key

    Returns:
        Exit code from command execution
    """
    if not vm.is_running():
        click.echo(
            f"Error: VM '{vm.name}' is not running (status: {vm.get_status_display()})", err=True
        )
        return 1

    if not vm.public_ip:
        click.echo(f"Error: VM '{vm.name}' has no public IP", err=True)
        return 1

    click.echo(f"\nExecuting on {vm.name} ({vm.public_ip}): {command}")
    click.echo("=" * 60)

    ssh_config = SSHConfig(host=vm.public_ip, user="azureuser", key_path=ssh_key_path)

    try:
        # Build SSH command with the remote command
        args = SSHConnector.build_ssh_command(ssh_config, command)

        # Execute and stream output
        result = subprocess.run(args)

        click.echo("=" * 60)
        if result.returncode == 0:
            click.echo(f"Command completed successfully on {vm.name}")
        else:
            click.echo(f"Command failed on {vm.name} with exit code {result.returncode}", err=True)

        return result.returncode

    except Exception as e:
        click.echo(f"Error executing command on {vm.name}: {e}", err=True)
        return 1


def select_vm_for_command(
    vms: list[VMInfo],
    command: str
) -> VMInfo | None:
    """Show interactive menu to select VM for command execution.

    Args:
        vms: List of available VMs
        command: Command that will be executed

    Returns:
        Selected VM or None to provision new VM
    """
    click.echo("\n" + "=" * 60)
    click.echo(f"Command to execute: {command}")
    click.echo("=" * 60)
    click.echo("\nAvailable VMs:")

    for idx, vm in enumerate(vms, 1):
        status = vm.get_status_display()
        ip = vm.public_ip or "No IP"
        click.echo(f"  {idx}. {vm.name} - {status} - {ip}")

    click.echo("  n. Create new VM and execute")
    click.echo("=" * 60)

    choice = input("\nSelect VM (number or 'n' for new): ").strip().lower()

    if choice == "n":
        return None  # Signal to create new VM

    try:
        idx = int(choice) - 1
        if 0 <= idx < len(vms):
            return vms[idx]
        else:
            click.echo("Invalid selection")
            return None
    except ValueError:
        click.echo("Invalid input")
        return None


class AzlinGroup(click.Group):
    """Custom Click group that handles -- delimiter for command passthrough."""

    def main(self, *args, **kwargs):
        """Override main to handle -- delimiter before any Click processing."""
        # Check if -- is in sys.argv BEFORE Click processes anything
        if "--" in sys.argv:
            delimiter_idx = sys.argv.index("--")
            # Store the command for later
            passthrough_args = sys.argv[delimiter_idx + 1 :]
            if passthrough_args:
                # Remove everything from -- onwards so Click doesn't see it
                sys.argv = sys.argv[:delimiter_idx]
                # We'll pass this through the context
                if not hasattr(self, "_passthrough_command"):
                    self._passthrough_command = " ".join(passthrough_args)

        return super().main(*args, **kwargs)

    def invoke(self, ctx):
        """Pass the passthrough command to the context."""
        if hasattr(self, "_passthrough_command"):
            ctx.obj = {"passthrough_command": self._passthrough_command}
        return super().invoke(ctx)


@click.group(
    cls=AzlinGroup,
    invoke_without_command=True,
    context_settings={
        "ignore_unknown_options": True,
        "allow_extra_args": True,
        "allow_interspersed_args": False,
    },
)
@click.pass_context
@click.version_option(version=__version__)
def main(ctx):
    """azlin - Azure Ubuntu VM provisioning and management.

    Provisions Azure Ubuntu VMs with development tools, manages existing VMs,
    and executes commands remotely.

    \b
    VM LIFECYCLE COMMANDS:
        new           Provision a new VM (aliases: vm, create)
        list          List VMs in resource group
        status        Show detailed status of VMs
        start         Start a stopped VM
        stop          Stop/deallocate a VM to save costs
        connect       Connect to existing VM via SSH
        tag           Manage VM tags (add, remove, list)

    \b
    ENVIRONMENT MANAGEMENT:
        env set       Set environment variable on VM
        env list      List environment variables on VM
        env delete    Delete environment variable from VM
        env export    Export variables to .env file
        env import    Import variables from .env file
        env clear     Clear all environment variables

    \b
    SNAPSHOT COMMANDS:
        snapshot create <vm>              Create snapshot of VM disk
        snapshot list <vm>                List snapshots for VM
        snapshot restore <vm> <snapshot>  Restore VM from snapshot
        snapshot delete <snapshot>        Delete a snapshot

    \b
    MONITORING COMMANDS:
        w             Run 'w' command on all VMs
        ps            Run 'ps aux' on all VMs
        cost          Show cost estimates for VMs
        logs          View VM logs without SSH connection

    \b
    DELETION COMMANDS:
        kill          Delete a VM and all resources
        destroy       Delete VM with dry-run and RG options
        killall       Delete all VMs in resource group
        cleanup       Find and remove orphaned resources

    \b
    EXAMPLES:
        # Show help
        $ azlin

        # Provision a new VM
        $ azlin new

        # List VMs and show status
        $ azlin list
        $ azlin list --tag env=dev
        $ azlin status

        # Environment variables
        $ azlin env set my-vm DATABASE_URL="postgres://localhost/db"
        $ azlin env list my-vm
        $ azlin env export my-vm prod.env

        # Manage tags
        $ azlin tag my-vm --add env=dev
        $ azlin tag my-vm --list
        $ azlin tag my-vm --remove env

        # Start/stop VMs
        $ azlin start my-vm
        $ azlin stop my-vm

        # Manage snapshots
        $ azlin snapshot create my-vm
        $ azlin snapshot list my-vm
        $ azlin snapshot restore my-vm my-vm-snapshot-20251015-053000

        # View costs
        $ azlin cost --by-vm
        $ azlin cost --from 2025-01-01 --to 2025-01-31

        # View VM logs
        $ azlin logs my-vm
        $ azlin logs my-vm --boot
        $ azlin logs my-vm --follow

        # Run 'w' and 'ps' on all VMs
        $ azlin w
        $ azlin ps

        # Delete VMs
        $ azlin kill azlin-vm-12345
        $ azlin destroy my-vm --dry-run
        $ azlin destroy my-vm --delete-rg --force

        # Provision VM with custom name
        $ azlin new --name my-dev-vm

        # Provision VM and clone repository
        $ azlin new --repo https://github.com/owner/repo

        # Provision 5 VMs in parallel
        $ azlin new --pool 5

    \b
    CONFIGURATION:
        Config file: ~/.azlin/config.toml
        Set defaults: default_resource_group, default_region, default_vm_size

    For help on any command: azlin <command> --help
    """
    # Set up logging
    logging.basicConfig(
        level=logging.INFO,
        format='%(message)s'
    )

    # If no subcommand provided, show help
    if ctx.invoked_subcommand is None:
        click.echo(ctx.get_help())
        ctx.exit(0)  # Use ctx.exit() instead of sys.exit() for Click compatibility


@main.command(name="new")
@click.pass_context
@click.option("--repo", help="GitHub repository URL to clone", type=str)
@click.option("--vm-size", help="Azure VM size", type=str)
@click.option("--region", help="Azure region", type=str)
@click.option("--resource-group", "--rg", help="Azure resource group", type=str)
@click.option("--name", help="Custom VM name", type=str)
@click.option("--pool", help="Number of VMs to create in parallel", type=int)
@click.option("--no-auto-connect", help="Do not auto-connect via SSH", is_flag=True)
@click.option("--config", help="Config file path", type=click.Path())
def new_command(
    ctx,
    repo: str | None,
    vm_size: str | None,
    region: str | None,
    resource_group: str | None,
    name: str | None,
    pool: int | None,
    no_auto_connect: bool,
    config: str | None
):
    """Provision a new Azure VM with development tools.

    Creates a new Ubuntu VM in Azure with all development tools pre-installed.
    Optionally connects via SSH and clones a GitHub repository.

    \b
    EXAMPLES:
        # Provision basic VM
        $ azlin new

        # Provision with custom name
        $ azlin new --name my-dev-vm

        # Provision and clone repository
        $ azlin new --repo https://github.com/owner/repo

        # Provision 5 VMs in parallel
        $ azlin new --pool 5

        # Provision and execute command
        $ azlin new -- python train.py
    """
    # Check for passthrough command from custom AzlinGroup
    command = None
    if ctx.obj and "passthrough_command" in ctx.obj:
        command = ctx.obj["passthrough_command"]
    elif ctx.args:
        # If no explicit --, check if we have extra args from Click
        command = " ".join(ctx.args)

        # Load config for defaults
        try:
            azlin_config = ConfigManager.load_config(config)
        except ConfigError:
            azlin_config = AzlinConfig()

        # Get settings with CLI override
        final_rg = resource_group or azlin_config.default_resource_group
        final_region = region or azlin_config.default_region
        final_vm_size = vm_size or azlin_config.default_vm_size

        # Generate VM name
        vm_name = generate_vm_name(name, command)

        # Warn if pool > 10
        if pool and pool > 10:
            estimated_cost = pool * 0.10  # Rough estimate
            click.echo(f"\nWARNING: Creating {pool} VMs")
            click.echo(f"Estimated cost: ~${estimated_cost:.2f}/hour")
            click.echo("Continue? [y/N]: ", nl=False)
            response = input().lower()
            if response not in ["y", "yes"]:
                click.echo("Cancelled.")
                sys.exit(0)

        # Validate repo URL if provided
        if repo:
            if not repo.startswith("https://github.com/"):
                click.echo(
                    "Error: Invalid GitHub URL. Must start with https://github.com/", err=True
                )
                sys.exit(1)

        # Create orchestrator and run
        orchestrator = CLIOrchestrator(
            repo=repo,
            vm_size=final_vm_size,
            region=final_region,
            resource_group=final_rg,
            auto_connect=not no_auto_connect,
            config_file=config,
        )

        # Update config with used resource group
        if final_rg:
            try:
                ConfigManager.update_config(
                    config, default_resource_group=final_rg, last_vm_name=vm_name
                )
            except ConfigError as e:
                logger.debug(f"Failed to update config: {e}")

        # Execute command if specified
        if command and not pool:
            click.echo(f"\nCommand to execute: {command}")
            click.echo("Provisioning VM first...\n")

            # Disable auto-connect for command execution mode
            orchestrator.auto_connect = False
            exit_code = orchestrator.run()

            if exit_code == 0 and orchestrator.vm_details:
                # Create VMInfo from VMDetails for execute_command_on_vm
                vm_info = VMInfo(
                    name=orchestrator.vm_details.name,
                    resource_group=orchestrator.vm_details.resource_group,
                    location=orchestrator.vm_details.location,
                    power_state="VM running",
                    public_ip=orchestrator.vm_details.public_ip,
                    vm_size=orchestrator.vm_details.size,
                )

                # Execute command on the newly provisioned VM
                cmd_exit_code = execute_command_on_vm(vm_info, command, orchestrator.ssh_keys)
                sys.exit(cmd_exit_code)
            else:
                click.echo(f"\nProvisioning failed with exit code {exit_code}", err=True)
                sys.exit(exit_code)

        # Pool provisioning
        if pool and pool > 1:
            click.echo(f"\nProvisioning pool of {pool} VMs in parallel...")

            # Generate SSH keys
            ssh_key_pair = SSHKeyManager.ensure_key_exists()

            # Create VM configs for pool
            configs = []
            for i in range(pool):
                vm_name_pool = f"{vm_name}-{i+1:02d}"
                config = orchestrator.provisioner.create_vm_config(
                    name=vm_name_pool,
                    resource_group=final_rg or f"azlin-rg-{int(time.time())}",
                    location=final_region,
                    size=final_vm_size,
                    ssh_public_key=ssh_key_pair.public_key_content,
                )
                configs.append(config)

            # Provision VMs in parallel (returns PoolProvisioningResult)
            try:
                result = orchestrator.provisioner.provision_vm_pool(
                    configs,
                    progress_callback=lambda msg: click.echo(f"  {msg}"),
                    max_workers=min(10, pool),
                )

                # Display results
                click.echo(f"\n{result.get_summary()}")

                if result.successful:
                    click.echo("\nSuccessfully Provisioned VMs:")
                    click.echo("=" * 80)
                    for vm in result.successful:
                        click.echo(f"  {vm.name:<30} {vm.public_ip:<15} {vm.location}")
                    click.echo("=" * 80)

                if result.failed:
                    click.echo("\nFailed VMs:")
                    click.echo("=" * 80)
                    for failure in result.failed:
                        click.echo(
                            f"  {failure.config.name:<30} {failure.error_type:<20} {failure.error[:40]}"
                        )
                    click.echo("=" * 80)

                if result.rg_failures:
                    click.echo("\nResource Group Failures:")
                    for rg_fail in result.rg_failures:
                        click.echo(f"  {rg_fail.rg_name}: {rg_fail.error}")

                # Exit with success if any VMs succeeded
                if result.any_succeeded:
                    sys.exit(0)
                else:
                    sys.exit(1)

            except ProvisioningError as e:
                click.echo(f"\nPool provisioning failed completely: {e}", err=True)
                sys.exit(1)
            except Exception as e:
                click.echo(f"\nUnexpected error: {e}", err=True)
                sys.exit(1)

        exit_code = orchestrator.run()
        sys.exit(exit_code)


# Alias: 'vm' for 'new'
@main.command(name="vm")
@click.pass_context
@click.option("--repo", help="GitHub repository URL to clone", type=str)
@click.option("--vm-size", help="Azure VM size", type=str)
@click.option("--region", help="Azure region", type=str)
@click.option("--resource-group", "--rg", help="Azure resource group", type=str)
@click.option("--name", help="Custom VM name", type=str)
@click.option("--pool", help="Number of VMs to create in parallel", type=int)
@click.option("--no-auto-connect", help="Do not auto-connect via SSH", is_flag=True)
@click.option("--config", help="Config file path", type=click.Path())
def vm_command(ctx, **kwargs):
    """Alias for 'new' command. Provision a new Azure VM."""
    return ctx.invoke(new_command, **kwargs)


# Alias: 'create' for 'new'
@main.command(name="create")
@click.pass_context
@click.option("--repo", help="GitHub repository URL to clone", type=str)
@click.option("--vm-size", help="Azure VM size", type=str)
@click.option("--region", help="Azure region", type=str)
@click.option("--resource-group", "--rg", help="Azure resource group", type=str)
@click.option("--name", help="Custom VM name", type=str)
@click.option("--pool", help="Number of VMs to create in parallel", type=int)
@click.option("--no-auto-connect", help="Do not auto-connect via SSH", is_flag=True)
@click.option("--config", help="Config file path", type=click.Path())
def create_command(ctx, **kwargs):
    """Alias for 'new' command. Provision a new Azure VM."""
    return ctx.invoke(new_command, **kwargs)


@main.command(name='list')
@click.option('--resource-group', '--rg', help='Resource group to list VMs from', type=str)
@click.option('--config', help='Config file path', type=click.Path())
@click.option('--all', 'show_all', help='Show all VMs (including stopped)', is_flag=True)
@click.option('--tag', help='Filter VMs by tag (format: key or key=value)', type=str)
def list_command(resource_group: Optional[str], config: Optional[str], show_all: bool, tag: Optional[str]):
    """List VMs in resource group.

    Shows VM name, status, IP address, region, and size.

    \b
    Examples:
        azlin list
        azlin list --rg my-resource-group
        azlin list --all
        azlin list --tag env=dev
        azlin list --tag team
    """
    try:
        # Get resource group from config or CLI
        rg = ConfigManager.get_resource_group(resource_group, config)

        if not rg:
            click.echo("Error: No resource group specified and no default configured.", err=True)
            click.echo("Use --resource-group or set default in ~/.azlin/config.toml", err=True)
            sys.exit(1)

        click.echo(f"Listing VMs in resource group: {rg}\n")

        # List VMs
        vms = VMManager.list_vms(rg, include_stopped=show_all)

        # Filter to azlin VMs
        vms = VMManager.filter_by_prefix(vms, "azlin")
        
        # Filter by tag if specified
        if tag:
            try:
                vms = TagManager.filter_vms_by_tag(vms, tag)
            except Exception as e:
                click.echo(f"Error filtering by tag: {e}", err=True)
                sys.exit(1)
        
        vms = VMManager.sort_by_created_time(vms)

        if not vms:
            click.echo("No VMs found.")
            return

        # Display table
        click.echo("=" * 90)
        click.echo(f"{'NAME':<35} {'STATUS':<15} {'IP':<15} {'REGION':<15} {'SIZE':<10}")
        click.echo("=" * 90)

        for vm in vms:
            status = vm.get_status_display()
            ip = vm.public_ip or "N/A"
            size = vm.vm_size or "N/A"
            click.echo(f"{vm.name:<35} {status:<15} {ip:<15} {vm.location:<15} {size:<10}")

        click.echo("=" * 90)
        click.echo(f"\nTotal: {len(vms)} VMs")

    except VMManagerError as e:
        click.echo(f"Error: {e}", err=True)
        sys.exit(1)
    except ConfigError as e:
        click.echo(f"Config error: {e}", err=True)
        sys.exit(1)


@main.command()
@click.option('--resource-group', '--rg', help='Resource group', type=str)
@click.option('--config', help='Config file path', type=click.Path())
def w(resource_group: str | None, config: str | None):
    """Run 'w' command on all VMs.

    Shows who is logged in and what they are doing on each VM.

    \b
    Examples:
        azlin w
        azlin w --rg my-resource-group
    """
    try:
        # Get resource group
        rg = ConfigManager.get_resource_group(resource_group, config)

        if not rg:
            click.echo("Error: No resource group specified.", err=True)
            sys.exit(1)

        # Get SSH key
        ssh_key_pair = SSHKeyManager.ensure_key_exists()

        # List running VMs
        vms = VMManager.list_vms(rg, include_stopped=False)
        vms = VMManager.filter_by_prefix(vms, "azlin")

        if not vms:
            click.echo("No running VMs found.")
            return

        running_vms = [vm for vm in vms if vm.is_running() and vm.public_ip]

        if not running_vms:
            click.echo("No running VMs with public IPs found.")
            return

        click.echo(f"Running 'w' on {len(running_vms)} VMs...\n")

        # Build SSH configs
        ssh_configs = [
            SSHConfig(host=vm.public_ip, user="azureuser", key_path=ssh_key_pair.private_path)
            for vm in running_vms
        ]

        # Execute in parallel
        results = WCommandExecutor.execute_w_on_vms(ssh_configs, timeout=30)

        # Display output
        output = WCommandExecutor.format_w_output(results)
        click.echo(output)

    except VMManagerError as e:
        click.echo(f"Error: {e}", err=True)
        sys.exit(1)
    except Exception as e:
        click.echo(f"Error: {e}", err=True)
        sys.exit(1)


@main.command()
@click.argument('vm_name', type=str)
@click.option('--resource-group', '--rg', help='Resource group', type=str)
@click.option('--config', help='Config file path', type=click.Path())
@click.option('--force', is_flag=True, help='Skip confirmation prompt')
def kill(
    vm_name: str,
    resource_group: str | None,
    config: str | None,
    force: bool
):
    """Delete a VM and all associated resources.

    Deletes the VM, NICs, disks, and public IPs.

    \b
    Examples:
        azlin kill azlin-vm-12345
        azlin kill my-vm --rg my-resource-group
        azlin kill my-vm --force
    """
    try:
        # Get resource group
        rg = ConfigManager.get_resource_group(resource_group, config)

        if not rg:
            click.echo("Error: No resource group specified.", err=True)
            sys.exit(1)

        # Validate VM exists
        vm = VMManager.get_vm(vm_name, rg)

        if not vm:
            click.echo(f"Error: VM '{vm_name}' not found in resource group '{rg}'.", err=True)
            sys.exit(1)

        # Show confirmation prompt unless --force
        if not force:
            click.echo("\nVM Details:")
            click.echo(f"  Name:           {vm.name}")
            click.echo(f"  Resource Group: {vm.resource_group}")
            click.echo(f"  Status:         {vm.get_status_display()}")
            click.echo(f"  IP:             {vm.public_ip or 'N/A'}")
            click.echo(f"  Size:           {vm.vm_size or 'N/A'}")
            click.echo("\nThis will delete the VM and all associated resources (NICs, disks, IPs).")
            click.echo("This action cannot be undone.\n")

            confirm = input("Are you sure you want to delete this VM? [y/N]: ").lower()
            if confirm not in ["y", "yes"]:
                click.echo("Cancelled.")
                return

        # Delete VM
        click.echo(f"\nDeleting VM '{vm_name}'...")

        result = VMLifecycleManager.delete_vm(
            vm_name=vm_name, resource_group=rg, force=True, no_wait=False
        )

        if result.success:
            click.echo(f"\nSuccess! {result.message}")
            if result.resources_deleted:
                click.echo("\nDeleted resources:")
                for resource in result.resources_deleted:
                    click.echo(f"  - {resource}")
        else:
            click.echo(f"\nError: {result.message}", err=True)
            sys.exit(1)

    except VMManagerError as e:
        click.echo(f"Error: {e}", err=True)
        sys.exit(1)
    except VMLifecycleError as e:
        click.echo(f"Error: {e}", err=True)
        sys.exit(1)
    except KeyboardInterrupt:
        click.echo("\nCancelled by user.")
        sys.exit(130)
    except Exception as e:
        click.echo(f"Unexpected error: {e}", err=True)
        sys.exit(1)


@main.command(name="destroy")
@click.argument("vm_name", type=str)
@click.option("--resource-group", "--rg", help="Resource group", type=str)
@click.option("--config", help="Config file path", type=click.Path())
@click.option("--force", is_flag=True, help="Skip confirmation prompt")
@click.option(
    "--dry-run", is_flag=True, help="Show what would be deleted without actually deleting"
)
@click.option(
    "--delete-rg", is_flag=True, help="Delete the entire resource group (use with caution)"
)
def destroy(
    vm_name: str,
    resource_group: str | None,
    config: str | None,
    force: bool,
    dry_run: bool,
    delete_rg: bool,
):
    """Destroy a VM and optionally the entire resource group.

    This is an alias for the 'kill' command with additional options.
    Deletes the VM, NICs, disks, and public IPs.

    \b
    Examples:
        azlin destroy azlin-vm-12345
        azlin destroy my-vm --dry-run
        azlin destroy my-vm --delete-rg --force
        azlin destroy my-vm --rg my-resource-group
    """
    try:
        # Get resource group
        rg = ConfigManager.get_resource_group(resource_group, config)

        if not rg:
            click.echo("Error: No resource group specified.", err=True)
            sys.exit(1)

        # Handle --delete-rg option
        if delete_rg:
            if dry_run:
                click.echo(f"\n[DRY RUN] Would delete entire resource group: {rg}")
                click.echo(f"This would delete ALL resources in the group, not just '{vm_name}'")
                return

            # Show warning and confirmation
            if not force:
                click.echo(f"\nWARNING: You are about to delete the ENTIRE resource group: {rg}")
                click.echo(
                    f"This will delete ALL resources in the group, not just the VM '{vm_name}'!"
                )
                click.echo("\nThis action cannot be undone.\n")

                confirm = input("Type the resource group name to confirm deletion: ").strip()
                if confirm != rg:
                    click.echo("Cancelled. Resource group name did not match.")
                    return

            click.echo(f"\nDeleting resource group '{rg}'...")

            # Use Azure CLI to delete resource group
            import subprocess

            cmd = ["az", "group", "delete", "--name", rg, "--yes"]

            try:
                result = subprocess.run(
                    cmd, capture_output=True, text=True, timeout=600, check=True
                )
                click.echo(f"\nSuccess! Resource group '{rg}' and all resources deleted.")
                return
            except subprocess.CalledProcessError as e:
                click.echo(f"\nError deleting resource group: {e.stderr}", err=True)
                sys.exit(1)
            except subprocess.TimeoutExpired:
                click.echo("\nError: Resource group deletion timed out.", err=True)
                sys.exit(1)

        # Handle dry-run for single VM
        if dry_run:
            vm = VMManager.get_vm(vm_name, rg)
            if not vm:
                click.echo(f"Error: VM '{vm_name}' not found in resource group '{rg}'.", err=True)
                sys.exit(1)

            click.echo(f"\n[DRY RUN] Would delete VM: {vm_name}")
            click.echo(f"  Resource Group: {rg}")
            click.echo(f"  Status:         {vm.get_status_display()}")
            click.echo(f"  IP:             {vm.public_ip or 'N/A'}")
            click.echo(f"  Size:           {vm.vm_size or 'N/A'}")
            click.echo("\nResources that would be deleted:")
            click.echo(f"  - VM: {vm_name}")
            click.echo("  - Associated NICs")
            click.echo("  - Associated disks")
            click.echo("  - Associated public IPs")
            return

        # Normal deletion (same as kill command)
        vm = VMManager.get_vm(vm_name, rg)

        if not vm:
            click.echo(f"Error: VM '{vm_name}' not found in resource group '{rg}'.", err=True)
            sys.exit(1)

        # Show confirmation prompt unless --force
        if not force:
            click.echo("\nVM Details:")
            click.echo(f"  Name:           {vm.name}")
            click.echo(f"  Resource Group: {vm.resource_group}")
            click.echo(f"  Status:         {vm.get_status_display()}")
            click.echo(f"  IP:             {vm.public_ip or 'N/A'}")
            click.echo(f"  Size:           {vm.vm_size or 'N/A'}")
            click.echo("\nThis will delete the VM and all associated resources (NICs, disks, IPs).")
            click.echo("This action cannot be undone.\n")

            confirm = input("Are you sure you want to delete this VM? [y/N]: ").lower()
            if confirm not in ["y", "yes"]:
                click.echo("Cancelled.")
                return

        # Delete VM
        click.echo(f"\nDeleting VM '{vm_name}'...")

        result = VMLifecycleManager.delete_vm(
            vm_name=vm_name, resource_group=rg, force=True, no_wait=False
        )

        if result.success:
            click.echo(f"\nSuccess! {result.message}")
            if result.resources_deleted:
                click.echo("\nDeleted resources:")
                for resource in result.resources_deleted:
                    click.echo(f"  - {resource}")
        else:
            click.echo(f"\nError: {result.message}", err=True)
            sys.exit(1)

    except VMManagerError as e:
        click.echo(f"Error: {e}", err=True)
        sys.exit(1)
    except VMLifecycleError as e:
        click.echo(f"Error: {e}", err=True)
        sys.exit(1)
    except KeyboardInterrupt:
        click.echo("\nCancelled by user.")
        sys.exit(130)
    except Exception as e:
        click.echo(f"Unexpected error: {e}", err=True)
        sys.exit(1)


@main.command()
@click.option('--resource-group', '--rg', help='Resource group', type=str)
@click.option('--config', help='Config file path', type=click.Path())
@click.option('--force', is_flag=True, help='Skip confirmation prompt')
@click.option('--prefix', default='azlin', help='Only delete VMs with this prefix')
def killall(
    resource_group: str | None,
    config: str | None,
    force: bool,
    prefix: str
):
    """Delete all VMs in resource group.

    Deletes all VMs matching the prefix and their associated resources.

    \b
    Examples:
        azlin killall
        azlin killall --rg my-resource-group
        azlin killall --prefix test-vm
        azlin killall --force
    """
    try:
        # Get resource group
        rg = ConfigManager.get_resource_group(resource_group, config)

        if not rg:
            click.echo("Error: No resource group specified.", err=True)
            sys.exit(1)

        # List VMs
        vms = VMManager.list_vms(rg, include_stopped=True)
        vms = VMManager.filter_by_prefix(vms, prefix)

        if not vms:
            click.echo(f"No VMs found with prefix '{prefix}' in resource group '{rg}'.")
            return

        # Show confirmation prompt unless --force
        if not force:
            click.echo(f"\nFound {len(vms)} VM(s) in resource group '{rg}':")
            click.echo("=" * 80)
            for vm in vms:
                status = vm.get_status_display()
                ip = vm.public_ip or "N/A"
                click.echo(f"  {vm.name:<35} {status:<15} {ip:<15}")
            click.echo("=" * 80)

            click.echo(f"\nThis will delete all {len(vms)} VM(s) and their associated resources.")
            click.echo("This action cannot be undone.\n")

            confirm = input(f"Are you sure you want to delete {len(vms)} VM(s)? [y/N]: ").lower()
            if confirm not in ["y", "yes"]:
                click.echo("Cancelled.")
                return

        # Delete all VMs
        click.echo(f"\nDeleting {len(vms)} VM(s) in parallel...")

        summary = VMLifecycleManager.delete_all_vms(
            resource_group=rg, force=True, vm_prefix=prefix, max_workers=5
        )

        # Display results
        click.echo("\n" + "=" * 80)
        click.echo("Deletion Summary")
        click.echo("=" * 80)
        click.echo(f"Total VMs:     {summary.total}")
        click.echo(f"Succeeded:     {summary.succeeded}")
        click.echo(f"Failed:        {summary.failed}")
        click.echo("=" * 80)

        # Show details
        if summary.succeeded > 0:
            click.echo("\nSuccessfully deleted:")
            for result in summary.results:
                if result.success:
                    click.echo(f"  - {result.vm_name}")

        if summary.failed > 0:
            click.echo("\nFailed to delete:")
            for result in summary.results:
                if not result.success:
                    click.echo(f"  - {result.vm_name}: {result.message}")

        # Exit with error code if any failed
        if not summary.all_succeeded:
            sys.exit(1)

    except VMManagerError as e:
        click.echo(f"Error: {e}", err=True)
        sys.exit(1)
    except VMLifecycleError as e:
        click.echo(f"Error: {e}", err=True)
        sys.exit(1)
    except KeyboardInterrupt:
        click.echo("\nCancelled by user.")
        sys.exit(130)
    except Exception as e:
        click.echo(f"Unexpected error: {e}", err=True)
        sys.exit(1)


@main.command()
@click.option('--resource-group', '--rg', help='Resource group', type=str)
@click.option('--config', help='Config file path', type=click.Path())
@click.option('--grouped', is_flag=True, help='Group output by VM instead of prefixing')
def ps(
    resource_group: str | None,
    config: str | None,
    grouped: bool
):
    """Run 'ps aux' command on all VMs.

    Shows running processes on each VM. Output is prefixed with [vm-name].
    SSH processes are automatically filtered out.

    \b
    Examples:
        azlin ps
        azlin ps --rg my-resource-group
        azlin ps --grouped
    """
    try:
        # Get resource group
        rg = ConfigManager.get_resource_group(resource_group, config)

        if not rg:
            click.echo("Error: No resource group specified.", err=True)
            sys.exit(1)

        # Get SSH key
        ssh_key_pair = SSHKeyManager.ensure_key_exists()

        # List running VMs
        vms = VMManager.list_vms(rg, include_stopped=False)
        vms = VMManager.filter_by_prefix(vms, "azlin")

        if not vms:
            click.echo("No running VMs found.")
            return

        running_vms = [vm for vm in vms if vm.is_running() and vm.public_ip]

        if not running_vms:
            click.echo("No running VMs with public IPs found.")
            return

        click.echo(f"Running 'ps aux' on {len(running_vms)} VMs...\n")

        # Build SSH configs
        ssh_configs = [
            SSHConfig(host=vm.public_ip, user="azureuser", key_path=ssh_key_pair.private_path)
            for vm in running_vms
        ]

        # Execute in parallel
        results = PSCommandExecutor.execute_ps_on_vms(ssh_configs, timeout=30)

        # Display output
        if grouped:
            output = PSCommandExecutor.format_ps_output_grouped(results, filter_ssh=True)
        else:
            output = PSCommandExecutor.format_ps_output(results, filter_ssh=True)

        click.echo(output)

    except VMManagerError as e:
        click.echo(f"Error: {e}", err=True)
        sys.exit(1)
    except RemoteExecError as e:
        click.echo(f"Error: {e}", err=True)
        sys.exit(1)
    except Exception as e:
        click.echo(f"Error: {e}", err=True)
        sys.exit(1)


@main.command()
@click.option("--resource-group", "--rg", help="Resource group", type=str)
@click.option("--config", help="Config file path", type=click.Path())
@click.option("--by-vm", is_flag=True, help="Show per-VM breakdown")
@click.option("--from", "from_date", help="Start date (YYYY-MM-DD)", type=str)
@click.option("--to", "to_date", help="End date (YYYY-MM-DD)", type=str)
@click.option("--estimate", is_flag=True, help="Show monthly cost estimate")
def cost(
    resource_group: str | None,
    config: str | None,
    by_vm: bool,
    from_date: str | None,
    to_date: str | None,
    estimate: bool
):
    """Show cost estimates for VMs.

    Displays cost estimates based on VM size and uptime.
    Costs are approximate based on Azure pay-as-you-go pricing.

    \b
    Examples:
        azlin cost
        azlin cost --by-vm
        azlin cost --from 2025-01-01 --to 2025-01-31
        azlin cost --estimate
        azlin cost --rg my-resource-group --by-vm
    """
    try:
        # Get resource group
        rg = ConfigManager.get_resource_group(resource_group, config)

        if not rg:
            click.echo("Error: No resource group specified.", err=True)
            sys.exit(1)

        # Parse dates if provided
        start_date = None
        end_date = None

        if from_date:
            try:
                start_date = datetime.strptime(from_date, "%Y-%m-%d")
            except ValueError:
                click.echo("Error: Invalid from date format. Use YYYY-MM-DD", err=True)
                sys.exit(1)

        if to_date:
            try:
                end_date = datetime.strptime(to_date, "%Y-%m-%d")
            except ValueError:
                click.echo("Error: Invalid to date format. Use YYYY-MM-DD", err=True)
                sys.exit(1)

        # Get cost estimates
        click.echo(f"Calculating costs for resource group: {rg}\n")

        summary = CostTracker.estimate_costs(
            resource_group=rg, from_date=start_date, to_date=end_date, include_stopped=True
        )

        # Display formatted table
        output = CostTracker.format_cost_table(summary, by_vm=by_vm)
        click.echo(output)

        # Show estimate if requested
        if estimate and summary.running_vms > 0:
            monthly = summary.get_monthly_estimate()
            click.echo(f"Monthly estimate for running VMs: ${monthly:.2f}")
            click.echo("")

    except CostTrackerError as e:
        click.echo(f"Error: {e}", err=True)
        sys.exit(1)
    except VMManagerError as e:
        click.echo(f"Error: {e}", err=True)
        sys.exit(1)
    except Exception as e:
        click.echo(f"Unexpected error: {e}", err=True)
        sys.exit(1)


@main.command()
@click.argument("vm_identifier", type=str)
@click.option("--resource-group", "--rg", help="Resource group (required for VM name)", type=str)
@click.option("--config", help="Config file path", type=click.Path())
@click.option("--no-tmux", is_flag=True, help="Skip tmux session")
@click.option("--tmux-session", help="Tmux session name (default: vm_identifier)", type=str)
@click.option("--user", default="azureuser", help="SSH username (default: azureuser)", type=str)
@click.option("--key", help="SSH private key path", type=click.Path(exists=True))
@click.option("--no-reconnect", is_flag=True, help="Disable auto-reconnect on disconnect")
@click.option(
    "--max-retries", default=3, help="Maximum reconnection attempts (default: 3)", type=int
)
@click.argument("remote_command", nargs=-1, type=str)
def connect(
    vm_identifier: str,
    resource_group: str | None,
    config: str | None,
    no_tmux: bool,
    tmux_session: str | None,
    user: str,
    key: str | None,
    no_reconnect: bool,
    max_retries: int,
    remote_command: tuple,
):
    """Connect to existing VM via SSH.

    VM_IDENTIFIER can be either:
    - VM name (requires --resource-group or default config)
    - IP address (direct connection)

    Use -- to separate remote command from options.

    By default, auto-reconnect is ENABLED. If your SSH session disconnects,
    you will be prompted to reconnect. Use --no-reconnect to disable this.

    \b
    Examples:
        # Connect to VM by name
        azlin connect my-vm

        # Connect to VM by name with explicit resource group
        azlin connect my-vm --rg my-resource-group

        # Connect by IP address
        azlin connect 20.1.2.3

        # Connect without tmux
        azlin connect my-vm --no-tmux

        # Connect with custom tmux session name
        azlin connect my-vm --tmux-session dev

        # Connect and run command
        azlin connect my-vm -- ls -la

        # Connect with custom SSH user
        azlin connect my-vm --user myuser

        # Connect with custom SSH key
        azlin connect my-vm --key ~/.ssh/custom_key

        # Disable auto-reconnect
        azlin connect my-vm --no-reconnect

        # Set maximum reconnection attempts
        azlin connect my-vm --max-retries 5
    """
    try:
        # Parse remote command
        command = " ".join(remote_command) if remote_command else None

        # Convert key path to Path object
        key_path = Path(key).expanduser() if key else None

        # Get resource group from config if not specified
        if not VMConnector._is_valid_ip(vm_identifier):
            rg = ConfigManager.get_resource_group(resource_group, config)
            if not rg:
                click.echo(
                    "Error: Resource group required for VM name.\n"
                    "Use --resource-group or set default in ~/.azlin/config.toml",
                    err=True,
                )
                sys.exit(1)
        else:
            rg = resource_group

        # Connect to VM
        click.echo(f"Connecting to {vm_identifier}...")

        success = VMConnector.connect(
            vm_identifier=vm_identifier,
            resource_group=rg,
            use_tmux=not no_tmux,
            tmux_session=tmux_session,
            remote_command=command,
            ssh_user=user,
            ssh_key_path=key_path,
            enable_reconnect=not no_reconnect,
            max_reconnect_retries=max_retries,
        )

        sys.exit(0 if success else 1)

    except VMConnectorError as e:
        click.echo(f"Error: {e}", err=True)
        sys.exit(1)
    except ConfigError as e:
        click.echo(f"Config error: {e}", err=True)
        sys.exit(1)
    except KeyboardInterrupt:
        click.echo("\nCancelled by user.")
        sys.exit(130)
    except Exception as e:
        click.echo(f"Unexpected error: {e}", err=True)
        logger.exception("Unexpected error in connect command")
        sys.exit(1)


@main.command()
@click.argument('vm_name', type=str)
@click.option('--resource-group', '--rg', help='Resource group', type=str)
@click.option('--config', help='Config file path', type=click.Path())
@click.option('--deallocate/--no-deallocate', default=True, help='Deallocate to save costs (default: yes)')
def stop(
    vm_name: str,
    resource_group: str | None,
    config: str | None,
    deallocate: bool
):
    """Stop or deallocate a VM.

    Stopping a VM with --deallocate (default) fully releases compute resources
    and stops billing for the VM (storage charges still apply).

    \b
    Examples:
        azlin stop my-vm
        azlin stop my-vm --rg my-resource-group
        azlin stop my-vm --no-deallocate
    """
    try:
        # Get resource group
        rg = ConfigManager.get_resource_group(resource_group, config)

        if not rg:
            click.echo("Error: No resource group specified.", err=True)
            sys.exit(1)

        click.echo(f"{'Deallocating' if deallocate else 'Stopping'} VM '{vm_name}'...")

        result = VMLifecycleController.stop_vm(
            vm_name=vm_name, resource_group=rg, deallocate=deallocate, no_wait=False
        )

        if result.success:
            click.echo(f"Success! {result.message}")
            if result.cost_impact:
                click.echo(f"Cost impact: {result.cost_impact}")
        else:
            click.echo(f"Error: {result.message}", err=True)
            sys.exit(1)

    except VMLifecycleControlError as e:
        click.echo(f"Error: {e}", err=True)
        sys.exit(1)
    except Exception as e:
        click.echo(f"Unexpected error: {e}", err=True)
        sys.exit(1)


@main.command()
@click.argument('vm_name', type=str)
@click.option('--resource-group', '--rg', help='Resource group', type=str)
@click.option('--config', help='Config file path', type=click.Path())
def start(
    vm_name: str,
    resource_group: str | None,
    config: str | None
):
    """Start a stopped or deallocated VM.

    \b
    Examples:
        azlin start my-vm
        azlin start my-vm --rg my-resource-group
    """
    try:
        # Get resource group
        rg = ConfigManager.get_resource_group(resource_group, config)

        if not rg:
            click.echo("Error: No resource group specified.", err=True)
            sys.exit(1)

        click.echo(f"Starting VM '{vm_name}'...")

        result = VMLifecycleController.start_vm(vm_name=vm_name, resource_group=rg, no_wait=False)

        if result.success:
            click.echo(f"Success! {result.message}")
            if result.cost_impact:
                click.echo(f"Cost impact: {result.cost_impact}")
        else:
            click.echo(f"Error: {result.message}", err=True)
            sys.exit(1)

    except VMLifecycleControlError as e:
        click.echo(f"Error: {e}", err=True)
        sys.exit(1)
    except Exception as e:
        click.echo(f"Unexpected error: {e}", err=True)
        sys.exit(1)


@main.command()
@click.option("--vm-name", help="VM name to sync to", type=str)
@click.option("--dry-run", help="Show what would be synced", is_flag=True)
@click.option("--resource-group", "--rg", help="Resource group", type=str)
@click.option("--config", help="Config file path", type=click.Path())
def sync(
    vm_name: str | None,
    dry_run: bool,
    resource_group: str | None,
    config: str | None
):
    """Sync ~/.azlin/home/ to VM home directory.

    Syncs local configuration files to remote VM for consistent
    development environment.

    \b
    Examples:
        azlin sync                    # Interactive VM selection
        azlin sync --vm-name myvm     # Sync to specific VM
        azlin sync --dry-run          # Show what would be synced
    """
    try:
        # Get SSH key
        ssh_key_pair = SSHKeyManager.ensure_key_exists()

        # Get resource group
        rg = ConfigManager.get_resource_group(resource_group, config)

        # Get VM
        if vm_name:
            # Sync to specific VM
            if not rg:
                click.echo("Error: Resource group required for VM name.", err=True)
                click.echo("Use --resource-group or set default in ~/.azlin/config.toml", err=True)
                sys.exit(1)

            vm = VMManager.get_vm(vm_name, rg)
            if not vm:
                click.echo(f"Error: VM '{vm_name}' not found in resource group '{rg}'.", err=True)
                sys.exit(1)

            if not vm.is_running():
                click.echo(f"Error: VM '{vm_name}' is not running.", err=True)
                sys.exit(1)

            if not vm.public_ip:
                click.echo(f"Error: VM '{vm_name}' has no public IP.", err=True)
                sys.exit(1)

            selected_vm = vm
        else:
            # Interactive selection
            if not rg:
                click.echo("Error: No resource group specified.", err=True)
                click.echo("Use --resource-group or set default in ~/.azlin/config.toml", err=True)
                sys.exit(1)

            vms = VMManager.list_vms(rg, include_stopped=False)
            vms = VMManager.filter_by_prefix(vms, "azlin")
            vms = [vm for vm in vms if vm.is_running() and vm.public_ip]

            if not vms:
                click.echo("No running VMs found.")
                sys.exit(1)

            if len(vms) == 1:
                selected_vm = vms[0]
                click.echo(f"Auto-selecting VM: {selected_vm.name}")
            else:
                # Show menu
                click.echo("\nSelect VM to sync to:")
                for idx, vm in enumerate(vms, 1):
                    click.echo(f"  {idx}. {vm.name} - {vm.public_ip}")

                choice = input("\nSelect VM (number): ").strip()
                try:
                    idx = int(choice) - 1
                    if 0 <= idx < len(vms):
                        selected_vm = vms[idx]
                    else:
                        click.echo("Invalid selection", err=True)
                        sys.exit(1)
                except ValueError:
                    click.echo("Invalid input", err=True)
                    sys.exit(1)

        # Create SSH config
        ssh_config = SSHConfig(
            host=selected_vm.public_ip, user="azureuser", key_path=ssh_key_pair.private_path
        )

        # Sync
        click.echo(f"\nSyncing to {selected_vm.name} ({selected_vm.public_ip})...")

        def progress_callback(msg: str):
            click.echo(f"  {msg}")

        result = HomeSyncManager.sync_to_vm(
            ssh_config, dry_run=dry_run, progress_callback=progress_callback
        )

        if result.success:
            click.echo(
                f"\nSuccess! Synced {result.files_synced} files "
                f"({result.bytes_transferred / 1024:.1f} KB) "
                f"in {result.duration_seconds:.1f}s"
            )
        else:
            click.echo("\nSync completed with errors:", err=True)
            for error in result.errors:
                click.echo(f"  - {error}", err=True)
            sys.exit(1)

    except SecurityValidationError as e:
        click.echo("\nSecurity validation failed:", err=True)
        click.echo(str(e), err=True)
        click.echo("\nRemove sensitive files from ~/.azlin/home/ and try again.", err=True)
        sys.exit(1)

    except (RsyncError, HomeSyncError) as e:
        click.echo(f"\nSync failed: {e}", err=True)
        sys.exit(1)

    except (VMManagerError, ConfigError) as e:
        click.echo(f"Error: {e}", err=True)
        sys.exit(1)

    except KeyboardInterrupt:
        click.echo("\nCancelled by user.")
        sys.exit(130)

    except Exception as e:
        click.echo(f"Unexpected error: {e}", err=True)
        logger.exception("Unexpected error in sync command")
        sys.exit(1)


@main.command()
@click.argument("source")
@click.argument("destination")
@click.option("--dry-run", is_flag=True, help="Show what would be transferred")
@click.option("--resource-group", "--rg", help="Resource group", type=str)
@click.option("--config", help="Config file path", type=click.Path())
def cp(
    source: str,
    destination: str,
    dry_run: bool,
    resource_group: str | None,
    config: str | None
):
    """Copy files between local machine and VMs.

    Supports bidirectional file transfer with security-hardened path validation.

    Arguments support session:path notation:
    - Local path: myfile.txt
    - Remote path: vm1:~/myfile.txt

    \b
    Examples:
        azlin cp myfile.txt vm1:~/          # Local to remote
        azlin cp vm1:~/data.txt ./          # Remote to local
        azlin cp vm1:~/src vm2:~/dest       # Remote to remote (not supported)
        azlin cp --dry-run test.txt vm1:~/  # Show transfer plan
    """
    try:
        # Get resource group
        rg = ConfigManager.get_resource_group(resource_group, config)

        # Get SSH key
        SSHKeyManager.ensure_key_exists()

        # Parse source
        source_session_name, source_path_str = SessionManager.parse_session_path(source)

        if source_session_name is None:
            # Local source
            source_path = PathParser.parse_and_validate(source_path_str, allow_absolute=False)
            source_endpoint = TransferEndpoint(path=source_path, session=None)
        else:
            # Remote source
            if not rg:
                click.echo("Error: Resource group required for remote sessions.", err=True)
                click.echo("Use --resource-group or set default in ~/.azlin/config.toml", err=True)
                sys.exit(1)

            vm_session = SessionManager.get_vm_session(
                source_session_name, VMManager, ConfigManager
            )

            # Parse remote path (allow relative to home)
            source_path = PathParser.parse_and_validate(
                source_path_str, allow_absolute=True, base_dir=Path("/home") / vm_session.user
            )

            source_endpoint = TransferEndpoint(path=source_path, session=vm_session)

        # Parse destination
        dest_session_name, dest_path_str = SessionManager.parse_session_path(destination)

        if dest_session_name is None:
            # Local destination
            dest_path = PathParser.parse_and_validate(dest_path_str, allow_absolute=False)
            dest_endpoint = TransferEndpoint(path=dest_path, session=None)
        else:
            # Remote destination
            if not rg:
                click.echo("Error: Resource group required for remote sessions.", err=True)
                click.echo("Use --resource-group or set default in ~/.azlin/config.toml", err=True)
                sys.exit(1)

            vm_session = SessionManager.get_vm_session(dest_session_name, VMManager, ConfigManager)

            # Parse remote path (allow relative to home)
            dest_path = PathParser.parse_and_validate(
                dest_path_str, allow_absolute=True, base_dir=Path("/home") / vm_session.user
            )

            dest_endpoint = TransferEndpoint(path=dest_path, session=vm_session)

        # Display transfer plan
        click.echo("\nTransfer Plan:")
        if source_endpoint.session is None:
            click.echo(f"  Source: {source_endpoint.path} (local)")
        else:
            click.echo(f"  Source: {source_endpoint.session.name}:{source_endpoint.path}")

        if dest_endpoint.session is None:
            click.echo(f"  Dest:   {dest_endpoint.path} (local)")
        else:
            click.echo(f"  Dest:   {dest_endpoint.session.name}:{dest_endpoint.path}")

        click.echo()

        if dry_run:
            click.echo("Dry run - no files transferred")
            return

        # Execute transfer
        result = FileTransfer.transfer(source_endpoint, dest_endpoint)

        if result.success:
            click.echo(
                f"Success! Transferred {result.files_transferred} files "
                f"({result.bytes_transferred / 1024:.1f} KB) "
                f"in {result.duration_seconds:.1f}s"
            )
        else:
            click.echo("Transfer failed:", err=True)
            for error in result.errors:
                click.echo(f"  {error}", err=True)
            sys.exit(1)

    except FileTransferError as e:
        click.echo(f"Error: {e}", err=True)
        sys.exit(1)
    except VMManagerError as e:
        click.echo(f"Error: {e}", err=True)
        sys.exit(1)
    except ConfigError as e:
        click.echo(f"Config error: {e}", err=True)
        sys.exit(1)
    except KeyboardInterrupt:
        click.echo("\nCancelled by user.")
        sys.exit(130)
    except Exception as e:
        click.echo(f"Unexpected error: {e}", err=True)
        logger.exception("Unexpected error in cp command")
        sys.exit(1)


@main.command()
@click.option('--resource-group', '--rg', help='Resource group', type=str)
@click.option('--config', help='Config file path', type=click.Path())
@click.option('--vm', help='Show status for specific VM only', type=str)
def status(
    resource_group: str | None,
    config: str | None,
    vm: str | None
):
    """Show status of VMs in resource group.

    Displays detailed status information including power state and IP addresses.

    \b
    Examples:
        azlin status
        azlin status --rg my-resource-group
        azlin status --vm my-vm
    """
    try:
        # Get resource group
        rg = ConfigManager.get_resource_group(resource_group, config)

        if not rg:
            click.echo("Error: No resource group specified.", err=True)
            sys.exit(1)

        # List VMs
        vms = VMManager.list_vms(rg, include_stopped=True)

        if vm:
            # Filter to specific VM
            vms = [v for v in vms if v.name == vm]
            if not vms:
                click.echo(f"Error: VM '{vm}' not found in resource group '{rg}'.", err=True)
                sys.exit(1)
        else:
            # Filter to azlin VMs
            vms = VMManager.filter_by_prefix(vms, "azlin")

        vms = VMManager.sort_by_created_time(vms)

        if not vms:
            click.echo("No VMs found.")
            return

        # Display status table
        click.echo(f"\nVM Status in resource group: {rg}")
        click.echo("=" * 100)
        click.echo(f"{'NAME':<35} {'POWER STATE':<18} {'IP':<16} {'REGION':<15} {'SIZE':<15}")
        click.echo("=" * 100)

        for v in vms:
            power_state = v.power_state if v.power_state else "Unknown"
            ip = v.public_ip or "N/A"
            size = v.vm_size or "N/A"
            location = v.location or "N/A"
            click.echo(f"{v.name:<35} {power_state:<18} {ip:<16} {location:<15} {size:<15}")

        click.echo("=" * 100)
        click.echo(f"\nTotal: {len(vms)} VMs")

        # Summary stats
        running = sum(1 for v in vms if v.is_running())
        stopped = len(vms) - running
        click.echo(f"Running: {running}, Stopped/Deallocated: {stopped}\n")

    except VMManagerError as e:
        click.echo(f"Error: {e}", err=True)
        sys.exit(1)
    except Exception as e:
        click.echo(f"Unexpected error: {e}", err=True)
        sys.exit(1)


<<<<<<< HEAD
@main.group(name='snapshot')
@click.pass_context
def snapshot(ctx):
    """Manage VM snapshots.

    Create, list, restore, and delete VM disk snapshots for backup and recovery.

    \b
    EXAMPLES:
        # Create a snapshot of a VM
        $ azlin snapshot create my-vm

        # List snapshots for a VM
        $ azlin snapshot list my-vm

        # Restore VM from a snapshot
        $ azlin snapshot restore my-vm my-vm-snapshot-20251015-053000

        # Delete a snapshot
        $ azlin snapshot delete my-vm-snapshot-20251015-053000
    """
    pass


@snapshot.command(name='create')
@click.argument('vm_name')
@click.option('--resource-group', '--rg', help='Resource group name', type=str)
@click.option('--config', help='Config file path', type=click.Path())
def snapshot_create(vm_name: str, resource_group: str | None, config: str | None):
    """Create a snapshot of a VM's OS disk.

    Creates a point-in-time snapshot of the VM's OS disk for backup purposes.
    Snapshots are automatically named with timestamps.

    \b
    EXAMPLES:
        # Create snapshot using default resource group
        $ azlin snapshot create my-vm

        # Create snapshot with specific resource group
        $ azlin snapshot create my-vm --rg my-resource-group
    """
    try:
        # Load config for defaults
        try:
            azlin_config = ConfigManager.load_config(config)
        except ConfigError:
            azlin_config = AzlinConfig()

        # Get resource group
        rg = resource_group or azlin_config.default_resource_group
        if not rg:
            click.echo("Error: No resource group specified. Use --rg or set default_resource_group in config.", err=True)
            sys.exit(1)

        # Create snapshot
        click.echo(f"\nCreating snapshot for VM: {vm_name}")
        manager = SnapshotManager()
        snapshot = manager.create_snapshot(vm_name, rg)

        # Show cost estimate
        monthly_cost = manager.get_snapshot_cost_estimate(snapshot.size_gb, 30)
        click.echo("\n✓ Snapshot created successfully!")
        click.echo(f"  Name:     {snapshot.name}")
        click.echo(f"  Size:     {snapshot.size_gb} GB")
        click.echo(f"  Location: {snapshot.location}")
        click.echo(f"  Created:  {snapshot.created_time}")
        click.echo(f"\nEstimated storage cost: ${monthly_cost:.2f}/month")

    except SnapshotManagerError as e:
        click.echo(f"Error: {e}", err=True)
        sys.exit(1)
    except Exception as e:
        click.echo(f"Unexpected error: {e}", err=True)
        sys.exit(1)


@snapshot.command(name='list')
@click.argument('vm_name')
@click.option('--resource-group', '--rg', help='Resource group name', type=str)
@click.option('--config', help='Config file path', type=click.Path())
def snapshot_list(vm_name: str, resource_group: str | None, config: str | None):
    """List all snapshots for a VM.

    Shows all snapshots created for the specified VM, sorted by creation time.

    \b
    EXAMPLES:
        # List snapshots for a VM
        $ azlin snapshot list my-vm

        # List snapshots with specific resource group
        $ azlin snapshot list my-vm --rg my-resource-group
    """
    try:
        # Load config for defaults
        try:
            azlin_config = ConfigManager.load_config(config)
        except ConfigError:
            azlin_config = AzlinConfig()

        # Get resource group
        rg = resource_group or azlin_config.default_resource_group
        if not rg:
            click.echo("Error: No resource group specified. Use --rg or set default_resource_group in config.", err=True)
            sys.exit(1)

        # List snapshots
        manager = SnapshotManager()
        snapshots = manager.list_snapshots(vm_name, rg)

        if not snapshots:
            click.echo(f"\nNo snapshots found for VM: {vm_name}")
            return

        # Display snapshots table
        click.echo(f"\nSnapshots for VM: {vm_name}")
        click.echo("=" * 110)
        click.echo(f"{'NAME':<50} {'SIZE':<10} {'CREATED':<30} {'STATUS':<20}")
        click.echo("=" * 110)

        total_size = 0
        for snap in snapshots:
            created = snap.created_time[:19].replace('T', ' ') if snap.created_time else 'N/A'
            status = snap.provisioning_state or 'Unknown'
            click.echo(f"{snap.name:<50} {snap.size_gb:<10} {created:<30} {status:<20}")
            total_size += snap.size_gb

        click.echo("=" * 110)
        click.echo(f"\nTotal: {len(snapshots)} snapshots ({total_size} GB)")

        # Show cost estimate
        monthly_cost = manager.get_snapshot_cost_estimate(total_size, 30)
        click.echo(f"Estimated total storage cost: ${monthly_cost:.2f}/month\n")

    except SnapshotManagerError as e:
        click.echo(f"Error: {e}", err=True)
        sys.exit(1)
    except Exception as e:
        click.echo(f"Unexpected error: {e}", err=True)
        sys.exit(1)


@snapshot.command(name='restore')
@click.argument('vm_name')
@click.argument('snapshot_name')
@click.option('--resource-group', '--rg', help='Resource group name', type=str)
@click.option('--config', help='Config file path', type=click.Path())
@click.option('--force', is_flag=True, help='Skip confirmation prompt')
def snapshot_restore(vm_name: str, snapshot_name: str, resource_group: str | None, config: str | None, force: bool):
    """Restore a VM from a snapshot.

    WARNING: This will stop the VM, delete the current OS disk, and replace it
    with a disk created from the snapshot. All data on the current disk will be lost.

    \b
    EXAMPLES:
        # Restore VM from a snapshot (with confirmation)
        $ azlin snapshot restore my-vm my-vm-snapshot-20251015-053000

        # Restore without confirmation
        $ azlin snapshot restore my-vm my-vm-snapshot-20251015-053000 --force
    """
    try:
        # Load config for defaults
        try:
            azlin_config = ConfigManager.load_config(config)
        except ConfigError:
            azlin_config = AzlinConfig()

        # Get resource group
        rg = resource_group or azlin_config.default_resource_group
        if not rg:
            click.echo("Error: No resource group specified. Use --rg or set default_resource_group in config.", err=True)
            sys.exit(1)

        # Confirm restoration
        if not force:
            click.echo(f"\nWARNING: This will restore VM '{vm_name}' from snapshot '{snapshot_name}'")
            click.echo("This operation will:")
            click.echo("  1. Stop/deallocate the VM")
            click.echo("  2. Delete the current OS disk")
            click.echo("  3. Create a new disk from the snapshot")
            click.echo("  4. Attach the new disk to the VM")
            click.echo("  5. Start the VM")
            click.echo("\nAll current data on the VM disk will be lost!")
            click.echo("\nContinue? [y/N]: ", nl=False)
            response = input().lower()
            if response not in ['y', 'yes']:
                click.echo("Cancelled.")
                return

        # Restore snapshot
        click.echo(f"\nRestoring VM '{vm_name}' from snapshot '{snapshot_name}'...")
        click.echo("This may take several minutes...\n")

        manager = SnapshotManager()
        manager.restore_snapshot(vm_name, snapshot_name, rg)

        click.echo(f"\n✓ VM '{vm_name}' successfully restored from snapshot!")
        click.echo(f"  The VM is now running with the disk from: {snapshot_name}\n")

    except SnapshotManagerError as e:
=======
@main.group()
def env():
    """Manage environment variables on VMs.

    Commands to set, list, delete, and export environment variables
    stored in ~/.bashrc on remote VMs.

    \b
    Examples:
        azlin env set my-vm DATABASE_URL="postgres://localhost/db"
        azlin env list my-vm
        azlin env delete my-vm API_KEY
        azlin env export my-vm prod.env
    """
    pass


@env.command(name='set')
@click.argument('vm_identifier', type=str)
@click.argument('env_var', type=str)
@click.option('--resource-group', '--rg', help='Resource group', type=str)
@click.option('--config', help='Config file path', type=click.Path())
@click.option('--force', is_flag=True, help='Skip secret detection warnings')
def env_set(
    vm_identifier: str,
    env_var: str,
    resource_group: str | None,
    config: str | None,
    force: bool
):
    """Set environment variable on VM.

    ENV_VAR should be in format KEY=VALUE.

    \b
    Examples:
        azlin env set my-vm DATABASE_URL="postgres://localhost/db"
        azlin env set my-vm API_KEY=secret123 --force
        azlin env set 20.1.2.3 NODE_ENV=production
    """
    try:
        # Parse KEY=VALUE
        if '=' not in env_var:
            click.echo("Error: ENV_VAR must be in format KEY=VALUE", err=True)
            sys.exit(1)

        key, value = env_var.split('=', 1)
        key = key.strip()
        value = value.strip()

        # Remove quotes if present
        if value.startswith('"') and value.endswith('"'):
            value = value[1:-1]
        elif value.startswith("'") and value.endswith("'"):
            value = value[1:-1]

        # Get SSH config
        ssh_config = _get_ssh_config_for_vm(vm_identifier, resource_group, config)

        # Detect secrets and warn
        if not force:
            warnings = EnvManager.detect_secrets(value)
            if warnings:
                click.echo("WARNING: Potential secret detected!", err=True)
                for warning in warnings:
                    click.echo(f"  - {warning}", err=True)
                click.echo("\nAre you sure you want to set this value? [y/N]: ", nl=False)
                response = input().lower()
                if response not in ['y', 'yes']:
                    click.echo("Cancelled.")
                    return

        # Set the variable
        EnvManager.set_env_var(ssh_config, key, value)

        click.echo(f"Set {key} on {vm_identifier}")

    except EnvManagerError as e:
        click.echo(f"Error: {e}", err=True)
        sys.exit(1)

    except Exception as e:
        click.echo(f"Unexpected error: {e}", err=True)
        sys.exit(1)


@env.command(name='list')
@click.argument('vm_identifier', type=str)
@click.option('--resource-group', '--rg', help='Resource group', type=str)
@click.option('--config', help='Config file path', type=click.Path())
@click.option('--show-values', is_flag=True, help='Show full values (default: masked)')
def env_list(
    vm_identifier: str,
    resource_group: str | None,
    config: str | None,
    show_values: bool
):
    """List environment variables on VM.

    \b
    Examples:
        azlin env list my-vm
        azlin env list my-vm --show-values
        azlin env list 20.1.2.3
    """
    try:
        # Get SSH config
        ssh_config = _get_ssh_config_for_vm(vm_identifier, resource_group, config)

        # List variables
        env_vars = EnvManager.list_env_vars(ssh_config)

        if not env_vars:
            click.echo(f"No environment variables set on {vm_identifier}")
            return

        click.echo(f"\nEnvironment variables on {vm_identifier}:")
        click.echo("=" * 80)

        for key, value in sorted(env_vars.items()):
            if show_values:
                click.echo(f"  {key}={value}")
            else:
                # Mask values that might be secrets
                warnings = EnvManager.detect_secrets(value)
                if warnings or len(value) > 20:
                    masked = "***" if warnings else value[:20] + "..."
                    click.echo(f"  {key}={masked}")
                else:
                    click.echo(f"  {key}={value}")

        click.echo("=" * 80)
        click.echo(f"\nTotal: {len(env_vars)} variables")
        if not show_values:
            click.echo("Use --show-values to display full values\n")

    except EnvManagerError as e:
        click.echo(f"Error: {e}", err=True)
        sys.exit(1)
    except Exception as e:
        click.echo(f"Unexpected error: {e}", err=True)
        sys.exit(1)


@env.command(name='delete')
@click.argument('vm_identifier', type=str)
@click.argument('key', type=str)
@click.option('--resource-group', '--rg', help='Resource group', type=str)
@click.option('--config', help='Config file path', type=click.Path())
def env_delete(
    vm_identifier: str,
    key: str,
    resource_group: str | None,
    config: str | None
):
    """Delete environment variable from VM.

    \b
    Examples:
        azlin env delete my-vm API_KEY
        azlin env delete 20.1.2.3 DATABASE_URL
    """
    try:
        # Get SSH config
        ssh_config = _get_ssh_config_for_vm(vm_identifier, resource_group, config)

        # Delete the variable
        result = EnvManager.delete_env_var(ssh_config, key)

        if result:
            click.echo(f"Deleted {key} from {vm_identifier}")
        else:
            click.echo(f"Variable {key} not found on {vm_identifier}", err=True)
            sys.exit(1)

    except EnvManagerError as e:
        click.echo(f"Error: {e}", err=True)
        sys.exit(1)
    except Exception as e:
        click.echo(f"Unexpected error: {e}", err=True)
        sys.exit(1)


@env.command(name='export')
@click.argument('vm_identifier', type=str)
@click.argument('output_file', type=str, required=False)
@click.option('--resource-group', '--rg', help='Resource group', type=str)
@click.option('--config', help='Config file path', type=click.Path())
def env_export(
    vm_identifier: str,
    output_file: str | None,
    resource_group: str | None,
    config: str | None
):
    """Export environment variables to .env file format.

    \b
    Examples:
        azlin env export my-vm prod.env
        azlin env export my-vm  # Print to stdout
    """
    try:
        # Get SSH config
        ssh_config = _get_ssh_config_for_vm(vm_identifier, resource_group, config)

        # Export variables
        result = EnvManager.export_env_vars(ssh_config, output_file)

        if output_file:
            click.echo(f"Exported environment variables to {output_file}")
        else:
            click.echo(result)

    except EnvManagerError as e:
>>>>>>> e2e2b230
        click.echo(f"Error: {e}", err=True)
        sys.exit(1)
    except Exception as e:
        click.echo(f"Unexpected error: {e}", err=True)
        sys.exit(1)


<<<<<<< HEAD
@snapshot.command(name='delete')
@click.argument('snapshot_name')
@click.option('--resource-group', '--rg', help='Resource group name', type=str)
@click.option('--config', help='Config file path', type=click.Path())
@click.option('--force', is_flag=True, help='Skip confirmation prompt')
def snapshot_delete(snapshot_name: str, resource_group: str | None, config: str | None, force: bool):
    """Delete a snapshot.

    Permanently deletes a snapshot to free up storage and reduce costs.

    \b
    EXAMPLES:
        # Delete a snapshot (with confirmation)
        $ azlin snapshot delete my-vm-snapshot-20251015-053000

        # Delete without confirmation
        $ azlin snapshot delete my-vm-snapshot-20251015-053000 --force
    """
    try:
        # Load config for defaults
        try:
            azlin_config = ConfigManager.load_config(config)
        except ConfigError:
            azlin_config = AzlinConfig()

        # Get resource group
        rg = resource_group or azlin_config.default_resource_group
        if not rg:
            click.echo("Error: No resource group specified. Use --rg or set default_resource_group in config.", err=True)
            sys.exit(1)

        # Confirm deletion
        if not force:
            click.echo(f"\nAre you sure you want to delete snapshot '{snapshot_name}'?")
            click.echo("This action cannot be undone!")
            click.echo("\nContinue? [y/N]: ", nl=False)
            response = input().lower()
            if response not in ['y', 'yes']:
                click.echo("Cancelled.")
                return

        # Delete snapshot
        manager = SnapshotManager()
        manager.delete_snapshot(snapshot_name, rg)

        click.echo(f"\n✓ Snapshot '{snapshot_name}' deleted successfully!\n")

    except SnapshotManagerError as e:
=======
@env.command(name='import')
@click.argument('vm_identifier', type=str)
@click.argument('env_file', type=click.Path(exists=True))
@click.option('--resource-group', '--rg', help='Resource group', type=str)
@click.option('--config', help='Config file path', type=click.Path())
def env_import(
    vm_identifier: str,
    env_file: str,
    resource_group: str | None,
    config: str | None
):
    """Import environment variables from .env file.

    \b
    Examples:
        azlin env import my-vm .env
        azlin env import my-vm prod.env
    """
    try:
        # Get SSH config
        ssh_config = _get_ssh_config_for_vm(vm_identifier, resource_group, config)

        # Import variables
        count = EnvManager.import_env_file(ssh_config, env_file)

        click.echo(f"Imported {count} variables to {vm_identifier}")

    except EnvManagerError as e:
>>>>>>> e2e2b230
        click.echo(f"Error: {e}", err=True)
        sys.exit(1)
    except Exception as e:
        click.echo(f"Unexpected error: {e}", err=True)
        sys.exit(1)


@env.command(name='clear')
@click.argument('vm_identifier', type=str)
@click.option('--resource-group', '--rg', help='Resource group', type=str)
@click.option('--config', help='Config file path', type=click.Path())
@click.option('--force', is_flag=True, help='Skip confirmation prompt')
def env_clear(
    vm_identifier: str,
    resource_group: str | None,
    config: str | None,
    force: bool
):
    """Clear all environment variables from VM.

    \b
    Examples:
        azlin env clear my-vm
        azlin env clear my-vm --force
    """
    try:
        # Get SSH config
        ssh_config = _get_ssh_config_for_vm(vm_identifier, resource_group, config)

        # Confirm unless --force
        if not force:
            env_vars = EnvManager.list_env_vars(ssh_config)
            if not env_vars:
                click.echo(f"No environment variables set on {vm_identifier}")
                return

            click.echo(f"This will delete {len(env_vars)} environment variable(s) from {vm_identifier}")
            click.echo("Are you sure? [y/N]: ", nl=False)
            response = input().lower()
            if response not in ['y', 'yes']:
                click.echo("Cancelled.")
                return

        # Clear all variables
        EnvManager.clear_all_env_vars(ssh_config)

        click.echo(f"Cleared all environment variables from {vm_identifier}")

    except EnvManagerError as e:
        click.echo(f"Error: {e}", err=True)
        sys.exit(1)
    except Exception as e:
        click.echo(f"Unexpected error: {e}", err=True)
        sys.exit(1)


def _get_ssh_config_for_vm(
    vm_identifier: str,
    resource_group: str | None,
    config: str | None
) -> SSHConfig:
    """Helper to get SSH config for VM identifier.

    Args:
        vm_identifier: VM name or IP address
        resource_group: Resource group (required for VM name)
        config: Config file path

    Returns:
        SSHConfig object

    Raises:
        SystemExit on error
    """
    # Get SSH key
    ssh_key_pair = SSHKeyManager.ensure_key_exists()

    # Check if VM identifier is IP address
    if VMConnector._is_valid_ip(vm_identifier):
        # Direct IP connection
        return SSHConfig(
            host=vm_identifier,
            user="azureuser",
            key_path=ssh_key_pair.private_path
        )

    # VM name - need resource group
    rg = ConfigManager.get_resource_group(resource_group, config)
    if not rg:
        click.echo(
            "Error: Resource group required for VM name.\n"
            "Use --resource-group or set default in ~/.azlin/config.toml",
            err=True
        )
        sys.exit(1)

    # Get VM
    vm = VMManager.get_vm(vm_identifier, rg)
    if not vm:
        click.echo(f"Error: VM '{vm_identifier}' not found in resource group '{rg}'.", err=True)
        sys.exit(1)

    if not vm.is_running():
        click.echo(f"Error: VM '{vm_identifier}' is not running.", err=True)
        sys.exit(1)

    if not vm.public_ip:
        click.echo(f"Error: VM '{vm_identifier}' has no public IP.", err=True)
        sys.exit(1)

    return SSHConfig(
        host=vm.public_ip,
        user="azureuser",
        key_path=ssh_key_pair.private_path
    )


if __name__ == '__main__':
    main()


__all__ = ["main", "CLIOrchestrator", "AzlinError"]<|MERGE_RESOLUTION|>--- conflicted
+++ resolved
@@ -2359,7 +2359,6 @@
         sys.exit(1)
 
 
-<<<<<<< HEAD
 @main.group(name='snapshot')
 @click.pass_context
 def snapshot(ctx):
@@ -2563,7 +2562,65 @@
         click.echo(f"  The VM is now running with the disk from: {snapshot_name}\n")
 
     except SnapshotManagerError as e:
-=======
+        click.echo(f"Error: {e}", err=True)
+        sys.exit(1)
+    except Exception as e:
+        click.echo(f"Unexpected error: {e}", err=True)
+        sys.exit(1)
+
+
+@snapshot.command(name='delete')
+@click.argument('snapshot_name')
+@click.option('--resource-group', '--rg', help='Resource group name', type=str)
+@click.option('--config', help='Config file path', type=click.Path())
+@click.option('--force', is_flag=True, help='Skip confirmation prompt')
+def snapshot_delete(snapshot_name: str, resource_group: str | None, config: str | None, force: bool):
+    """Delete a snapshot.
+
+    Permanently deletes a snapshot to free up storage and reduce costs.
+
+    \b
+    EXAMPLES:
+        # Delete a snapshot (with confirmation)
+        $ azlin snapshot delete my-vm-snapshot-20251015-053000
+
+        # Delete without confirmation
+        $ azlin snapshot delete my-vm-snapshot-20251015-053000 --force
+    """
+    try:
+        # Load config for defaults
+        try:
+            azlin_config = ConfigManager.load_config(config)
+        except ConfigError:
+            azlin_config = AzlinConfig()
+
+        # Get resource group
+        rg = resource_group or azlin_config.default_resource_group
+        if not rg:
+            click.echo("Error: No resource group specified. Use --rg or set default_resource_group in config.", err=True)
+            sys.exit(1)
+
+        # Confirm deletion
+        if not force:
+            click.echo(f"\nAre you sure you want to delete snapshot '{snapshot_name}'?")
+            click.echo("This action cannot be undone!")
+            click.echo("\nContinue? [y/N]: ", nl=False)
+            response = input().lower()
+            if response not in ['y', 'yes']:
+                click.echo("Cancelled.")
+                return
+
+        # Delete snapshot
+        manager = SnapshotManager()
+        manager.delete_snapshot(snapshot_name, rg)
+
+        click.echo(f"\n✓ Snapshot '{snapshot_name}' deleted successfully!\n")
+
+    except SnapshotManagerError as e:
+        click.echo(f"Error: {e}", err=True)
+        sys.exit(1)
+
+
 @main.group()
 def env():
     """Manage environment variables on VMs.
@@ -2778,7 +2835,6 @@
             click.echo(result)
 
     except EnvManagerError as e:
->>>>>>> e2e2b230
         click.echo(f"Error: {e}", err=True)
         sys.exit(1)
     except Exception as e:
@@ -2786,56 +2842,6 @@
         sys.exit(1)
 
 
-<<<<<<< HEAD
-@snapshot.command(name='delete')
-@click.argument('snapshot_name')
-@click.option('--resource-group', '--rg', help='Resource group name', type=str)
-@click.option('--config', help='Config file path', type=click.Path())
-@click.option('--force', is_flag=True, help='Skip confirmation prompt')
-def snapshot_delete(snapshot_name: str, resource_group: str | None, config: str | None, force: bool):
-    """Delete a snapshot.
-
-    Permanently deletes a snapshot to free up storage and reduce costs.
-
-    \b
-    EXAMPLES:
-        # Delete a snapshot (with confirmation)
-        $ azlin snapshot delete my-vm-snapshot-20251015-053000
-
-        # Delete without confirmation
-        $ azlin snapshot delete my-vm-snapshot-20251015-053000 --force
-    """
-    try:
-        # Load config for defaults
-        try:
-            azlin_config = ConfigManager.load_config(config)
-        except ConfigError:
-            azlin_config = AzlinConfig()
-
-        # Get resource group
-        rg = resource_group or azlin_config.default_resource_group
-        if not rg:
-            click.echo("Error: No resource group specified. Use --rg or set default_resource_group in config.", err=True)
-            sys.exit(1)
-
-        # Confirm deletion
-        if not force:
-            click.echo(f"\nAre you sure you want to delete snapshot '{snapshot_name}'?")
-            click.echo("This action cannot be undone!")
-            click.echo("\nContinue? [y/N]: ", nl=False)
-            response = input().lower()
-            if response not in ['y', 'yes']:
-                click.echo("Cancelled.")
-                return
-
-        # Delete snapshot
-        manager = SnapshotManager()
-        manager.delete_snapshot(snapshot_name, rg)
-
-        click.echo(f"\n✓ Snapshot '{snapshot_name}' deleted successfully!\n")
-
-    except SnapshotManagerError as e:
-=======
 @env.command(name='import')
 @click.argument('vm_identifier', type=str)
 @click.argument('env_file', type=click.Path(exists=True))
@@ -2864,7 +2870,6 @@
         click.echo(f"Imported {count} variables to {vm_identifier}")
 
     except EnvManagerError as e:
->>>>>>> e2e2b230
         click.echo(f"Error: {e}", err=True)
         sys.exit(1)
     except Exception as e:
