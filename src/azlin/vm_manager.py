"""VM management module.

This module handles VM lifecycle operations: list, query, filter, and status.
Delegates to Azure CLI for VM operations.

Security:
- Input validation
- No shell=True
- Sanitized logging
"""

import json
import logging
import subprocess
from dataclasses import dataclass
from datetime import datetime
from typing import Any

logger = logging.getLogger(__name__)


class VMManagerError(Exception):
    """Raised when VM management operations fail."""

    pass


@dataclass
class VMInfo:
    """VM information from Azure."""

    name: str
    resource_group: str
    location: str
    power_state: str
    public_ip: str | None = None
    private_ip: str | None = None
    vm_size: str | None = None
    os_type: str | None = None
    provisioning_state: str | None = None
    created_time: str | None = None
    tags: dict[str, str] | None = None
    session_name: str | None = None  # Session name from config

    def is_running(self) -> bool:
        """Check if VM is running."""
        return self.power_state == "VM running"

    def is_stopped(self) -> bool:
        """Check if VM is stopped."""
        return self.power_state in ["VM stopped", "VM deallocated"]

    def get_status_display(self) -> str:
        """Get formatted status display."""
        if self.is_running():
            return "Running"
        if self.is_stopped():
            return "Stopped"
        return self.power_state.replace("VM ", "")

    def get_display_name(self) -> str:
        """Get display name (session name if set, otherwise VM name)."""
        return self.session_name if self.session_name else self.name


class VMManager:
    """Manage Azure VMs.

    This class provides operations for:
    - Listing VMs in a resource group
    - Querying VM details
    - Filtering VMs by status
    - Getting VM power state
    """

    @classmethod
    def list_vms(cls, resource_group: str, include_stopped: bool = True) -> list[VMInfo]:
        """List all VMs in a resource group.

        Args:
            resource_group: Resource group name
            include_stopped: Include stopped/deallocated VMs

        Returns:
            List of VMInfo objects

        Raises:
            VMManagerError: If listing fails
        """
        try:
            # List VMs without show-details first (faster and more reliable)
            cmd = ["az", "vm", "list", "--resource-group", resource_group, "--output", "json"]

            result: subprocess.CompletedProcess[str] = subprocess.run(
                cmd, capture_output=True, text=True, timeout=30, check=True
            )

            vms_data: list[dict[str, Any]] = json.loads(result.stdout)

            # Fetch all public IPs in a single batch call
            public_ips = cls._get_all_public_ips(resource_group)

            vms: list[VMInfo] = []

            # Parse VM data and match with public IPs
            for vm_data in vms_data:
                try:
                    vm_name = vm_data.get("name")
                    # Match public IP by convention: {vm_name}PublicIP
                    vm_data["publicIps"] = public_ips.get(f"{vm_name}PublicIP")

                    vm_info = cls._parse_vm_data(vm_data)

                    # Since we don't have power state, we can't filter by stopped status reliably
                    # Just include all VMs
                    vms.append(vm_info)
                except Exception as e:
                    # Log error but continue with other VMs
                    logger.warning(f"Failed to parse VM {vm_data.get('name', 'unknown')}: {e}")

            logger.debug(f"Found {len(vms)} VMs in resource group: {resource_group}")
            return vms

        except subprocess.CalledProcessError as e:
            # Check if resource group doesn't exist
            if "ResourceGroupNotFound" in e.stderr:
                logger.debug(f"Resource group not found: {resource_group}")
                return []
            raise VMManagerError(f"Failed to list VMs: {e.stderr}") from e
        except json.JSONDecodeError as e:
            raise VMManagerError("Failed to parse VM list response") from e
        except subprocess.TimeoutExpired as e:
            raise VMManagerError("VM list operation timed out") from e

    @classmethod
    def _get_all_public_ips(cls, resource_group: str) -> dict[str, str]:
        """Get all public IPs in the resource group in a single batch call.

        Args:
            resource_group: Resource group name

        Returns:
            Dictionary mapping public IP resource name to IP address
        """
        try:
            cmd = [
                "az",
                "network",
                "public-ip",
                "list",
                "--resource-group",
                resource_group,
                "--query",
                "[].{name:name, ip:ipAddress}",
                "--output",
                "json",
            ]

            result: subprocess.CompletedProcess[str] = subprocess.run(
                cmd, capture_output=True, text=True, timeout=10, check=True
            )

            ips_data: list[dict[str, Any]] = json.loads(result.stdout)
            return {item["name"]: item["ip"] for item in ips_data if item.get("ip")}

        except Exception as e:
            logger.debug(f"Failed to fetch public IPs: {e}")
            return {}

    @classmethod
    def get_vm(cls, vm_name: str, resource_group: str) -> VMInfo | None:
        """Get specific VM details.

        Args:
            vm_name: VM name
            resource_group: Resource group name

        Returns:
            VMInfo object or None if not found

        Raises:
            VMManagerError: If query fails
        """
        try:
            cmd = [
                "az",
                "vm",
                "show",
                "--name",
                vm_name,
                "--resource-group",
                resource_group,
                "--show-details",
                "--output",
                "json",
            ]

            result: subprocess.CompletedProcess[str] = subprocess.run(
                cmd, capture_output=True, text=True, timeout=30, check=True
            )

            vm_data: dict[str, Any] = json.loads(result.stdout)
            return cls._parse_vm_data(vm_data)

        except subprocess.CalledProcessError as e:
            # Check if VM doesn't exist
            if "ResourceNotFound" in e.stderr:
                logger.debug(f"VM not found: {vm_name}")
                return None
            raise VMManagerError(f"Failed to get VM details: {e.stderr}") from e
        except json.JSONDecodeError as e:
            raise VMManagerError("Failed to parse VM details response") from e
        except subprocess.TimeoutExpired as e:
            raise VMManagerError("VM details query timed out") from e

    @classmethod
    def list_resource_groups(cls) -> list[str]:
        """List all resource groups.

        Returns:
            List of resource group names

        Raises:
            VMManagerError: If listing fails
        """
        try:
            cmd = ["az", "group", "list", "--query", "[].name", "--output", "json"]

            result: subprocess.CompletedProcess[str] = subprocess.run(
                cmd, capture_output=True, text=True, timeout=30, check=True
            )

            return json.loads(result.stdout)

        except subprocess.CalledProcessError as e:
            raise VMManagerError(f"Failed to list resource groups: {e.stderr}") from e
        except json.JSONDecodeError as e:
            raise VMManagerError("Failed to parse resource groups response") from e
        except subprocess.TimeoutExpired as e:
            raise VMManagerError("Resource group list timed out") from e

    @classmethod
    def get_vm_ip(cls, vm_name: str, resource_group: str) -> str | None:
        """Get VM public IP address.

        Args:
            vm_name: VM name
            resource_group: Resource group name

        Returns:
            Public IP address or None

        Raises:
            VMManagerError: If query fails
        """
        try:
            cmd = [
                "az",
                "vm",
                "show",
                "--name",
                vm_name,
                "--resource-group",
                resource_group,
                "--show-details",
                "--query",
                "publicIps",
                "--output",
                "tsv",
            ]

            result: subprocess.CompletedProcess[str] = subprocess.run(
                cmd, capture_output=True, text=True, timeout=30, check=True
            )

            ip: str = result.stdout.strip()
            return ip if ip else None

        except subprocess.CalledProcessError as e:
            if "ResourceNotFound" in e.stderr:
                return None
            raise VMManagerError(f"Failed to get VM IP: {e.stderr}") from e
        except subprocess.TimeoutExpired as e:
            raise VMManagerError("VM IP query timed out") from e

    @classmethod
    def filter_by_prefix(cls, vms: list[VMInfo], prefix: str = "azlin") -> list[VMInfo]:
        """Filter VMs by name prefix.

        Args:
            vms: List of VMInfo objects
            prefix: Name prefix to filter by

        Returns:
            Filtered list of VMInfo objects
        """
        return [vm for vm in vms if vm.name.startswith(prefix)]

    @classmethod
    def sort_by_created_time(cls, vms: list[VMInfo], reverse: bool = True) -> list[VMInfo]:
        """Sort VMs by creation time.

        Args:
            vms: List of VMInfo objects
            reverse: Sort descending (newest first) if True

        Returns:
            Sorted list of VMInfo objects
        """

        def get_time(vm: VMInfo) -> datetime:
            if vm.created_time:
                try:
                    # Parse ISO format timestamp
                    return datetime.fromisoformat(vm.created_time.replace("Z", "+00:00"))
                except Exception as e:
<<<<<<< HEAD
                    logger.warning(f"Failed to parse VM creation time '{vm.created_time}': {e}")
=======
                    logger.debug(f"Could not parse timestamp for {vm.name}: {e}")
>>>>>>> ab872198
            return datetime.min

        return sorted(vms, key=get_time, reverse=reverse)

    @classmethod
    def _enrich_vm_data(cls, vm_data: dict[str, Any], resource_group: str) -> dict[str, Any]:
        """Enrich VM data with instance view information.

        Args:
            vm_data: Basic VM data
            resource_group: Resource group name

        Returns:
            Enriched VM data with power state and IP information
        """
        vm_name = vm_data["name"]

        # Try to get instance view with a short timeout
        try:
            cmd = [
                "az",
                "vm",
                "get-instance-view",
                "--name",
                vm_name,
                "--resource-group",
                resource_group,
                "--output",
                "json",
            ]

            result: subprocess.CompletedProcess[str] = subprocess.run(
                cmd,
                capture_output=True,
                text=True,
                timeout=5,  # Short timeout to avoid hanging
                check=True,
            )

            instance_view: dict[str, Any] = json.loads(result.stdout)

            # Add instance view to VM data
            vm_data["instanceView"] = instance_view

            # Extract power state from instance view
            statuses = instance_view.get("statuses", [])
            for status in statuses:
                if status.get("code", "").startswith("PowerState/"):
                    vm_data["powerState"] = status["displayStatus"]
                    break

        except (
            subprocess.TimeoutExpired,
            subprocess.CalledProcessError,
            json.JSONDecodeError,
        ) as e:
            logger.debug(f"Could not get instance view for {vm_name}: {e}")
            # Set default power state
            vm_data["powerState"] = "Unknown"

        # Try to get public IP with a short timeout
        try:
            # Get network interface
            network_interfaces = vm_data.get("networkProfile", {}).get("networkInterfaces", [])
            if network_interfaces:
                nic_id = network_interfaces[0]["id"]
                nic_name = nic_id.split("/")[-1]

                cmd = [
                    "az",
                    "network",
                    "nic",
                    "show",
                    "--name",
                    nic_name,
                    "--resource-group",
                    resource_group,
                    "--query",
                    "ipConfigurations[0].publicIPAddress.id",
                    "--output",
                    "tsv",
                ]

                result: subprocess.CompletedProcess[str] = subprocess.run(
                    cmd, capture_output=True, text=True, timeout=5, check=True
                )

                public_ip_id: str = result.stdout.strip()
                if public_ip_id and public_ip_id != "None":
                    public_ip_name = public_ip_id.split("/")[-1]

                    # Get public IP address
                    cmd = [
                        "az",
                        "network",
                        "public-ip",
                        "show",
                        "--name",
                        public_ip_name,
                        "--resource-group",
                        resource_group,
                        "--query",
                        "ipAddress",
                        "--output",
                        "tsv",
                    ]

                    result: subprocess.CompletedProcess[str] = subprocess.run(
                        cmd, capture_output=True, text=True, timeout=5, check=True
                    )

                    public_ip: str = result.stdout.strip()
                    if public_ip and public_ip != "None":
                        vm_data["publicIps"] = public_ip

        except (
            subprocess.TimeoutExpired,
            subprocess.CalledProcessError,
            json.JSONDecodeError,
        ) as e:
            logger.debug(f"Could not get public IP for {vm_name}: {e}")

        return vm_data

    @classmethod
    def _parse_vm_data(cls, data: dict[str, Any]) -> VMInfo:
        """Parse VM data from Azure response.

        Args:
            data: VM data dictionary

        Returns:
            VMInfo object
        """
        # Parse power state from powerState field or instanceView
        power_state = "Unknown"
        if "powerState" in data:
            power_state = data["powerState"]
        elif "instanceView" in data and data["instanceView"] is not None:
            statuses = data["instanceView"].get("statuses", [])
            for status in statuses:
                if status.get("code", "").startswith("PowerState/"):
                    power_state = status["code"].replace("PowerState/", "")

        # Parse tags
        tags = data.get("tags", {})

        # Parse created time
        created_time = None
        if "timeCreated" in data:
            created_time = data["timeCreated"]
        elif tags and "created" in tags:
            created_time = tags["created"]

        return VMInfo(
            name=data["name"],
            resource_group=data["resourceGroup"],
            location=data["location"],
            power_state=power_state,
            public_ip=data.get("publicIps"),
            private_ip=data.get("privateIps"),
            vm_size=data.get("hardwareProfile", {}).get("vmSize"),
            os_type=data.get("storageProfile", {}).get("osDisk", {}).get("osType"),
            provisioning_state=data.get("provisioningState"),
            created_time=created_time,
            tags=tags,
        )


__all__ = ["VMInfo", "VMManager", "VMManagerError"]<|MERGE_RESOLUTION|>--- conflicted
+++ resolved
@@ -314,11 +314,7 @@
                     # Parse ISO format timestamp
                     return datetime.fromisoformat(vm.created_time.replace("Z", "+00:00"))
                 except Exception as e:
-<<<<<<< HEAD
-                    logger.warning(f"Failed to parse VM creation time '{vm.created_time}': {e}")
-=======
                     logger.debug(f"Could not parse timestamp for {vm.name}: {e}")
->>>>>>> ab872198
             return datetime.min
 
         return sorted(vms, key=get_time, reverse=reverse)
