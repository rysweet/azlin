--- conflicted
+++ resolved
@@ -186,19 +186,6 @@
                     port=ssh_port,
                     strict_host_key_checking=False,
                 )
-<<<<<<< HEAD
-
-                try:
-                    logger.info(f"Connecting to {conn_info.vm_name} ({original_ip})...")
-                    handler = SSHReconnectHandler(max_retries=max_reconnect_retries)
-                    exit_code = handler.connect_with_reconnect(
-                        config=ssh_config,
-                        vm_name=conn_info.vm_name,
-                        tmux_session=tmux_session or "azlin",
-                        auto_tmux=use_tmux,
-                    )
-
-=======
 
                 try:
                     logger.info(f"Connecting to {conn_info.vm_name} ({original_ip})...")
@@ -210,7 +197,6 @@
                         auto_tmux=use_tmux,
                     )
 
->>>>>>> 736885e1
                     # Record successful connection
                     if exit_code == 0:
                         try:
