"""
Integration tests for Azure SDK integration.

Tests full authentication flow, VM creation workflow, and resource cleanup
with mocked Azure SDK (TDD - RED phase).

Test Coverage:
- Full authentication flow with mocked Azure
- VM creation with all network resources
- Resource cleanup workflow
- Error propagation from Azure SDK
- Retry logic for transient failures
- Resource dependency management
"""

<<<<<<< HEAD
import logging
=======
import contextlib
>>>>>>> ab872198
from unittest.mock import Mock, patch

import pytest

from tests.mocks.azure_mock import create_mock_azure_environment

logger = logging.getLogger(__name__)

# ============================================================================
# FULL AUTHENTICATION WORKFLOW TESTS
# ============================================================================


class TestAzureAuthenticationWorkflow:
    """Test complete Azure authentication workflow."""

    def test_full_authentication_flow_with_az_cli(self):
        """Test complete authentication flow using az CLI.

        RED PHASE: Integration test - will fail until all components implemented.
        """
        from azlin.azure_auth import AzureAuthenticator
        from azlin.vm_provisioning import VMProvisioner

        mock_env = create_mock_azure_environment()

        with patch("azure.identity.DefaultAzureCredential", return_value=mock_env["credential"]):
            # Authenticate
            auth = AzureAuthenticator()
            credentials = auth.get_credentials()

            # Use credentials to create provisioner
            provisioner = VMProvisioner(
                name="test-vm", size="Standard_D2s_v3", region="eastus", credentials=credentials
            )

            # Verify credentials work
            assert credentials is not None
            assert provisioner.credentials is not None

    def test_authentication_with_subscription_detection(self):
        """Test authentication with automatic subscription detection."""
        from azlin.azure_auth import AzureAuthenticator

        with patch("subprocess.run") as mock_run:
            # Mock az account show
            mock_run.return_value = Mock(
                returncode=0, stdout='{"id": "sub-12345", "name": "My Subscription"}', stderr=""
            )

            auth = AzureAuthenticator()
            subscription_id = auth.get_subscription_id()

            assert subscription_id == "sub-12345"

    def test_authentication_fails_gracefully_with_helpful_error(self):
        """Test that authentication failures provide helpful error messages."""
        from azlin.azure_auth import AuthenticationError, AzureAuthenticator

        with patch("azure.identity.DefaultAzureCredential") as mock_cred:
            mock_cred.side_effect = Exception("No credentials available")

            auth = AzureAuthenticator()

            with pytest.raises(AuthenticationError) as exc_info:
                auth.get_credentials()

            # Error message should be helpful
            assert (
                "az login" in str(exc_info.value).lower()
                or "credentials" in str(exc_info.value).lower()
            )


# ============================================================================
# VM PROVISIONING WORKFLOW TESTS
# ============================================================================


class TestVMProvisioningWorkflow:
    """Test complete VM provisioning workflow."""

    def test_full_vm_creation_with_network_resources(self):
        """Test complete VM creation including all network resources.

        This tests the integration of:
        - Resource group creation
        - Virtual network creation
        - Public IP creation
        - Network interface creation
        - VM creation
        """
        from azlin.vm_provisioning import VMProvisioner

        mock_env = create_mock_azure_environment()

        with (
            patch(
                "azure.mgmt.compute.ComputeManagementClient",
                return_value=mock_env["compute_client"],
            ),
            patch(
                "azure.mgmt.network.NetworkManagementClient",
                return_value=mock_env["network_client"],
            ),
            patch(
                "azure.mgmt.resource.ResourceManagementClient",
                return_value=mock_env["resource_client"],
            ),
        ):
            provisioner = VMProvisioner(
                name="test-vm", size="Standard_D2s_v3", region="eastus", resource_group="azlin-rg"
            )

            # Full provisioning workflow
            result = provisioner.provision_with_networking()

            assert result is not None
            assert result.vm is not None
            assert result.public_ip is not None
            assert result.network_interface is not None

    def test_vm_provisioning_handles_dependencies_correctly(self):
        """Test that VM provisioning handles resource dependencies.

        Order should be:
        1. Resource group
        2. Virtual network
        3. Public IP
        4. Network interface
        5. VM
        """
        from azlin.vm_provisioning import VMProvisioner

        mock_env = create_mock_azure_environment()
        call_order = []

        def track_call(name):
            def wrapper(*args, **kwargs):
                call_order.append(name)
                return Mock(result=lambda: Mock(id=f"/{name}"))

            return wrapper

        with (
            patch(
                "azure.mgmt.resource.ResourceManagementClient",
                return_value=mock_env["resource_client"],
            ) as mock_resource,
            patch(
                "azure.mgmt.network.NetworkManagementClient",
                return_value=mock_env["network_client"],
            ) as mock_network,
            patch(
                "azure.mgmt.compute.ComputeManagementClient",
                return_value=mock_env["compute_client"],
            ) as mock_compute,
        ):
            # Track call order
            mock_resource.return_value.resource_groups.create_or_update.side_effect = track_call(
                "resource_group"
            )
            mock_network.return_value.virtual_networks.begin_create_or_update.side_effect = (
                track_call("vnet")
            )
            mock_network.return_value.public_ip_addresses.begin_create_or_update.side_effect = (
                track_call("public_ip")
            )
            mock_network.return_value.network_interfaces.begin_create_or_update.side_effect = (
                track_call("nic")
            )
            mock_compute.return_value.virtual_machines.begin_create_or_update.side_effect = (
                track_call("vm")
            )

            provisioner = VMProvisioner(name="test-vm", size="Standard_D2s_v3", region="eastus")

            provisioner.provision_with_networking()

            # Verify order
            assert call_order.index("resource_group") < call_order.index("vnet")
            assert call_order.index("vnet") < call_order.index("public_ip")
            assert call_order.index("public_ip") < call_order.index("nic")
            assert call_order.index("nic") < call_order.index("vm")


# ============================================================================
# ERROR HANDLING INTEGRATION TESTS
# ============================================================================


class TestAzureErrorHandling:
    """Test error handling across Azure operations."""

    def test_handles_transient_azure_errors_with_retry(self):
        """Test retry logic for transient Azure errors."""
        from azlin.vm_provisioning import VMProvisioner

        mock_env = create_mock_azure_environment()
        call_count = {"count": 0}

        def failing_then_success(*args, **kwargs):
            call_count["count"] += 1
            if call_count["count"] < 3:
                raise Exception("ServiceUnavailable: Temporary failure")
            return Mock(result=lambda: Mock(name="test-vm", provisioning_state="Succeeded"))

        with patch(
            "azure.mgmt.compute.ComputeManagementClient", return_value=mock_env["compute_client"]
        ) as mock_compute:
            mock_compute.return_value.virtual_machines.begin_create_or_update.side_effect = (
                failing_then_success
            )

            provisioner = VMProvisioner(
                name="test-vm", size="Standard_D2s_v3", region="eastus", max_retries=3
            )

            # Should succeed after retries
            vm = provisioner.provision()
            assert vm is not None
            assert call_count["count"] == 3  # Failed twice, succeeded third time

    def test_propagates_fatal_azure_errors(self):
        """Test that fatal Azure errors are propagated correctly."""
        from azlin.vm_provisioning import QuotaExceededError, VMProvisioner

        mock_env = create_mock_azure_environment()

        with patch(
            "azure.mgmt.compute.ComputeManagementClient", return_value=mock_env["compute_client"]
        ):
            # Set quota exceeded failure
            mock_env["compute_client"].virtual_machines.set_failure_mode(True, "quota")

            provisioner = VMProvisioner(name="test-vm", size="Standard_D2s_v3", region="eastus")

            with pytest.raises(QuotaExceededError):
                provisioner.provision()


# ============================================================================
# RESOURCE CLEANUP TESTS
# ============================================================================


class TestResourceCleanup:
    """Test resource cleanup and teardown."""

    def test_cleans_up_all_resources_on_failure(self):
        """Test that all resources are cleaned up if provisioning fails."""
        from azlin.vm_provisioning import VMProvisioner

        mock_env = create_mock_azure_environment()
        cleanup_called = {"resources": []}

        def track_cleanup(resource_type):
            def wrapper(*args, **kwargs):
                cleanup_called["resources"].append(resource_type)
                return Mock(result=lambda: None)

            return wrapper

        with (
            patch(
                "azure.mgmt.compute.ComputeManagementClient",
                return_value=mock_env["compute_client"],
            ) as mock_compute,
            patch(
                "azure.mgmt.network.NetworkManagementClient",
                return_value=mock_env["network_client"],
            ) as mock_network,
        ):
            # Mock cleanup methods
            mock_compute.return_value.virtual_machines.begin_delete.side_effect = track_cleanup(
                "vm"
            )
            mock_network.return_value.network_interfaces.begin_delete.side_effect = track_cleanup(
                "nic"
            )
            mock_network.return_value.public_ip_addresses.begin_delete.side_effect = track_cleanup(
                "public_ip"
            )

            # Make VM creation fail
            mock_env["compute_client"].virtual_machines.set_failure_mode(True, "general")

            provisioner = VMProvisioner(name="test-vm", size="Standard_D2s_v3", region="eastus")

            with contextlib.suppress(Exception):
                provisioner.provision_with_networking(cleanup_on_failure=True)
<<<<<<< HEAD
            except Exception as e:
                logger.debug(f"Test provisioning failed as expected: {e}")
=======
>>>>>>> ab872198

            # Verify cleanup was attempted for created resources
            # (Even if VM creation failed, network resources might have been created)
            assert len(cleanup_called["resources"]) >= 0  # May have cleaned up partial resources

    def test_explicit_cleanup_deletes_all_resources(self):
        """Test explicit cleanup of all VM resources."""
        from azlin.vm_provisioning import VMProvisioner

        mock_env = create_mock_azure_environment()

        with (
            patch(
                "azure.mgmt.compute.ComputeManagementClient",
                return_value=mock_env["compute_client"],
            ) as mock_compute,
            patch(
                "azure.mgmt.network.NetworkManagementClient",
                return_value=mock_env["network_client"],
            ) as mock_network,
        ):
            provisioner = VMProvisioner(name="test-vm", size="Standard_D2s_v3", region="eastus")

            # Provision VM first
            provisioner.provision_with_networking()

            # Clean up
            provisioner.cleanup()

            # Verify delete was called
            assert mock_compute.return_value.virtual_machines.begin_delete.called
            assert mock_network.return_value.network_interfaces.begin_delete.called
            assert mock_network.return_value.public_ip_addresses.begin_delete.called<|MERGE_RESOLUTION|>--- conflicted
+++ resolved
@@ -13,18 +13,12 @@
 - Resource dependency management
 """
 
-<<<<<<< HEAD
-import logging
-=======
 import contextlib
->>>>>>> ab872198
 from unittest.mock import Mock, patch
 
 import pytest
 
 from tests.mocks.azure_mock import create_mock_azure_environment
-
-logger = logging.getLogger(__name__)
 
 # ============================================================================
 # FULL AUTHENTICATION WORKFLOW TESTS
@@ -309,11 +303,6 @@
 
             with contextlib.suppress(Exception):
                 provisioner.provision_with_networking(cleanup_on_failure=True)
-<<<<<<< HEAD
-            except Exception as e:
-                logger.debug(f"Test provisioning failed as expected: {e}")
-=======
->>>>>>> ab872198
 
             # Verify cleanup was attempted for created resources
             # (Even if VM creation failed, network resources might have been created)
