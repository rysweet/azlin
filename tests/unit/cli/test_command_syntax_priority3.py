--- conflicted
+++ resolved
@@ -23,10 +23,7 @@
 from azlin.cli import main
 from tests.conftest import (
     assert_option_accepted,
-<<<<<<< HEAD
-=======
     requires_azure_auth,
->>>>>>> 6ecc8ed7
 )
 
 # =============================================================================
