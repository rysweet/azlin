--- conflicted
+++ resolved
@@ -227,41 +227,20 @@
 
 ### Service Principal Authentication
 
-**New in v2.1**: Use service principal authentication alongside Azure tags for team collaboration and CI/CD automation.
-
-#### Why Service Principal + Azure Tags?
-
-Service principal authentication enables azlin to use **separate Azure credentials** from your personal Azure CLI login, perfect for:
-- Team VM management (shared service principal, shared session names)
-- CI/CD pipelines (automated VM provisioning without user login)
-- Multi-subscription management (different SP per subscription)
-
-#### Quick Setup
-
-```bash
-# 1. Create and configure service principal profile
-azlin auth setup --profile team-vms
-
-# 2. Set client secret in environment (not stored in config)
-export AZURE_CLIENT_SECRET="your-sp-secret"
-
-# 3. Use azlin with service principal (your az CLI login untouched)
-azlin --auth-profile team-vms list
-
-# 4. Cross-resource-group discovery (finds all azlin VMs in subscription)
-azlin --auth-profile team-vms list
-# Shows VMs from ALL resource groups with managed-by=azlin tag
-
-# 5. Set session names (stored in Azure tags, shared with team)
-azlin --auth-profile team-vms session vm1 production
-
-# 6. Everyone on team sees the same session names
-azlin --auth-profile team-vms list
-# SESSION NAME    VM NAME          STATUS    IP              REGION
-# production      azlin-vm-123     Running   20.9.184.101    westus2
-```
-
-#### Environment Variables (Alternative)
+For CI/CD pipelines and automation, set up service principal authentication:
+
+```bash
+# Interactive setup
+azlin auth setup
+
+# Test authentication
+azlin auth test
+
+# Use with profile
+azlin --auth-profile prod list
+```
+
+### Environment Variables
 
 Service principal authentication via environment variables:
 
@@ -270,21 +249,15 @@
 export AZURE_CLIENT_ID="your-client-id"
 export AZURE_CLIENT_SECRET="your-client-secret"
 
-azlin list  # Automatically uses service principal
-```
-
-#### Documentation
-
-<<<<<<< HEAD
-- **Complete Setup Guide**: [SERVICE_PRINCIPAL_SETUP.md](docs/SERVICE_PRINCIPAL_SETUP.md) - Comprehensive guide with Azure tags integration
-- **Architecture**: [AUTH_ARCHITECTURE_DESIGN.md](docs/AUTH_ARCHITECTURE_DESIGN.md) - Authentication architecture
-- **Implementation**: [AUTH_IMPLEMENTATION_GUIDE.md](AUTH_IMPLEMENTATION_GUIDE.md) - Setup and implementation details
-=======
+azlin list
+```
+
+### Documentation
+
 - **Architecture**: See [AUTH_ARCHITECTURE_DESIGN.md](docs/AUTH_ARCHITECTURE_DESIGN.md) for authentication architecture
 - **Implementation**: See [AUTH_IMPLEMENTATION_GUIDE.md](docs/AUTH_IMPLEMENTATION_GUIDE.md) for setup and implementation details
->>>>>>> 1f657263
-
-#### Profile Management
+
+### Profile Management
 
 Manage multiple authentication profiles for different environments:
 
@@ -297,24 +270,9 @@
 
 # Remove profile
 azlin auth remove dev
-
-# Test authentication
-azlin auth test --profile prod
-```
-
-<<<<<<< HEAD
-#### Key Benefits
-
-✅ **Separate auth contexts** - azlin uses service principal, your `az` CLI uses personal login
-✅ **Team collaboration** - Share service principal, share session names via Azure tags
-✅ **Cross-RG discovery** - Find all team VMs across entire subscription
-✅ **CI/CD ready** - Fully automated VM management without user interaction
-✅ **Multi-subscription** - Different SP profiles for dev/staging/prod subscriptions
-
-For detailed authentication setup, troubleshooting, and CI/CD examples, see the [Service Principal Setup Guide](docs/SERVICE_PRINCIPAL_SETUP.md).
-=======
+```
+
 For detailed authentication setup and troubleshooting, see the [Authentication Implementation Guide](docs/AUTH_IMPLEMENTATION_GUIDE.md).
->>>>>>> 1f657263
 
 # Comprehensive Command Reference
 
@@ -610,15 +568,10 @@
 
 #### `azlin list` - List all VMs
 
-**New in v2.1**: Cross-resource-group discovery! List all azlin-managed VMs across your entire subscription.
-
-```bash
-# List ALL azlin VMs across ALL resource groups (uses managed-by=azlin tag)
+```bash
+# List VMs in default resource group
 azlin list
 
-<<<<<<< HEAD
-# List VMs in specific resource group (classic mode)
-=======
 # Show ALL VMs (including stopped)
 azlin list --all
 
@@ -629,27 +582,9 @@
 azlin list --tag team
 
 # Specific resource group
->>>>>>> 1f657263
 azlin list --resource-group my-custom-rg
-
-# List with service principal (finds all VMs across subscription)
-azlin --auth-profile team-vms list
-
-# Filter by tag
-azlin list --tag env=production
-azlin list --tag team=backend
-
-# Include stopped VMs
-azlin list --all
-```
-
-<<<<<<< HEAD
-**How cross-RG discovery works**:
-- Queries Azure for all VMs with `managed-by=azlin` tag
-- Works across all resource groups in your subscription
-- Session names read from Azure tags (not just local config)
-- Perfect for team environments with VMs in multiple resource groups
-=======
+```
+
 **Output columns:**
 - SESSION NAME - Custom label (if set)
 - VM NAME - Azure VM name
@@ -663,25 +598,16 @@
 - `--all`: Shows stopped/deallocated VMs
 - `--tag KEY=VALUE`: Filter by specific tag value
 - `--tag KEY`: Filter by tag key existence
->>>>>>> 1f657263
 
 **Output example**:
 ```
-Listing all azlin-managed VMs across resource groups...
-
+VMs in resource group 'azlin-rg-1234567890':
 SESSION NAME         VM NAME                             STATUS          IP              REGION     SIZE
-amplihack-dev        azlin-vm-1761056536                 Running         20.9.184.101    westus2    Standard_D2s_v3
-simserv              azlin-vm-1760983759                 Running         4.246.117.21    westus2    Standard_D2s_v3
-atg                  azlin-vm-1760928027                 Running         4.155.31.150    eastus     Standard_D2s_v3
-
-Total: 3 VMs
-```
-
-**Session names from Azure tags**: The SESSION NAME column shows values from Azure VM tags, synchronized across all users who have access to the VMs (especially useful with service principal authentication).
+my-project           azlin-vm-001                        Running         20.12.34.56     eastus     Standard_D2s_v3
+-                    azlin-vm-002                        Stopped         N/A             westus2    Standard_B2s
+```
 
 #### `azlin session` - Manage session names
-
-**New in v2.1**: Session names are now stored in **Azure VM tags** for multi-machine sync and team collaboration!
 
 Session names are custom labels you can assign to VMs to help identify what you're working on. They appear in the `azlin list` output and make it easier to track multiple projects. You can also use session names to connect to VMs.
 
@@ -692,34 +618,17 @@
 # Set a session name for an existing VM
 azlin session azlin-vm-12345 my-project
 
-# View current session name (shows source: VM tags or local config)
+# View current session name
 azlin session azlin-vm-12345
 
-# Clear session name (clears from both tags and config)
+# Clear session name
 azlin session azlin-vm-12345 --clear
 
 # Connect using session name
 azlin connect my-project
-
-# With service principal - session names shared across team
-azlin --auth-profile team session worker-1 alice-dev
-```
-
-**Where session names are stored**:
-- **Primary**: Azure VM tags (`azlin-session` tag) - Source of truth, synced across machines
-- **Fallback**: Local config `~/.azlin/config.toml` - For backward compatibility
-
-**Benefits of tag-based sessions**:
-- ✅ Session names sync across your machines automatically
-- ✅ Team members using same service principal see same sessions
-- ✅ No config file to lose or manage
-- ✅ Works with cross-resource-group discovery
-
-**Tag schema**:
-- `managed-by: azlin` - Identifies azlin-managed VMs
-- `azlin-session: <name>` - Your session name
-- `azlin-created: <timestamp>` - When VM was created
-- `azlin-owner: <username>` - Who created it
+```
+
+Session names are stored locally in `~/.azlin/config.toml` and don't affect the actual VM name in Azure.
 
 #### `azlin status` - Detailed VM status
 
