--- conflicted
+++ resolved
@@ -55,11 +55,7 @@
     # Test Case 2: Focus on First Window
     - action: window_action
       window: 1
-<<<<<<< HEAD
-      action: focus
-=======
-      window_action: focus
->>>>>>> b4dce4ce
+      window_action: focus
       description: "Focus on first window (0-indexed)"
 
     - action: verify_window
@@ -101,11 +97,7 @@
     # Test Case 3: Switch to Second Window
     - action: window_action
       window: 2
-<<<<<<< HEAD
-      action: focus
-=======
-      window_action: focus
->>>>>>> b4dce4ce
+      window_action: focus
       description: "Focus on second window"
 
     - action: verify_window
@@ -155,11 +147,7 @@
     # Test Case 6: Verify Sync Back to Window 1
     - action: window_action
       window: 1
-<<<<<<< HEAD
-      action: focus
-=======
-      window_action: focus
->>>>>>> b4dce4ce
+      window_action: focus
       description: "Switch back to window 1"
 
     - action: wait_for_element
@@ -181,11 +169,7 @@
 
     - action: window_action
       window: 3
-<<<<<<< HEAD
-      action: focus
-=======
-      window_action: focus
->>>>>>> b4dce4ce
+      window_action: focus
 
     - action: click
       text: "${chat_room_2}"
@@ -220,11 +204,7 @@
     # Test Case 9: Close One Window
     - action: window_action
       window: 3
-<<<<<<< HEAD
-      action: close
-=======
       window_action: close
->>>>>>> b4dce4ce
       description: "Close third window"
 
     - action: wait_for_window
@@ -235,11 +215,7 @@
     # Test Case 10: Verify Other Windows Unaffected
     - action: window_action
       window: 1
-<<<<<<< HEAD
-      action: focus
-=======
-      window_action: focus
->>>>>>> b4dce4ce
+      window_action: focus
 
     - action: verify_element
       selector: ".chat-active"
