--- conflicted
+++ resolved
@@ -119,11 +119,7 @@
     # Send IPC from first window
     - action: window_action
       window: 1
-<<<<<<< HEAD
-      action: focus
-=======
       window_action: focus
->>>>>>> b4dce4ce
 
     - action: ipc_send
       channel: "broadcast-message"
@@ -133,11 +129,7 @@
     # Verify received in second window
     - action: window_action
       window: 2
-<<<<<<< HEAD
-      action: focus
-=======
       window_action: focus
->>>>>>> b4dce4ce
 
     - action: wait_for_element
       selector: ".broadcast-message"
