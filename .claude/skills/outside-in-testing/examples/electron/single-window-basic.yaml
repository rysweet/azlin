# Level 1: Basic Electron Single Window Test
# This test verifies basic Electron application launch, window properties,
# and simple interactions in a single-window desktop application.

scenario:
  name: "Electron Application - Single Window Basics"
  description: |
    Verifies Electron desktop application launches correctly, displays a single window
    with expected properties, and handles basic menu interactions.
  type: electron

  level: 1

  tags: [electron, desktop, single-window, basic]

  prerequisites:
    - "./dist/my-app executable exists (built Electron app)"
    - "Application is configured for single-window mode"

  steps:
    # Launch Electron application
    - action: launch
      target: "./dist/my-app"
      wait_for_window: true
      timeout: 10s
      description: "Start Electron application and wait for main window"

    # Test Case 1: Verify Window Properties
    - action: verify_window
      title: "My Application"
      visible: true
      focused: true
      description: "Main window should be visible and focused"

    - action: verify_window
      count: 1
      description: "Should have exactly one window"

    - action: verify_window
      width: 800
      height: 600
      tolerance: 20
      description: "Window should have default dimensions (±20px tolerance)"

    # Take screenshot of initial state
    - action: screenshot
      save_as: "01-application-launched.png"
      description: "Capture initial window state"

    # Test Case 2: Verify Window Content (web content in Electron)
    - action: wait_for_element
      selector: ".app-container"
      timeout: 5s
      description: "Wait for main app container to render"

    - action: verify_element
      selector: "h1.app-title"
      contains: "Welcome to My Application"
      description: "Should display welcome message"

    - action: verify_element
      selector: "button.action-button"
      count: 3
      description: "Should have 3 action buttons"

    # Test Case 3: Test Basic Interaction
    - action: click
      selector: "button.open-file"
      description: "Click 'Open File' button"

    - action: wait_for_element
      selector: ".file-info"
      timeout: 3s
      description: "File info panel should appear"

    - action: screenshot
      save_as: "02-file-panel-opened.png"

    # Test Case 4: Menu Interaction
    - action: menu_click
      path: ["File", "New Document"]
      description: "Click File > New Document menu item"

    - action: wait_for_element
      selector: ".document-editor"
      timeout: 3s
      description: "Document editor should appear"

    - action: verify_element
      selector: ".document-title"
      contains: "Untitled"
      description: "New document should be titled 'Untitled'"

    - action: screenshot
      save_as: "03-new-document-created.png"

    # Test Case 5: Type in Editor
    - action: type
      selector: ".document-editor textarea"
      value: "This is a test document created by automated testing."
      description: "Type test content into editor"

    - action: verify_element
      selector: ".document-editor textarea"
      contains: "automated testing"
      description: "Text should appear in editor"

    - action: screenshot
      save_as: "04-text-entered.png"

    # Test Case 6: Test Window Controls
    - action: window_action
<<<<<<< HEAD
      action: minimize
=======
      window_action: minimize
>>>>>>> b4dce4ce
      description: "Minimize window"

    - action: wait_for_screen
      timeout: 1s
      description: "Allow minimize animation"

    - action: verify_window
      visible: false
      description: "Window should not be visible when minimized"

    - action: window_action
<<<<<<< HEAD
      action: restore
=======
      window_action: restore
>>>>>>> b4dce4ce
      description: "Restore window"

    - action: wait_for_screen
      timeout: 1s

    - action: verify_window
      visible: true
      focused: true
      description: "Window should be visible and focused after restore"

    # Test Case 7: Test Menu - View Options
    - action: menu_click
      path: ["View", "Toggle Sidebar"]
      description: "Toggle sidebar visibility"

    - action: wait_for_element
      selector: ".sidebar"
      disappears: true
      timeout: 2s
      description: "Sidebar should disappear"

    - action: menu_click
      path: ["View", "Toggle Sidebar"]
      description: "Toggle sidebar again"

    - action: wait_for_element
      selector: ".sidebar"
      timeout: 2s
      description: "Sidebar should reappear"

    # Test Case 8: Test Help Menu
    - action: menu_click
      path: ["Help", "About"]
      description: "Open About dialog"

    - action: wait_for_element
      selector: ".about-dialog"
      timeout: 3s
      description: "About dialog should appear"

    - action: verify_element
      selector: ".about-dialog .version"
      matches: "Version \\d+\\.\\d+\\.\\d+"
      description: "Should display version number"

    - action: screenshot
      save_as: "05-about-dialog.png"

    # Close about dialog
    - action: click
      selector: ".about-dialog button.close"
      description: "Close about dialog"

    - action: wait_for_element
      selector: ".about-dialog"
      disappears: true
      timeout: 2s

    # Test Case 9: Test Window Title Updates
    - action: menu_click
      path: ["File", "Save"]
      description: "Attempt to save document"

    - action: verify_window
      title_contains: "Untitled"
      description: "Window title should still contain 'Untitled' before save"

    # Test Case 10: Clean Exit
    - action: menu_click
      path: ["File", "Close"]
      description: "Close document"

    # May show unsaved changes dialog
    - action: click
      selector: "button.dont-save"
      continue_on_failure: true
      description: "Click 'Don't Save' if prompted"

    - action: verify_element
      selector: ".document-editor"
      exists: false
      description: "Document editor should be closed"

    # Exit application
    - action: menu_click
      path: ["File", "Quit"]
      description: "Quit application via menu"

    # Verify application closed
    - action: verify_window
      count: 0
      timeout: 5s
      description: "All windows should be closed"

    - action: verify_exit_code
      expected: 0
      description: "Application should exit cleanly"

  cleanup:
    - action: stop_application
      force: false
      description: "Ensure application is terminated"

# Expected Application Structure:

# ┌─────────────────────────────────────────────────────┐
# │ My Application                          _ □ ✕       │ (Window chrome)
# ├─────────────────────────────────────────────────────┤
# │ File  Edit  View  Help                              │ (Menu bar)
# ├───────┬─────────────────────────────────────────────┤
# │ Side  │ Welcome to My Application                   │
# │ bar   │                                              │
# │       │ [Open File] [New Doc] [Settings]           │
# │       │                                              │
# │       │ Document Editor:                            │
# │ [•]   │ ┌──────────────────────────────────────┐  │
# │ [•]   │ │ Untitled                             │  │
# │ [•]   │ │                                      │  │
# │       │ │ (Text content here)                  │  │
# │       │ │                                      │  │
# │       │ └──────────────────────────────────────┘  │
# │       │                                              │
# └───────┴─────────────────────────────────────────────┘

# Run Command:
# gadugi-agentic-test run examples/electron/single-window-basic.yaml

# Key Learning Points (Level 1):
# 1. launch with wait_for_window ensures app is ready
# 2. verify_window checks window state (title, visibility, count)
# 3. Electron apps combine native (menus, windows) and web (DOM) interactions
# 4. menu_click navigates application menus by path
# 5. window_action controls window state (minimize, restore, maximize)
# 6. Screenshots capture both native chrome and web content
# 7. Both native and web selectors work in Electron tests

# Electron Testing Patterns:
# - Launch and wait for window
# - Verify window properties first
# - Test menu interactions (native UI)
# - Test web content (DOM elements)
# - Test window controls (minimize, restore)
# - Test dialogs (native and custom)
# - Clean exit via menu

# Electron-Specific Actions:
# - launch: Start Electron app
# - verify_window: Check window properties
# - window_action: Control window state
# - menu_click: Navigate native menus
# - All web actions: Work on renderer content

# Common Electron App Patterns:
# - File menu: New, Open, Save, Close, Quit
# - Edit menu: Undo, Redo, Cut, Copy, Paste
# - View menu: Zoom, Fullscreen, DevTools
# - Help menu: About, Documentation, Updates

# Platform Considerations:
# - macOS: Menu bar is global (not in window)
# - Windows/Linux: Menu bar is in window
# - Use platform-agnostic menu_click (framework handles differences)<|MERGE_RESOLUTION|>--- conflicted
+++ resolved
@@ -110,11 +110,7 @@
 
     # Test Case 6: Test Window Controls
     - action: window_action
-<<<<<<< HEAD
-      action: minimize
-=======
       window_action: minimize
->>>>>>> b4dce4ce
       description: "Minimize window"
 
     - action: wait_for_screen
@@ -126,11 +122,7 @@
       description: "Window should not be visible when minimized"
 
     - action: window_action
-<<<<<<< HEAD
-      action: restore
-=======
       window_action: restore
->>>>>>> b4dce4ce
       description: "Restore window"
 
     - action: wait_for_screen
